/*
 * Copyright (c) Meta Platforms, Inc. and affiliates.
 * All rights reserved.
 *
 * This source code is licensed under the BSD-style license found in the
 * LICENSE file in the root directory of this source tree.
 */

#![feature(assert_matches)]
#![feature(duration_constructors)]
#![feature(exit_status_error)]
// NOTE: Until https://github.com/PyO3/pyo3/pull/4674, `pyo3::pymethods` trigger
// and unsafe-op-in-unsafe-fn warnings.
#![allow(unsafe_op_in_unsafe_fn)]

//! A `hyperactor`-based implementation of a PyTorch worker actor.
//!
//! The worker is responsible for executing PyTorch operations on a local
//! device. It assumes it has exclusive access to device resources, and manages
//! concurrency internally via device-specific constructs (CUDA stream, threads,
//! etc.).
//!
//! This is a port of `monarch/python/controller/worker.py` but does have gaps due
//! to drift that needs to be reconciled.
//! This mainly includes:
//! - Support for record and replay
//! - debugger support
//! - general drift in exisitng messages

mod borrow;
mod comm;
pub mod device_mesh;
pub mod stream;
pub mod test_util;

use std::collections::HashMap;
use std::collections::HashSet;
use std::collections::hash_map::Entry;
use std::sync::Arc;

use anyhow::Context;
use anyhow::Result;
use anyhow::anyhow;
use anyhow::bail;
use anyhow::ensure;
use async_trait::async_trait;
use borrow::Borrow;
use comm::CommMessageClient;
use comm::CommParams;
use comm::NcclCommActor;
use derive_more::TryInto;
use device_mesh::DeviceMesh;
use futures::future::try_join_all;
use hyperactor::Actor;
use hyperactor::ActorRef;
use hyperactor::Bind;
use hyperactor::Handler;
use hyperactor::Named;
use hyperactor::RemoteSpawn;
use hyperactor::Unbind;
use hyperactor::actor::ActorHandle;
use hyperactor::context;
use hyperactor::reference::ActorId;
use hyperactor_mesh::comm::multicast::CastInfo;
use itertools::Itertools;
use monarch_hyperactor::shape::PyPoint;
use monarch_messages::controller::ControllerActor;
use monarch_messages::controller::ControllerMessageClient;
use monarch_messages::controller::Seq;
use monarch_messages::wire_value::WireValue;
use monarch_messages::worker::ActorCallParams;
use monarch_messages::worker::ActorMethodParams;
use monarch_messages::worker::CallFunctionParams;
use monarch_messages::worker::Factory;
use monarch_messages::worker::Reduction;
use monarch_messages::worker::Ref;
use monarch_messages::worker::ResolvableFunction;
use monarch_messages::worker::StreamCreationMode;
use monarch_messages::worker::StreamRef;
use monarch_messages::worker::WorkerMessage;
use monarch_messages::worker::WorkerMessageHandler;
use monarch_messages::worker::WorkerParams;
use ndslice::Slice;
use pyo3::Python;
use pyo3::types::PyAnyMethods;
use serde::Deserialize;
use serde::Serialize;
use sorted_vec::SortedVec;
use stream::StreamActor;
use stream::StreamMessageClient;
use stream::StreamParams;
use torch_sys::CudaDevice;
use torch_sys::DeviceIndex;
use torch_sys::Layout;
use torch_sys::ScalarType;
use torch_sys::TensorCell;
use torch_sys::factory_zeros;
use torch_sys_cuda::nccl::NcclConfig;
use torch_sys_cuda::nccl::ReduceOp;
use torch_sys_cuda::nccl::UniqueId;

#[derive(Debug)]
struct RemoteProcessGroupState {
    device_mesh_ref: Ref,
    dims: SortedVec<String>,
    comms: HashMap<StreamRef, Arc<ActorHandle<NcclCommActor>>>,
}

impl RemoteProcessGroupState {
    fn new(device_mesh_ref: Ref, dims: SortedVec<String>) -> Self {
        Self {
            device_mesh_ref,
            dims,
            comms: HashMap::new(),
        }
    }
}

#[derive(Debug)]
enum Recording {
    // In the process of receiving DefineRecording messages for this
    // recording.
    PartialRecording {
        // The index of the last DefineRecording message received.
        last_index: usize,
        // The list of commands seen so far for this recording.
        commands: Vec<WorkerMessage>,
    },

    // The recording is ready to be run.
    CompleteRecording {
        // The list of streams on which this recording is defined.
        streams: HashSet<StreamRef>,
    },
}

/// A PyTorch runtime instance, operating on a single accelerator device,
/// controlled via hyperactor messaging.
///
/// Generally this is a thin multiplexer over a set of [`Stream`]s that do the
/// real work.
///
/// See [`WorkerMessage`] for what it can do!
#[derive(Debug)]
#[hyperactor::export(
    spawn = true,
    handlers = [
        WorkerMessage {cast = true},
        AssignRankMessage {cast = true},
    ],
)]
pub struct WorkerActor {
    device: Option<CudaDevice>,
    streams: HashMap<StreamRef, Arc<ActorHandle<StreamActor>>>,
    /// Maps streams to the device mesh and a map of dim names to the concrete
    /// communicator actor that represents the dimension for that stream.
    device_meshes: HashMap<
        Ref,
        (
            DeviceMesh,
            // A map for comms for this mesh for a given pair of stream and dims.
            HashMap<(StreamRef, SortedVec<String>), (usize, Arc<ActorHandle<NcclCommActor>>)>,
        ),
    >,
    world_size: usize,
    rank: usize,
    borrows: HashMap<u64, Borrow>,
    comm: Option<ActorHandle<NcclCommActor>>,
    controller_actor: ActorRef<ControllerActor>,
    /// Remember the process groups "created" via `CreateRemoteProcessGroup` for
    /// subsequent `CallFunction` calls, as this is where the actual allocation
    /// will happen.
    remote_process_groups: HashMap<Ref, RemoteProcessGroupState>,
    /// The comm actor for each pair of streams that need to send/recv tensors.
    send_recv_comms: HashMap<(StreamRef, StreamRef), Arc<ActorHandle<NcclCommActor>>>,
    recordings: HashMap<Ref, Recording>,
    defining_recording: Option<Ref>,
    respond_with_python_message: bool,
}

impl WorkerActor {
    fn try_get_stream(&self, stream: StreamRef) -> Result<&Arc<ActorHandle<StreamActor>>> {
        self.streams
            .get(&stream)
            .ok_or(anyhow::anyhow!("invalid stream id: {:#?}", stream))
    }

    async fn maybe_add_stream_to_recording(
        &mut self,
        cx: &impl context::Actor,
        stream: StreamRef,
    ) -> Result<()> {
        // If we're defining a recording, add the stream to the list of streams that
        // this recording uses, and call define_recording on the stream.
        if let Some(defining_recording) = self.defining_recording {
            let recording = self.recordings.get_mut(&defining_recording).unwrap();
            let fut = match recording {
                Recording::PartialRecording { .. } => panic!("unreachable, in theory"),
                Recording::CompleteRecording { streams } => {
                    streams.insert(stream).then(|| -> Result<_, anyhow::Error> {
                        Ok(self
                            .try_get_stream(stream)?
                            .define_recording(cx, defining_recording))
                    })
                }
            }
            .transpose()?;
            match fut {
                Some(fut) => fut.await,
                None => Ok(()),
            }
        } else {
            Ok(())
        }
    }
}

impl Actor for WorkerActor {}

#[async_trait]
impl RemoteSpawn for WorkerActor {
    type Params = WorkerParams;

    async fn new(
        WorkerParams {
            world_size,
            rank,
            device_index,
            controller_actor,
        }: Self::Params,
    ) -> Result<Self> {
        Ok(Self {
            device: device_index.map(|i| CudaDevice::new(DeviceIndex(i))),
            streams: HashMap::new(),
            device_meshes: HashMap::new(),
            world_size,
            rank,
            borrows: HashMap::new(),
            comm: None,
            controller_actor,
            remote_process_groups: HashMap::new(),
            send_recv_comms: HashMap::new(),
            recordings: HashMap::new(),
            defining_recording: None,
            respond_with_python_message: false,
        })
    }

    // TODO: Exit the worker directly on any worker actor errors, with error exit code.
}

#[async_trait]
impl Handler<AssignRankMessage> for WorkerActor {
    async fn handle(
        &mut self,
        cx: &hyperactor::Context<Self>,
        _: AssignRankMessage,
    ) -> anyhow::Result<()> {
        let point = cx.cast_point();
        self.rank = point.rank();
        self.respond_with_python_message = true;
        Python::with_gil(|py| {
            let mesh_controller = py.import("monarch.mesh_controller").unwrap();
            let p: PyPoint = point.into();
            mesh_controller
                .call_method1("_initialize_env", (p, cx.proc().proc_id().to_string()))
                .unwrap();
        });
        Ok(())
    }
}

/// Worker messages. These define the observable behavior of the worker, so the
/// documentations here
#[derive(Handler, Clone, Serialize, Deserialize, Debug, Named, Bind, Unbind)]
pub enum AssignRankMessage {
    AssignRank(),
}

#[async_trait]
impl Handler<WorkerMessage> for WorkerActor {
    async fn handle(
        &mut self,
        cx: &hyperactor::Context<Self>,
        message: WorkerMessage,
    ) -> anyhow::Result<()> {
        <Self as WorkerMessageHandler>::handle(self, cx, message).await
    }
}

#[async_trait]
impl WorkerMessageHandler for WorkerActor {
    async fn backend_network_init(
        &mut self,
        cx: &hyperactor::Context<Self>,
        unique_id: UniqueId,
    ) -> Result<()> {
        let device = self
            .device
            .expect("tried to init backend network on a non-CUDA worker");
        let comm = NcclCommActor::new(CommParams::New {
            device,
            unique_id,
            world_size: self.world_size.try_into().unwrap(),
            rank: self.rank.try_into().unwrap(),
        })
        .await?
        .spawn(cx)?;

        let tensor = factory_zeros(&[1], ScalarType::Float, Layout::Strided, device.into());
        let cell = TensorCell::new(tensor);

        comm.all_reduce(
            cx,
            cell,
            ReduceOp::Sum,
            torch_sys_cuda::cuda::Stream::get_current_stream(),
        )
        .await?;

        // TODO: this blocks forward progress of the the actor loop while we
        // wait for the streams to catch up. Once we have a way of spawning
        // tasks that the actor system can monitor in a non-blocking way, we
        // should remove this.

        // We need to be careful to initialize the streams in a consistent order
        // across all workers to avoid NCCL deadlocks. Use the refs to provide
        // this order, as a stream's ref will be the same across all workers.
        let sorted_streams = self
            .streams
            .iter()
            .sorted_by_key(|(k, _)| *k)
            .map(|(_, v)| v.as_ref());

        let mut splits = Vec::new();
        for _ in 0..sorted_streams.len() {
            // Do the split in this event loop, to provide a deterministic
            // order.
            splits.push(comm.split_all(cx, None).await?);
        }
        let _: Vec<()> = try_join_all(
            sorted_streams
                .into_iter()
                .zip(splits.into_iter())
                .map(|(stream, split)| stream.init_comm(cx, split)),
        )
        .await?;

        self.comm = Some(comm);

        Ok(())
    }

    async fn backend_network_point_to_point_init(
        &mut self,
        cx: &hyperactor::Context<Self>,
        from_stream: StreamRef,
        to_stream: StreamRef,
    ) -> Result<()> {
        if !self.streams.contains_key(&from_stream) {
            bail!("invalid from_stream id: {:#?}", from_stream);
        }
        if !self.streams.contains_key(&to_stream) {
            bail!("invalid to_stream id: {:#?}", to_stream);
        }
        let global_comm = self
            .comm
            .as_ref()
            .context("tried to call Reduce before BackendNetworkInit")?;
        let comm = global_comm.split_all(cx, None).await?;
        self.send_recv_comms
            .insert((from_stream, to_stream), Arc::new(comm));
        Ok(())
    }

    async fn call_function(
        &mut self,
        cx: &hyperactor::Context<Self>,
        params: CallFunctionParams,
    ) -> Result<()> {
        let stream = self.try_get_stream(params.stream)?.clone();
        self.maybe_add_stream_to_recording(cx, params.stream)
            .await?;

        let device_meshes = self
            .device_meshes
            .iter()
            .map(|(k, v)| (k.clone(), v.0.clone()))
            .collect();

        let mut remote_process_groups = HashMap::new();
        for remote_process_group_ref in &params.remote_process_groups {
            if let Some(state) = self.remote_process_groups.get(remote_process_group_ref) {
                let dims_vec = state.dims.iter().cloned().collect();
                let (device_mesh, _) = self
                    .device_meshes
                    .get(&state.device_mesh_ref)
                    .ok_or_else(|| {
                        anyhow::anyhow!("invalid device mesh id: {:#?}", state.device_mesh_ref)
                    })?
                    .clone();
                let comm = state.comms
                    .get(&params.stream)
                    .ok_or_else(|| {
                        anyhow::anyhow!("no comm found for remote process group {remote_process_group_ref:#?} stream {stream:#?}")
                    })?
                    .clone();
                remote_process_groups.insert(
                    remote_process_group_ref.clone(),
                    (device_mesh, dims_vec, comm),
                );
            }
        }

        stream
            .call_function(cx, params, device_meshes, remote_process_groups)
            .await?;

        Ok(())
    }

    async fn command_group(
        &mut self,
        cx: &hyperactor::Context<Self>,
        params: Vec<WorkerMessage>,
    ) -> Result<()> {
        for msg in params {
            WorkerMessageHandler::handle(self, cx, msg).await?;
        }
        Ok(())
    }

    async fn create_stream(
        &mut self,
        cx: &hyperactor::Context<Self>,
        result: StreamRef,
        creation_mode: StreamCreationMode,
    ) -> Result<()> {
        let handle: ActorHandle<StreamActor> = StreamActor::new(StreamParams {
            world_size: self.world_size,
            rank: self.rank,
            creation_mode,
            id: result,
            device: self.device,
            controller_actor: self.controller_actor.clone(),
            respond_with_python_message: self.respond_with_python_message,
        })
        .spawn(cx)?;
        self.streams.insert(result, Arc::new(handle));
        Ok(())
    }

    async fn create_device_mesh(
        &mut self,
        _cx: &hyperactor::Context<Self>,
        result: Ref,
        names: Vec<String>,
        ranks: Slice,
    ) -> Result<()> {
        self.device_meshes.insert(
            result,
            (DeviceMesh::new(names, ranks, self.rank)?, HashMap::new()),
        );
        Ok(())
    }

    async fn create_remote_process_group(
        &mut self,
        _cx: &hyperactor::Context<Self>,
        result: Ref,
        device_mesh: Ref,
        dims: Vec<String>,
    ) -> Result<()> {
        self.device_meshes
            .get(&device_mesh)
            .with_context(|| format!("invalid device mesh id: {:#?}", device_mesh))?;
        match self.remote_process_groups.entry(result) {
            Entry::Vacant(ent) => ent.insert(RemoteProcessGroupState::new(
                device_mesh,
                SortedVec::from_unsorted(dims),
            )),
            Entry::Occupied(ent) => bail!("remote process group {:?} already create", ent.key()),
        };
        Ok(())
    }

    async fn borrow_create(
        &mut self,
        cx: &hyperactor::Context<Self>,
        result: Ref,
        borrow_id: u64,
        tensor_ref: Ref,
        from_stream: StreamRef,
        to_stream: StreamRef,
    ) -> Result<()> {
        self.maybe_add_stream_to_recording(cx, from_stream).await?;
        self.maybe_add_stream_to_recording(cx, to_stream).await?;
        let from_stream = self.try_get_stream(from_stream)?.clone();
        let to_stream = self.try_get_stream(to_stream)?.clone();

        let borrow =
            Borrow::create(cx, borrow_id, tensor_ref, result, from_stream, to_stream).await?;
        self.borrows.insert(borrow_id, borrow);
        Ok(())
    }

    async fn borrow_first_use(
        &mut self,
        cx: &hyperactor::Context<Self>,
        borrow: u64,
    ) -> Result<()> {
        let borrow = self
            .borrows
            .get_mut(&borrow)
            .ok_or_else(|| anyhow!("invalid borrow id: {:#?}", borrow))?;

        borrow.first_use(cx).await?;
        Ok(())
    }

    async fn borrow_last_use(&mut self, cx: &hyperactor::Context<Self>, borrow: u64) -> Result<()> {
        let borrow = self
            .borrows
            .get_mut(&borrow)
            .ok_or_else(|| anyhow::anyhow!("invalid borrow id: {:#?}", borrow))?;

        borrow.last_use(cx).await?;
        Ok(())
    }

    async fn borrow_drop(&mut self, cx: &hyperactor::Context<Self>, borrow_id: u64) -> Result<()> {
        let borrow = self
            .borrows
            .get_mut(&borrow_id)
            .ok_or_else(|| anyhow::anyhow!("invalid borrow id: {:#?}", borrow_id))?;

        borrow.drop(cx).await?;
        self.borrows.remove(&borrow_id);
        Ok(())
    }

    async fn delete_refs(&mut self, cx: &hyperactor::Context<Self>, refs: Vec<Ref>) -> Result<()> {
        // Fan the delete message to all streams.
        // Check for errors.
        // TODO: this blocks forward progress of the the actor loop while we
        // wait for the streams to catch up. Once we have a way of spawning
        // tasks that the actor system can monitor in a non-blocking way, we
        // should remove this.
        let _: Vec<()> = try_join_all(
            self.streams
                .values()
                .map(|s| s.delete_refs(cx, refs.clone())),
        )
        .await?;
        Ok(())
    }

    async fn request_status(
        &mut self,
        cx: &hyperactor::Context<Self>,
        seq: Seq,
        controller: bool,
    ) -> Result<()> {
        // TODO: this blocks forward progress of the the actor loop while we
        // wait for the streams to catch up. Once we have a way of spawning
        // tasks that the actor system can monitor in a non-blocking way, we
        // should remove this.
        let _: Vec<()> = try_join_all(
            self.streams
                .values()
                .map(|stream| stream.request_status(cx)),
        )
        .await?;

        ControllerMessageClient::status(
            &self.controller_actor,
            cx,
            seq.next(),
            cx.self_id().clone(),
            controller,
        )
        .await?;
        Ok(())
    }

    async fn reduce(
        &mut self,
        cx: &hyperactor::Context<Self>,
        result: Ref,
        local_tensor: Ref,
        factory: Factory,
        source_mesh: Ref,
        stream_ref: StreamRef,
        dims: Vec<String>,
        reduction: Reduction,
        scatter: bool,
        in_place: bool,
        out: Option<Ref>,
    ) -> Result<()> {
        self.maybe_add_stream_to_recording(cx, stream_ref).await?;

        // Sort for stable indexing.
        let dims = SortedVec::from_unsorted(dims);
        let stream = self.try_get_stream(stream_ref)?.clone();

        let (_, comm_map) = self
            .device_meshes
            .get_mut(&source_mesh)
            .ok_or_else(|| anyhow::anyhow!("invalid device mesh id: {:#?}", source_mesh))?;

        let (size, comm) = comm_map
            .get(&(stream_ref, dims.clone()))
            .ok_or_else(|| anyhow::anyhow!("no comm found for stream {stream:#?}, dims {dims:#?}"))?
            .clone();

        stream
            .reduce(
                cx,
                comm,
                size.try_into()?,
                result,
                local_tensor,
                factory,
                reduction,
                scatter,
                in_place,
                out,
            )
            .await?;

        Ok(())
    }

    async fn send_tensor(
        &mut self,
        cx: &hyperactor::Context<Self>,
        result: Ref,
        from_ranks: Slice,
        to_ranks: Slice,
        tensor: Ref,
        factory: Factory,
        from_stream: StreamRef,
        to_stream: StreamRef,
    ) -> Result<()> {
        let comm = self
            .send_recv_comms
            .get(&(from_stream, to_stream))
            .ok_or_else(|| {
                anyhow::anyhow!(
                    "could not find stream to stream comm for: {:#?}",
                    (from_stream, to_stream)
                )
            })?
            .clone();

        let to_rank = from_ranks
            .index(self.rank)
            .map(|index| to_ranks.get(index).ok())
            .ok()
            .flatten();
        let from_rank = to_ranks
            .index(self.rank)
            .map(|index| from_ranks.get(index).ok())
            .ok()
            .flatten();

        let (stream, stream_ref) = if to_rank.is_none() {
            (self.try_get_stream(to_stream)?.clone(), to_stream)
        } else if from_rank.is_none() || from_stream == to_stream {
            (self.try_get_stream(from_stream)?.clone(), from_stream)
        } else {
            unimplemented!(
                "We haven't implemented to_mesh between streams if a rank participates as both a sender and receiver. \
                It is possible, but would require the recv stream to send the output buffer tensor to the send stream and sync. \
                Then the send stream would do the nccl op, and then sync with sending stream again."
            );
        };

        self.maybe_add_stream_to_recording(cx, stream_ref).await?;

        stream
            .send_tensor(cx, result, from_rank, to_rank, tensor, factory, comm)
            .await?;

        Ok(())
    }

    async fn exit(
        &mut self,
        cx: &hyperactor::Context<Self>,
        error: Option<(Option<ActorId>, String)>,
    ) -> Result<()> {
        for (_, stream) in self.streams.drain() {
            stream.drain_and_stop()?;
            Arc::into_inner(stream)
                .expect("there should be no owners of this stream handle except the worker stream table")
                .await;
        }

        let self_error_exit_code = std::env::var("MONARCH_TENSOR_WORKER_SELF_ERROR_EXIT_CODE")
            .ok()
            .and_then(|val| val.parse::<i32>().ok())
            .unwrap_or(1);
        let peer_error_exit_code = std::env::var("MONARCH_TENSOR_WORKER_PEER_ERROR_EXIT_CODE")
            .ok()
            .and_then(|val| val.parse::<i32>().ok())
            .unwrap_or(1);

        // Exit the worker process if there is an error.
        let exit_code = match error {
            Some((Some(actor_id), reason)) => {
                tracing::error!(
                    "stopping the worker, actor {} failed with error: {}",
                    actor_id,
                    reason
                );
                if *cx.self_id() == actor_id {
                    self_error_exit_code
                } else {
                    peer_error_exit_code
                }
            }
            Some((None, reason)) => {
                tracing::error!("stopping the worker, reason: {}", reason);
                1
            }
            None => 0,
        };

        if exit_code != 0 {
            tracing::info!("stopping the worker process, exit code: {}", exit_code);
            std::process::exit(exit_code);
        }
        cx.stop()?;
        Ok(())
    }

    async fn send_value(
        &mut self,
        cx: &hyperactor::Context<Self>,
        seq: Seq,
        destination: Option<Ref>,
        mutates: Vec<Ref>,
        function: Option<ResolvableFunction>,
        args: Vec<WireValue>,
        kwargs: HashMap<String, WireValue>,
        stream: StreamRef,
    ) -> Result<()> {
        // Resolve the stream.
        let stream = self.try_get_stream(stream)?;

        let device_meshes = if function.is_none() {
            HashMap::new()
        } else {
            self.device_meshes
                .iter()
                .map(|(k, v)| (k.clone(), v.0.clone()))
                .collect()
        };

        if destination.is_some() {
            panic!("send_value with pipe destination is no longer implemented")
        }

        // Resolve the value on the stream, then send the value back to the controller.
        stream
            .send_value(
                cx,
                seq,
                cx.self_id().clone(),
                mutates,
                function,
                args,
                kwargs,
                device_meshes,
            )
            .await
    }

    async fn send_result_of_actor_call(
        &mut self,
        cx: &hyperactor::Context<Self>,
        params: ActorCallParams,
    ) -> Result<()> {
        let stream = self.try_get_stream(params.stream)?;
        stream.send_result_of_actor_call(cx, params).await?;
        Ok(())
    }
    async fn call_actor_method(
        &mut self,
        cx: &hyperactor::Context<Self>,
        params: ActorMethodParams,
    ) -> Result<()> {
        let stream = self.try_get_stream(params.call.stream)?;
        stream.call_actor_method(cx, params).await?;
        Ok(())
    }
    async fn split_comm(
        &mut self,
        cx: &hyperactor::Context<Self>,
        dims: Vec<String>,
        device_mesh: Ref,
        stream_ref: StreamRef,
        config: Option<NcclConfig>,
    ) -> Result<()> {
        let global_comm = self
            .comm
            .as_ref()
            .context("tried to call SplitComm before BackendNetworkInit")?;
        match self.device_meshes.get_mut(&device_mesh) {
            Some((device_mesh, comm_map)) => {
                // This rank is in the group to be split off. Split a new
                // communicator for it off from the global communicator.
                let stream = self
                    .streams
                    .get(&stream_ref)
                    .ok_or_else(|| anyhow::anyhow!("invalid stream id: {:#?}", stream_ref))?;

                let dims = SortedVec::from_unsorted(dims);

                anyhow::ensure!(
                    !comm_map.contains_key(&(stream_ref, dims.clone())),
                    "comm already exists for stream {stream:#?}, dims {dims:#?}"
                );
                let ranks_for_group = device_mesh.get_ranks_for_dim_slice(&dims)?;
                let size = ranks_for_group.len();
                let split_comm = global_comm
                    .split_from(
                        cx,
                        ranks_for_group
                            .into_iter()
                            .map(|v| v.clone().try_into())
                            .collect::<Result<Vec<_>, _>>()?,
                        config,
                    )
                    .await?
                    .context("split comm should include self rank")?;
                comm_map.insert((stream_ref, dims), (size, Arc::new(split_comm)));
            }
            None => {
                // This rank is not in the group to be split off. We still need to
                // participate in the commSplit call, however.
                global_comm.split_from(cx, vec![], config).await?;
            }
        }
        Ok(())
    }

    async fn split_comm_for_process_group(
        &mut self,
        cx: &hyperactor::Context<Self>,
        remote_process_group_ref: Ref,
        stream_ref: StreamRef,
        config: Option<NcclConfig>,
    ) -> Result<()> {
        ensure!(
            self.streams.contains_key(&stream_ref),
            "invalid stream id: {:#?}",
            stream_ref
        );
        let global_comm = self
            .comm
            .as_ref()
            .context("tried to call SplitComm before BackendNetworkInit")?;
        let state = self
            .remote_process_groups
            .get_mut(&remote_process_group_ref)
            .with_context(|| format!("invalid remote process group id: {:#?}", stream_ref))?;
        match self.device_meshes.get_mut(&state.device_mesh_ref) {
            Some((device_mesh, _)) => {
                // This rank is in the group to be split off. Split a new
                // communicator for it off from the global communicator.
                let entry = match state.comms.entry(stream_ref) {
                    Entry::Vacant(entry) => entry,
                    Entry::Occupied(_) => bail!(
                        "comm already exists for remote process group {:#?} on stream {:#?}",
                        remote_process_group_ref,
                        stream_ref,
                    ),
                };
                let ranks_for_group = device_mesh.get_ranks_for_dim_slice(&state.dims)?;
                let split_comm = global_comm
                    .split_from(
                        cx,
                        ranks_for_group
                            .into_iter()
                            .map(|v| v.clone().try_into())
                            .collect::<Result<Vec<_>, _>>()?,
                        config,
                    )
                    .await?
                    .context("split comm should include self rank")?;
                entry.insert(Arc::new(split_comm));
            }
            None => {
                // This rank is not in the group to be split off. We still need to
                // participate in the commSplit call, however.
                global_comm.split_from(cx, vec![], config).await?;
            }
        }
        Ok(())
    }

    async fn pipe_recv(
        &mut self,
        _cx: &hyperactor::Context<Self>,
        _seq: Seq,
        _results: Vec<Option<Ref>>,
        _pipe: Ref,
        _stream: StreamRef,
    ) -> Result<()> {
        panic!("pipe_recv is no longer implemented")
    }

    async fn set_ref_unit_tests_only(
        &mut self,
        cx: &hyperactor::Context<Self>,
        reference: Ref,
        value: WireValue,
        stream: StreamRef,
    ) -> Result<()> {
        let stream = self.try_get_stream(stream)?;

        stream.set_ref_unit_tests_only(cx, reference, value).await
    }

    async fn get_ref_unit_tests_only(
        &mut self,
        cx: &hyperactor::Context<Self>,
        ref_id: Ref,
        stream: StreamRef,
    ) -> Result<Option<Result<WireValue, String>>> {
        let stream = self.try_get_stream(stream)?;
        Ok(stream.get_ref_unit_tests_only(cx, ref_id.clone()).await?)
    }

    async fn define_recording(
        &mut self,
        cx: &hyperactor::Context<Self>,
        result: Ref,
        _nresults: usize,
        _nformals: usize,
        commands: Vec<WorkerMessage>,
        ntotal_messages: usize,
        index: usize,
    ) -> Result<()> {
        if self.defining_recording.is_some() && self.defining_recording.unwrap() != result {
            bail!("already defining a different recording");
        }
        self.defining_recording = Some(result);

        match self.recordings.entry(result) {
            Entry::Vacant(entry) => {
                ensure!(
                    index == 0,
                    "got DefineRecording message with (index = {:?}) > 0 for previously unseen recording",
                    index
                );
                entry.insert(Recording::PartialRecording {
                    last_index: 0,
                    commands,
                });
            }
            Entry::Occupied(mut entry) => match entry.get_mut() {
                Recording::CompleteRecording { .. } => {
                    bail!("got DefineRecording message for already complete recording")
                }
                Recording::PartialRecording {
                    last_index,
                    commands: existing_commands,
                } => {
                    ensure!(
                        index == *last_index + 1,
                        "Got DefineRecording message with index = {:?}, but \
                            last seen index for recording is {:?}",
                        index,
                        last_index
                    );
                    *last_index = index;
                    existing_commands.extend(commands.into_iter());
                }
            },
        };

        if index < ntotal_messages - 1 {
            return Ok(());
        }
        let commands = match self.recordings.remove(&result).unwrap() {
            Recording::CompleteRecording { .. } => panic!("unreachable, in theory"),
            Recording::PartialRecording { commands, .. } => {
                self.recordings.insert(
                    result,
                    Recording::CompleteRecording {
                        streams: HashSet::new(),
                    },
                );
                commands
            }
        };

        for command in commands {
            WorkerMessageHandler::handle(self, cx, command).await?;
        }

        match self.recordings.get(&result).unwrap() {
            Recording::PartialRecording { .. } => panic!("unreachable, in theory"),
            Recording::CompleteRecording { streams, .. } => {
                for stream in streams {
                    self.try_get_stream(*stream)?
                        .finalize_recording(cx, result)
                        .await?;
                }
            }
        }

        self.defining_recording = None;
        Ok(())
    }

    async fn recording_formal(
        &mut self,
        cx: &hyperactor::Context<Self>,
        result: Ref,
        argument_index: usize,
        stream: StreamRef,
    ) -> Result<()> {
        ensure!(self.defining_recording.is_some());
        self.maybe_add_stream_to_recording(cx, stream).await?;
        self.try_get_stream(stream)?
            .recording_formal(cx, result, argument_index)
            .await
    }

    async fn recording_result(
        &mut self,
        cx: &hyperactor::Context<Self>,
        result: Ref,
        output_index: usize,
        stream: StreamRef,
    ) -> Result<()> {
        ensure!(self.defining_recording.is_some());
        self.maybe_add_stream_to_recording(cx, stream).await?;
        self.try_get_stream(stream)?
            .recording_result(cx, result, output_index)
            .await
    }

    async fn call_recording(
        &mut self,
        cx: &hyperactor::Context<Self>,
        seq: Seq,
        recording: Ref,
        results: Vec<Ref>,
        actuals: Vec<Ref>,
    ) -> Result<()> {
        ensure!(self.defining_recording.is_none());
        let recording_ref = recording;
        let recording = self.recordings.get(&recording).ok_or(anyhow::anyhow!(
            "could not find recording: {:#?}",
            recording
        ))?;
        match recording {
            Recording::PartialRecording { .. } => {
                bail!("cannot call recording because it is incomplete")
            }
            Recording::CompleteRecording { streams } => try_join_all(
                streams
                    .iter()
                    .map(|stream| self.try_get_stream(*stream))
                    .collect::<Result<Vec<_>>>()?
                    .into_iter()
                    .map(|stream| {
                        stream.call_recording(
                            cx,
                            seq,
                            recording_ref,
                            results.clone(),
                            actuals.clone(),
                        )
                    }),
            )
            .await
            .map(|_| ()),
        }
    }
}

#[cfg(test)]
mod tests {
    use std::assert_matches::assert_matches;

    use anyhow::Result;
    use hyperactor::Instance;
    use hyperactor::RemoteSpawn;
    use hyperactor::WorldId;
    use hyperactor::actor::ActorStatus;
    use hyperactor::channel::ChannelAddr;
    use hyperactor::proc::Proc;
    use hyperactor_multiprocess::system_actor::SYSTEM_ACTOR_REF;
    use hyperactor_multiprocess::system_actor::SystemMessageClient;
    use hyperactor_multiprocess::system_actor::SystemSnapshotFilter;
    use hyperactor_multiprocess::system_actor::WorldStatus;
    use monarch_messages::controller::ControllerMessage;
    use monarch_messages::controller::WorkerError;
    use monarch_messages::worker::WorkerMessageClient;
    use monarch_types::PickledPyObject;
    use monarch_types::PyTree;
    use pyo3::IntoPyObjectExt;
    use pyo3::Python;
    use pyo3::prelude::*;
    use pyo3::types::PyList;
    use pyo3::types::PyString;
    use rand::Rng;
    use rand::distributions::Alphanumeric;
    use timed_test::async_timed_test;
    use tokio_retry::Retry;
    use tokio_retry::strategy::FixedInterval;
    use torch_sys::Device;
    use torch_sys::DeviceIndex;
    use torch_sys::MemoryFormat;
    use torch_sys::RValue;

    use super::*;
    use crate::test_util::test_setup;

    #[async_timed_test(timeout_secs = 60)]
    async fn basic_worker() -> Result<()> {
        test_setup()?;

        let proc = Proc::local();
        let (client, controller_ref, mut controller_rx) = proc.attach_actor("controller").unwrap();

        let worker_handle = proc
            .spawn(
                "worker",
                WorkerActor::new(WorkerParams {
                    world_size: 1,
                    rank: 0,
                    device_index: None,
                    controller_actor: controller_ref,
                })
                .await
                .unwrap(),
            )
            .unwrap();
        worker_handle
            .command_group(
                &client,
                vec![
                    WorkerMessage::CreateStream {
                        id: 1.into(),
                        stream_creation: StreamCreationMode::UseDefaultStream,
                    },
                    WorkerMessage::CallFunction(CallFunctionParams {
                        seq: 0.into(),
                        results: vec![Some(0.into())],
                        mutates: vec![],
                        function: "torch.ops.aten.ones.default".into(),
                        args: vec![WireValue::IntList(vec![2, 3])],
                        kwargs: HashMap::new(),
                        stream: 1.into(),
                        remote_process_groups: vec![],
                    }),
                    WorkerMessage::CallFunction(CallFunctionParams {
                        seq: 2.into(),
                        results: vec![Some(Ref { id: 2 })],
                        mutates: vec![0.into()],
                        function: "torch.ops.aten.sub_.Scalar".into(),
                        args: vec![WireValue::Ref(0.into()), WireValue::Int(1)],
                        kwargs: HashMap::new(),
                        stream: 1.into(),
                        remote_process_groups: vec![],
                    }),
                    WorkerMessage::CallFunction(CallFunctionParams {
                        seq: 3.into(),
                        results: vec![Some(Ref { id: 3 })],
                        mutates: vec![],
                        function: "torch.ops.aten.zeros.default".into(),
                        args: vec![WireValue::IntList(vec![2, 3])],
                        kwargs: HashMap::new(),
                        stream: 1.into(),
                        remote_process_groups: vec![],
                    }),
                    WorkerMessage::CallFunction(CallFunctionParams {
                        seq: 4.into(),
                        results: vec![Some(Ref { id: 4 })],
                        mutates: vec![],
                        function: "torch.ops.aten.allclose.default".into(),
                        args: vec![WireValue::Ref(0.into()), WireValue::Ref(Ref { id: 3 })],
                        kwargs: HashMap::new(),
                        stream: 1.into(),
                        remote_process_groups: vec![],
                    }),
                ],
            )
            .await
            .unwrap();

        let result: bool = worker_handle
            .get_ref_unit_tests_only(&client, Ref { id: 4 }, 1.into())
            .await
            .unwrap()
            .unwrap()
            .unwrap()
            .try_into()
            .unwrap();
        worker_handle.drain_and_stop().unwrap();
        worker_handle.await;
        let error_responses = controller_rx.drain();
        assert!(
            error_responses.is_empty(),
            "Expected no error responses, got: {:#?}",
            error_responses
        );
        assert!(result);

        Ok(())
    }

    #[async_timed_test(timeout_secs = 60)]
    async fn error_sends_response() -> Result<()> {
        test_setup()?;

        let proc = Proc::local();
        let (client, controller_ref, mut controller_rx) = proc.attach_actor("controller").unwrap();

        let worker_handle = proc
            .spawn(
                "worker",
                WorkerActor::new(WorkerParams {
                    world_size: 1,
                    rank: 0,
                    device_index: None,
                    controller_actor: controller_ref,
                })
                .await
                .unwrap(),
            )
            .unwrap();
        worker_handle
            .command_group(
                &client,
                vec![
                    WorkerMessage::CreateStream {
                        id: 1.into(),
                        stream_creation: StreamCreationMode::UseDefaultStream,
                    },
                    WorkerMessage::CallFunction(CallFunctionParams {
                        seq: 0.into(),
                        results: vec![Some(0.into())],
                        mutates: vec![],
                        function: "torch.ops.aten.rand.default".into(),
                        args: vec![],
                        kwargs: HashMap::new(),
                        stream: 1.into(),
                        remote_process_groups: vec![],
                    }),
                    WorkerMessage::Exit { error: None },
                ],
            )
            .await
            .unwrap();

        worker_handle.drain_and_stop().unwrap();
        worker_handle.await;
        let response_message = controller_rx.recv().await.unwrap();
        match response_message {
            ControllerMessage::RemoteFunctionFailed {
                seq,
                error: WorkerError { backtrace: msg, .. },
            } => {
                assert_eq!(seq, 0.into());
                assert!(msg.contains("aten::rand() is missing value for argument 'size'"))
            }
            _ => panic!("unexpected response {:#?}", response_message),
        }

        Ok(())
    }

    #[async_timed_test(timeout_secs = 60)]
    async fn mutated_refs_are_updated_with_error() -> Result<()> {
        test_setup()?;

        let proc = Proc::local();
        let (client, controller_ref, mut controller_rx) = proc.attach_actor("controller").unwrap();

        let worker_handle = proc
            .spawn(
                "worker",
                WorkerActor::new(WorkerParams {
                    world_size: 1,
                    rank: 0,
                    device_index: None,
                    controller_actor: controller_ref,
                })
                .await
                .unwrap(),
            )
            .unwrap();
        worker_handle
            .command_group(
                &client,
                vec![
                    WorkerMessage::CreateStream {
                        id: 1.into(),
                        stream_creation: StreamCreationMode::UseDefaultStream,
                    },
                    WorkerMessage::SetRefUnitTestsOnly {
                        reference: 0.into(),
                        value: WireValue::Int(1),
                        stream: 1.into(),
                    },
                    WorkerMessage::CallFunction(CallFunctionParams {
                        seq: 0.into(),
                        results: vec![Some(Ref { id: 2 })],
                        mutates: vec![0.into()],
                        function: "i.dont.exist".into(),
                        args: vec![],
                        kwargs: HashMap::new(),
                        stream: 1.into(),
                        remote_process_groups: vec![],
                    }),
                ],
            )
            .await
            .unwrap();

        let result = worker_handle
            .get_ref_unit_tests_only(&client, 0.into(), 1.into())
            .await?;

        // Stop/drain worker before asserts to avoid hangs.
        worker_handle.drain_and_stop().unwrap();
        worker_handle.await;

        let mutated_ref = result
            .context("no such ref")?
            .err()
            .context("expected error")?;
        assert!(mutated_ref.contains("failed to resolve function"));

        let responses = controller_rx.drain();
        assert_eq!(
            responses.len(),
            1,
            "Expected one response, got: {:#?}",
            responses
        );
        Ok(())
    }

    #[async_timed_test(timeout_secs = 60)]
    async fn accessing_errored_dependency() -> Result<()> {
        test_setup()?;

        let proc = Proc::local();
        let (client, controller_ref, mut controller_rx) = proc.attach_actor("controller").unwrap();

        let worker_handle = proc
            .spawn(
                "worker",
                WorkerActor::new(WorkerParams {
                    world_size: 1,
                    rank: 0,
                    device_index: None,
                    controller_actor: controller_ref,
                })
                .await
                .unwrap(),
            )
            .unwrap();
        worker_handle
            .command_group(
                &client,
                vec![
                    WorkerMessage::CreateStream {
                        id: 1.into(),
                        stream_creation: StreamCreationMode::UseDefaultStream,
                    },
                    WorkerMessage::CallFunction(CallFunctionParams {
                        seq: 0.into(),
                        results: vec![Some(0.into())],
                        mutates: vec![],
                        function: "i.dont.exist".into(),
                        args: vec![],
                        kwargs: HashMap::new(),
                        stream: 1.into(),
                        remote_process_groups: vec![],
                    }),
                    WorkerMessage::CallFunction(CallFunctionParams {
                        seq: 1.into(),
                        results: vec![Some(1.into())],
                        mutates: vec![],
                        function: "torch.ops.aten.sub_.Scalar".into(),
                        args: vec![WireValue::Ref(0.into())],
                        kwargs: HashMap::new(),
                        stream: 1.into(),
                        remote_process_groups: vec![],
                    }),
                    WorkerMessage::Exit { error: None },
                ],
            )
            .await
            .unwrap();

        worker_handle.drain_and_stop().unwrap();
        worker_handle.await;

        let responses = controller_rx.drain();
        assert_eq!(
            responses.len(),
            1,
            "Expected one response, got: {:#?}",
            responses
        );

        match &responses[0] {
            ControllerMessage::RemoteFunctionFailed { seq, .. } => {
                assert_eq!(seq, &0.into())
            }
            _ => panic!("unexpected response {:#?}", responses[0]),
        };
        Ok(())
    }

    #[async_timed_test(timeout_secs = 60)]
<<<<<<< HEAD
=======
    async fn py_remote_function_calls() -> Result<()> {
        test_setup()?;

        let proc = Proc::local();
        let (client, controller_ref, mut controller_rx) = proc.attach_actor("controller").unwrap();

        let worker_handle = proc
            .spawn(
                "worker",
                WorkerActor::new(WorkerParams {
                    world_size: 1,
                    rank: 0,
                    device_index: None,
                    controller_actor: controller_ref,
                })
                .await
                .unwrap(),
            )
            .unwrap();
        let (split_arg, sort_list, mesh_ref, dim, layout, none, scalar, device, memory_format) =
            Python::with_gil(|py| {
                let split_arg: PickledPyObject = PyString::new(py, "/fbs/fbc/foo/bar")
                    .into_any()
                    .try_into()?;
                let sort_list: PickledPyObject =
                    PyList::new(py, [65, 34, 79, 1, 5])?.into_any().try_into()?;
                let mesh_ref: PickledPyObject = Ref { id: 5 }.into_bound_py_any(py)?.try_into()?;
                let dim: PickledPyObject = PyString::new(py, "x").into_any().try_into()?;
                let layout: PickledPyObject = py.import("torch")?.getattr("strided")?.try_into()?;
                let none: PickledPyObject = py.None().into_any().into_bound(py).try_into()?;
                let scalar: PickledPyObject = py.import("torch")?.getattr("float32")?.try_into()?;
                let device: PickledPyObject = py
                    .import("torch")?
                    .getattr("device")?
                    .call1(("cuda:1",))?
                    .try_into()?;
                let memory_format: PickledPyObject = py
                    .import("torch")?
                    .getattr("contiguous_format")?
                    .try_into()?;
                PyResult::Ok((
                    split_arg,
                    sort_list,
                    mesh_ref,
                    dim,
                    layout,
                    none,
                    scalar,
                    device,
                    memory_format,
                ))
            })?;

        worker_handle
            .command_group(
                &client,
                vec![
                    WorkerMessage::CreateStream {
                        id: 1.into(),
                        stream_creation: StreamCreationMode::UseDefaultStream,
                    },
                    WorkerMessage::CallFunction(CallFunctionParams {
                        seq: 0.into(),
                        results: vec![Some(0.into()), Some(Ref { id: 2 })],
                        mutates: vec![],
                        function: "os.path.split".into(),
                        args: vec![split_arg.into()],
                        kwargs: HashMap::new(),
                        stream: 1.into(),
                        remote_process_groups: vec![],
                    }),
                    WorkerMessage::CallFunction(CallFunctionParams {
                        seq: 2.into(),
                        results: vec![Some(4.into()), None, None, None, None],
                        mutates: vec![],
                        function: "builtins.sorted".into(),
                        args: vec![sort_list.into()],
                        kwargs: HashMap::new(),
                        stream: 1.into(),
                        remote_process_groups: vec![],
                    }),
                    WorkerMessage::CreateDeviceMesh {
                        result: 5.into(),
                        names: vec!["x".into()],
                        ranks: Slice::new(0, vec![2], vec![1]).unwrap(),
                    },
                    WorkerMessage::CallFunction(CallFunctionParams {
                        seq: 2.into(),
                        results: vec![Some(6.into())],
                        mutates: vec![],
                        function: "monarch.monarch_tensor_worker.test_utils.mesh_rank".into(),
                        args: vec![mesh_ref.into(), dim.into()],
                        kwargs: HashMap::new(),
                        stream: 1.into(),
                        remote_process_groups: vec![],
                    }),
                    WorkerMessage::CallFunction(CallFunctionParams {
                        seq: 4.into(),
                        results: vec![Some(7.into())],
                        mutates: vec![],
                        function: "monarch.monarch_tensor_worker.test_utils.test_scalar_type"
                            .into(),
                        args: vec![scalar.into()],
                        kwargs: HashMap::new(),
                        stream: 1.into(),
                        remote_process_groups: vec![],
                    }),
                    WorkerMessage::CallFunction(CallFunctionParams {
                        seq: 5.into(),
                        results: vec![Some(8.into())],
                        mutates: vec![],
                        function: "monarch.monarch_tensor_worker.test_utils.test_layout".into(),
                        args: vec![layout.into()],
                        kwargs: HashMap::new(),
                        stream: 1.into(),
                        remote_process_groups: vec![],
                    }),
                    WorkerMessage::CallFunction(CallFunctionParams {
                        seq: 6.into(),
                        results: vec![Some(9.into())],
                        mutates: vec![],
                        function: "monarch.monarch_tensor_worker.test_utils.test_none".into(),
                        args: vec![none.into()],
                        kwargs: HashMap::new(),
                        stream: 1.into(),
                        remote_process_groups: vec![],
                    }),
                    // Verify that a function that returns `None` matches up with an
                    // empty result list.
                    WorkerMessage::CallFunction(CallFunctionParams {
                        seq: 7.into(),
                        results: vec![None],
                        mutates: vec![],
                        function: "monarch.monarch_tensor_worker.test_utils.none".into(),
                        args: vec![],
                        kwargs: HashMap::new(),
                        stream: 1.into(),
                        remote_process_groups: vec![],
                    }),
                    WorkerMessage::CallFunction(CallFunctionParams {
                        seq: 8.into(),
                        results: vec![Some(10.into())],
                        mutates: vec![],
                        function: "monarch.monarch_tensor_worker.test_utils.test_device".into(),
                        args: vec![device.into()],
                        kwargs: HashMap::new(),
                        stream: 1.into(),
                        remote_process_groups: vec![],
                    }),
                    WorkerMessage::CallFunction(CallFunctionParams {
                        seq: 9.into(),
                        results: vec![Some(11.into())],
                        mutates: vec![],
                        function: "monarch.monarch_tensor_worker.test_utils.test_memory_format"
                            .into(),
                        args: vec![memory_format.into()],
                        kwargs: HashMap::new(),
                        stream: 1.into(),
                        remote_process_groups: vec![],
                    }),
                    // Test that list of tests can be passes correctly
                    WorkerMessage::CallFunction(CallFunctionParams {
                        seq: 10.into(),
                        results: vec![Some(12.into())],
                        mutates: vec![],
                        function: "torch.ops.aten.ones.default".into(),
                        args: vec![WireValue::IntList(vec![2, 3])],
                        kwargs: HashMap::new(),
                        stream: 1.into(),
                        remote_process_groups: vec![],
                    }),
                    WorkerMessage::CallFunction(CallFunctionParams {
                        seq: 11.into(),
                        results: vec![Some(13.into())],
                        mutates: vec![],
                        function: "torch.ops.aten.stack.default".into(),
                        args: vec![WireValue::RefList(vec![12.into(), 12.into()])],
                        kwargs: HashMap::new(),
                        stream: 1.into(),
                        remote_process_groups: vec![],
                    }),
                ],
            )
            .await
            .unwrap();

        let result1: String = worker_handle
            .get_ref_unit_tests_only(&client, 0.into(), 1.into())
            .await
            .unwrap()
            .unwrap()
            .unwrap()
            .try_into()
            .unwrap();
        let result2: String = worker_handle
            .get_ref_unit_tests_only(&client, 2.into(), 1.into())
            .await
            .unwrap()
            .unwrap()
            .unwrap()
            .try_into()
            .unwrap();
        let result3: i64 = worker_handle
            .get_ref_unit_tests_only(&client, 4.into(), 1.into())
            .await
            .unwrap()
            .unwrap()
            .unwrap()
            .try_into()
            .unwrap();
        let result4: i64 = worker_handle
            .get_ref_unit_tests_only(&client, 6.into(), 1.into())
            .await
            .unwrap()
            .unwrap()
            .unwrap()
            .try_into()
            .unwrap();
        assert_eq!(
            ScalarType::Float,
            worker_handle
                .get_ref_unit_tests_only(&client, 7.into(), 1.into())
                .await
                .unwrap()
                .unwrap()
                .unwrap()
                .try_into()
                .unwrap()
        );
        assert_eq!(
            Layout::Strided,
            worker_handle
                .get_ref_unit_tests_only(&client, 8.into(), 1.into())
                .await
                .unwrap()
                .unwrap()
                .unwrap()
                .try_into()
                .unwrap()
        );
        assert_matches!(
            worker_handle
                .get_ref_unit_tests_only(&client, 9.into(), 1.into())
                .await
                .unwrap()
                .unwrap()
                .unwrap(),
            WireValue::None(()),
        );
        let device: Device = CudaDevice::new(DeviceIndex(1)).into();
        assert_eq!(
            device,
            worker_handle
                .get_ref_unit_tests_only(&client, 10.into(), 1.into())
                .await
                .unwrap()
                .unwrap()
                .unwrap()
                .try_into()
                .unwrap()
        );
        assert_matches!(
            worker_handle
                .get_ref_unit_tests_only(&client, 11.into(), 1.into())
                .await
                .unwrap()
                .unwrap()
                .unwrap(),
            WireValue::MemoryFormat(MemoryFormat::Contiguous),
        );

        worker_handle.drain_and_stop().unwrap();
        worker_handle.await;
        let error_responses = controller_rx.drain();
        assert!(
            error_responses.is_empty(),
            "Expected no error responses, got: {:#?}",
            error_responses
        );

        assert_eq!(result1, "/fbs/fbc/foo");
        assert_eq!(result2, "bar");
        assert_eq!(result3, 1);
        assert_eq!(result4, 0);

        Ok(())
    }

    #[async_timed_test(timeout_secs = 60)]
>>>>>>> 72c5ebff
    async fn delete_refs() -> Result<()> {
        test_setup()?;

        let proc = Proc::local();
        let (client, controller_ref, _) = proc.attach_actor("controller").unwrap();

        let worker_handle = proc
            .spawn(
                "worker",
                WorkerActor::new(WorkerParams {
                    world_size: 1,
                    rank: 0,
                    device_index: None,
                    controller_actor: controller_ref,
                })
                .await
                .unwrap(),
            )
            .unwrap();
        worker_handle
            .command_group(
                &client,
                vec![
                    WorkerMessage::CreateStream {
                        id: 0.into(),
                        stream_creation: StreamCreationMode::CreateNewStream,
                    },
                    WorkerMessage::CreateStream {
                        id: 1.into(),
                        stream_creation: StreamCreationMode::CreateNewStream,
                    },
                    WorkerMessage::SetRefUnitTestsOnly {
                        reference: Ref { id: 2 },
                        value: WireValue::Bool(false),
                        stream: 0.into(),
                    },
                    WorkerMessage::SetRefUnitTestsOnly {
                        reference: Ref { id: 3 },
                        value: WireValue::Bool(true),
                        stream: 0.into(),
                    },
                    WorkerMessage::SetRefUnitTestsOnly {
                        reference: Ref { id: 4 },
                        value: WireValue::Int(0),
                        stream: 1.into(),
                    },
                    WorkerMessage::DeleteRefs(vec![Ref { id: 2 }, Ref { id: 4 }]),
                ],
            )
            .await
            .unwrap();

        let result: bool = worker_handle
            .get_ref_unit_tests_only(&client, Ref { id: 3 }, 0.into())
            .await
            .unwrap()
            .unwrap()
            .unwrap()
            .try_into()
            .unwrap();
        let fail_result = worker_handle
            .get_ref_unit_tests_only(&client, Ref { id: 4 }, 1.into())
            .await
            .unwrap();

        worker_handle.drain_and_stop().unwrap();
        worker_handle.await;

        assert!(result, "should be able to get a non-deleted ref");
        assert!(fail_result.is_none(), "should fail to get a deleted ref");

        Ok(())
    }

    #[async_timed_test(timeout_secs = 60)]
    async fn request_status() -> Result<()> {
        test_setup()?;

        let proc = Proc::local();
        let (client, controller_ref, mut controller_rx) = proc.attach_actor("controller").unwrap();

        let worker_handle = proc
            .spawn(
                "worker",
                WorkerActor::new(WorkerParams {
                    world_size: 1,
                    rank: 0,
                    device_index: None,
                    controller_actor: controller_ref,
                })
                .await
                .unwrap(),
            )
            .unwrap();
        worker_handle
            .command_group(
                &client,
                vec![
                    WorkerMessage::CreateStream {
                        id: 0.into(),
                        stream_creation: StreamCreationMode::CreateNewStream,
                    },
                    WorkerMessage::CreateStream {
                        id: 1.into(),
                        stream_creation: StreamCreationMode::CreateNewStream,
                    },
                ],
            )
            .await
            .unwrap();

        for i in 0..100 {
            // call alternating functions on this stream.
            worker_handle
                .call_function(
                    &client,
                    CallFunctionParams {
                        seq: i.into(),
                        results: vec![Some(Ref { id: i + 2 })],
                        mutates: vec![],
                        function: "torch.ops.aten.ones.default".into(),
                        args: vec![WireValue::IntList(vec![2, 3])],
                        kwargs: HashMap::new(),
                        stream: (i % 2).into(),
                        remote_process_groups: vec![],
                    },
                )
                .await
                .unwrap();
        }

        worker_handle
            .request_status(&client, 100.into(), false)
            .await
            .unwrap();

        worker_handle.drain_and_stop().unwrap();
        worker_handle.await;

        let mut responses = controller_rx.drain();
        assert_eq!(
            responses.len(),
            1,
            "Expected one response, got: {:#?}",
            responses
        );

        let response = responses.pop().unwrap();
        match response {
            ControllerMessage::Status { seq, .. } => {
                assert_eq!(seq, 101.into())
            }
            _ => panic!("unexpected response {:#?}", response),
        };

        Ok(())
    }

    #[async_timed_test(timeout_secs = 60)]
    async fn backend_network_init() {
        let proc = Proc::local();
        let (client, controller_ref, _) = proc.attach_actor("controller").unwrap();

        let worker_handle1 = proc
            .spawn(
                "worker0",
                WorkerActor::new(WorkerParams {
                    world_size: 2,
                    rank: 0,
                    device_index: Some(0),
                    controller_actor: controller_ref.clone(),
                })
                .await
                .unwrap(),
            )
            .unwrap();
        let worker_handle2 = proc
            .spawn(
                "worker1",
                WorkerActor::new(WorkerParams {
                    world_size: 2,
                    rank: 1,
                    device_index: Some(1),
                    controller_actor: controller_ref,
                })
                .await
                .unwrap(),
            )
            .unwrap();

        let unique_id = UniqueId::new().unwrap();
        worker_handle1
            .backend_network_init(&client, unique_id.clone())
            .await
            .unwrap();
        worker_handle2
            .backend_network_init(&client, unique_id)
            .await
            .unwrap();

        worker_handle1.drain_and_stop().unwrap();
        worker_handle1.await;
        worker_handle2.drain_and_stop().unwrap();
        worker_handle2.await;
    }

<<<<<<< HEAD
=======
    #[async_timed_test(timeout_secs = 60)]
    async fn send_value() -> Result<()> {
        test_setup()?;

        let proc = Proc::local();
        let (client, controller_ref, mut controller_rx) = proc.attach_actor("controller").unwrap();

        let worker_handle = proc
            .spawn(
                "worker",
                WorkerActor::new(WorkerParams {
                    world_size: 1,
                    rank: 0,
                    device_index: None,
                    controller_actor: controller_ref,
                })
                .await
                .unwrap(),
            )
            .unwrap();
        worker_handle
            .command_group(
                &client,
                vec![
                    WorkerMessage::CreateStream {
                        id: 1.into(),
                        stream_creation: StreamCreationMode::UseDefaultStream,
                    },
                    WorkerMessage::CallFunction(CallFunctionParams {
                        seq: 0.into(),
                        results: vec![Some(0.into())],
                        mutates: vec![],
                        function: "torch.ops.aten.ones.default".into(),
                        args: vec![WireValue::IntList(vec![2, 3])],
                        kwargs: HashMap::new(),
                        stream: 1.into(),
                        remote_process_groups: vec![],
                    }),
                    WorkerMessage::SendValue {
                        seq: 1.into(),
                        destination: None,
                        mutates: vec![],
                        function: None,
                        args: vec![WireValue::Ref(0.into())],
                        kwargs: HashMap::new(),
                        stream: 1.into(),
                    },
                    WorkerMessage::SendValue {
                        seq: 2.into(),
                        destination: None,
                        mutates: vec![],
                        function: Some("torch.ops.aten.var_mean.default".into()),
                        args: vec![WireValue::Ref(0.into())],
                        kwargs: HashMap::new(),
                        stream: 1.into(),
                    },
                    WorkerMessage::Exit { error: None },
                ],
            )
            .await
            .unwrap();

        worker_handle.drain_and_stop()?;
        assert_matches!(worker_handle.await, ActorStatus::Stopped);

        let mut responses = controller_rx.drain();
        assert_eq!(
            responses.len(),
            3,
            "Expected one response, got: {:#?}",
            responses
        );

        match responses.pop().unwrap() {
            ControllerMessage::FetchResult { seq, value } => {
                assert_eq!(seq, 2.into());
                let value = value.unwrap().deserialized::<PyTree<RValue>>().unwrap();
                assert_eq!(value.leaves().len(), 2);
            }
            resp => panic!("unexpected response {:#?}", resp),
        };
        match responses.pop().unwrap() {
            ControllerMessage::FetchResult { seq, .. } => {
                assert_eq!(seq, 1.into())
            }
            resp => panic!("unexpected response {:#?}", resp),
        };
        Ok(())
    }

    #[async_timed_test(timeout_secs = 60)]
    async fn send_value_err_result() -> Result<()> {
        test_setup()?;

        let proc = Proc::local();
        let (client, controller_ref, mut controller_rx) = proc.attach_actor("controller").unwrap();

        let worker_handle = proc
            .spawn(
                "worker",
                WorkerActor::new(WorkerParams {
                    world_size: 1,
                    rank: 0,
                    device_index: None,
                    controller_actor: controller_ref,
                })
                .await
                .unwrap(),
            )
            .unwrap();

        let ref_arg: PickledPyObject =
            Python::with_gil(|py| Ref { id: 2 }.into_bound_py_any(py)?.try_into())?;

        worker_handle
            .command_group(
                &client,
                vec![
                    WorkerMessage::CreateStream {
                        id: 1.into(),
                        stream_creation: StreamCreationMode::UseDefaultStream,
                    },
                    WorkerMessage::SetRefUnitTestsOnly {
                        reference: Ref { id: 2 },
                        value: WireValue::Bool(false),
                        stream: 1.into(),
                    },
                    WorkerMessage::SendValue {
                        seq: 1.into(),
                        destination: None,
                        mutates: vec![Ref { id: 2 }],
                        function: Some("non.existent.function".into()),
                        args: vec![],
                        kwargs: HashMap::new(),
                        stream: 1.into(),
                    },
                    WorkerMessage::SendValue {
                        seq: 2.into(),
                        destination: None,
                        mutates: vec![],
                        function: None,
                        args: vec![ref_arg.into()],
                        kwargs: HashMap::new(),
                        stream: 1.into(),
                    },
                    WorkerMessage::Exit { error: None },
                ],
            )
            .await
            .unwrap();

        worker_handle.drain_and_stop()?;
        assert_matches!(worker_handle.await, ActorStatus::Stopped);

        let mut responses = controller_rx.drain();
        assert_eq!(
            responses.len(),
            3,
            "Expected one response, got: {:#?}",
            responses
        );
        match responses.pop() {
            Some(ControllerMessage::FetchResult { seq, value }) => {
                assert_eq!(seq, 2.into());
                assert!(value.is_err());
                assert!(
                    value
                        .unwrap_err()
                        .backtrace
                        .contains("failed to resolve function")
                );
            }
            _ => panic!("unexpected response {:#?}", responses),
        }
        match responses.pop() {
            Some(ControllerMessage::FetchResult { seq, value }) => {
                assert_eq!(seq, 1.into());
                assert!(value.is_err());
                assert!(
                    value
                        .unwrap_err()
                        .backtrace
                        .contains("failed to resolve function")
                );
            }
            _ => panic!("unexpected response {:#?}", responses),
        }
        Ok(())
    }

>>>>>>> 72c5ebff
    #[allow(dead_code)]
    fn get_random_channel_addr() -> ChannelAddr {
        let random_string = rand::thread_rng()
            .sample_iter(&Alphanumeric)
            .take(24)
            .map(char::from)
            .collect::<String>();
        format!("unix!@{random_string}").parse().unwrap()
    }

    #[allow(dead_code)]
    async fn ensure_world_ready(client: &Instance<()>, world: WorldId) -> Result<()> {
        tracing::info!("checking whether world {world} is ready");
        let retry_strategy = FixedInterval::from_millis(1000).take(100);
        Retry::spawn(retry_strategy, async || {
            let snapshot = SYSTEM_ACTOR_REF
                .snapshot(&client, SystemSnapshotFilter::default())
                .await?;
            let world_snapshot = snapshot.worlds.get(&world).ok_or(anyhow!("no world"))?;
            tracing::info!("world status: {:?}", world_snapshot.status);
            match world_snapshot.status {
                WorldStatus::Live => Ok(()),
                _ => Err(anyhow!("world is not live")),
            }
        })
        .await?;
        Ok(())
    }
}<|MERGE_RESOLUTION|>--- conflicted
+++ resolved
@@ -1425,8 +1425,6 @@
     }
 
     #[async_timed_test(timeout_secs = 60)]
-<<<<<<< HEAD
-=======
     async fn py_remote_function_calls() -> Result<()> {
         test_setup()?;
 
@@ -1716,7 +1714,6 @@
     }
 
     #[async_timed_test(timeout_secs = 60)]
->>>>>>> 72c5ebff
     async fn delete_refs() -> Result<()> {
         test_setup()?;
 
@@ -1923,199 +1920,6 @@
         worker_handle2.await;
     }
 
-<<<<<<< HEAD
-=======
-    #[async_timed_test(timeout_secs = 60)]
-    async fn send_value() -> Result<()> {
-        test_setup()?;
-
-        let proc = Proc::local();
-        let (client, controller_ref, mut controller_rx) = proc.attach_actor("controller").unwrap();
-
-        let worker_handle = proc
-            .spawn(
-                "worker",
-                WorkerActor::new(WorkerParams {
-                    world_size: 1,
-                    rank: 0,
-                    device_index: None,
-                    controller_actor: controller_ref,
-                })
-                .await
-                .unwrap(),
-            )
-            .unwrap();
-        worker_handle
-            .command_group(
-                &client,
-                vec![
-                    WorkerMessage::CreateStream {
-                        id: 1.into(),
-                        stream_creation: StreamCreationMode::UseDefaultStream,
-                    },
-                    WorkerMessage::CallFunction(CallFunctionParams {
-                        seq: 0.into(),
-                        results: vec![Some(0.into())],
-                        mutates: vec![],
-                        function: "torch.ops.aten.ones.default".into(),
-                        args: vec![WireValue::IntList(vec![2, 3])],
-                        kwargs: HashMap::new(),
-                        stream: 1.into(),
-                        remote_process_groups: vec![],
-                    }),
-                    WorkerMessage::SendValue {
-                        seq: 1.into(),
-                        destination: None,
-                        mutates: vec![],
-                        function: None,
-                        args: vec![WireValue::Ref(0.into())],
-                        kwargs: HashMap::new(),
-                        stream: 1.into(),
-                    },
-                    WorkerMessage::SendValue {
-                        seq: 2.into(),
-                        destination: None,
-                        mutates: vec![],
-                        function: Some("torch.ops.aten.var_mean.default".into()),
-                        args: vec![WireValue::Ref(0.into())],
-                        kwargs: HashMap::new(),
-                        stream: 1.into(),
-                    },
-                    WorkerMessage::Exit { error: None },
-                ],
-            )
-            .await
-            .unwrap();
-
-        worker_handle.drain_and_stop()?;
-        assert_matches!(worker_handle.await, ActorStatus::Stopped);
-
-        let mut responses = controller_rx.drain();
-        assert_eq!(
-            responses.len(),
-            3,
-            "Expected one response, got: {:#?}",
-            responses
-        );
-
-        match responses.pop().unwrap() {
-            ControllerMessage::FetchResult { seq, value } => {
-                assert_eq!(seq, 2.into());
-                let value = value.unwrap().deserialized::<PyTree<RValue>>().unwrap();
-                assert_eq!(value.leaves().len(), 2);
-            }
-            resp => panic!("unexpected response {:#?}", resp),
-        };
-        match responses.pop().unwrap() {
-            ControllerMessage::FetchResult { seq, .. } => {
-                assert_eq!(seq, 1.into())
-            }
-            resp => panic!("unexpected response {:#?}", resp),
-        };
-        Ok(())
-    }
-
-    #[async_timed_test(timeout_secs = 60)]
-    async fn send_value_err_result() -> Result<()> {
-        test_setup()?;
-
-        let proc = Proc::local();
-        let (client, controller_ref, mut controller_rx) = proc.attach_actor("controller").unwrap();
-
-        let worker_handle = proc
-            .spawn(
-                "worker",
-                WorkerActor::new(WorkerParams {
-                    world_size: 1,
-                    rank: 0,
-                    device_index: None,
-                    controller_actor: controller_ref,
-                })
-                .await
-                .unwrap(),
-            )
-            .unwrap();
-
-        let ref_arg: PickledPyObject =
-            Python::with_gil(|py| Ref { id: 2 }.into_bound_py_any(py)?.try_into())?;
-
-        worker_handle
-            .command_group(
-                &client,
-                vec![
-                    WorkerMessage::CreateStream {
-                        id: 1.into(),
-                        stream_creation: StreamCreationMode::UseDefaultStream,
-                    },
-                    WorkerMessage::SetRefUnitTestsOnly {
-                        reference: Ref { id: 2 },
-                        value: WireValue::Bool(false),
-                        stream: 1.into(),
-                    },
-                    WorkerMessage::SendValue {
-                        seq: 1.into(),
-                        destination: None,
-                        mutates: vec![Ref { id: 2 }],
-                        function: Some("non.existent.function".into()),
-                        args: vec![],
-                        kwargs: HashMap::new(),
-                        stream: 1.into(),
-                    },
-                    WorkerMessage::SendValue {
-                        seq: 2.into(),
-                        destination: None,
-                        mutates: vec![],
-                        function: None,
-                        args: vec![ref_arg.into()],
-                        kwargs: HashMap::new(),
-                        stream: 1.into(),
-                    },
-                    WorkerMessage::Exit { error: None },
-                ],
-            )
-            .await
-            .unwrap();
-
-        worker_handle.drain_and_stop()?;
-        assert_matches!(worker_handle.await, ActorStatus::Stopped);
-
-        let mut responses = controller_rx.drain();
-        assert_eq!(
-            responses.len(),
-            3,
-            "Expected one response, got: {:#?}",
-            responses
-        );
-        match responses.pop() {
-            Some(ControllerMessage::FetchResult { seq, value }) => {
-                assert_eq!(seq, 2.into());
-                assert!(value.is_err());
-                assert!(
-                    value
-                        .unwrap_err()
-                        .backtrace
-                        .contains("failed to resolve function")
-                );
-            }
-            _ => panic!("unexpected response {:#?}", responses),
-        }
-        match responses.pop() {
-            Some(ControllerMessage::FetchResult { seq, value }) => {
-                assert_eq!(seq, 1.into());
-                assert!(value.is_err());
-                assert!(
-                    value
-                        .unwrap_err()
-                        .backtrace
-                        .contains("failed to resolve function")
-                );
-            }
-            _ => panic!("unexpected response {:#?}", responses),
-        }
-        Ok(())
-    }
-
->>>>>>> 72c5ebff
     #[allow(dead_code)]
     fn get_random_channel_addr() -> ChannelAddr {
         let random_string = rand::thread_rng()

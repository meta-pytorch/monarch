/*
 * Copyright (c) Meta Platforms, Inc. and affiliates.
 * All rights reserved.
 *
 * This source code is licensed under the BSD-style license found in the
 * LICENSE file in the root directory of this source tree.
 */

use std::cell::OnceCell;
use std::collections::HashMap;
use std::collections::HashSet;
use std::collections::hash_map::Entry;
use std::future::Future;
use std::sync::Arc;
use std::sync::OnceLock;
use std::time::Duration;

use anyhow::Result;
use anyhow::anyhow;
use anyhow::bail;
use anyhow::ensure;
use async_trait::async_trait;
use hyperactor::Actor;
use hyperactor::ActorId;
use hyperactor::ActorRef;
use hyperactor::Context;
use hyperactor::HandleClient;
use hyperactor::Handler;
use hyperactor::Instance;
use hyperactor::Named;
use hyperactor::PortHandle;
use hyperactor::actor::ActorHandle;
use hyperactor::data::Serialized;
use hyperactor::forward;
use hyperactor::mailbox::Mailbox;
use hyperactor::mailbox::OncePortHandle;
use hyperactor::mailbox::PortReceiver;
use hyperactor::proc::Proc;
use monarch_hyperactor::actor::PythonMessage;
use monarch_messages::controller::ControllerMessageClient;
use monarch_messages::controller::Seq;
use monarch_messages::controller::WorkerError;
use monarch_messages::worker::CallFunctionError;
use monarch_messages::worker::CallFunctionParams;
use monarch_messages::worker::StreamRef;
use monarch_types::PyTree;
use monarch_types::SerializablePyErr;
use monarch_types::TryIntoPyObjectUnsafe;
use pyo3::prelude::*;
use pyo3::types::PyTuple;
use tokio::runtime::Handle;
use tokio::sync::Mutex;
use tokio::task::JoinHandle;
use torch_sys::BorrowType;
use torch_sys::CudaDevice;
use torch_sys::MultiBorrow;
use torch_sys::RValue;
use torch_sys::TensorCell;
use torch_sys::deep_clone;
use torch_sys::factory_empty;
use torch_sys::factory_zeros;
use torch_sys_cuda::cuda::Event;
use torch_sys_cuda::cuda::Stream;
use tracing_subscriber::fmt::Subscriber;

use crate::ControllerActor;
use crate::DeviceMesh;
use crate::Factory;
use crate::Reduction;
use crate::Ref;
use crate::ResolvableFunction;
use crate::StreamCreationMode;
use crate::WireValue;
use crate::comm::CommBackend;
use crate::comm::CommMessage;
use crate::comm::CommMessageClient;
use crate::comm::NcclCommActor;
use crate::pipe::PipeMessage;

pub type TensorCellResult = Result<TensorCell, Arc<CallFunctionError>>;

// These thread locals are accessed by the python runtime for debugging sessions.
thread_local! {
    pub static CONTROLLER_ACTOR_REF: OnceCell<ActorRef<ControllerActor>> = const { OnceCell::new() };
    pub static PROC: OnceCell<Proc> = const { OnceCell::new() };
    pub static ROOT_ACTOR_ID: OnceCell<ActorId> = const { OnceCell::new() };
}

#[derive(Debug)]
struct Recording {
    messages: Vec<StreamMessage>,
}

impl Recording {
    fn new() -> Self {
        Self {
            messages: Vec::new(),
        }
    }
}

#[derive(Debug, PartialEq)]
enum RecordingState {
    Defining {
        recording: Ref,
        // Set of borrow ids used to track proper borrow usage inside
        // a recording.
        defined_borrows: HashSet<u64>,
    },
    Running,
}

/// Messages handled by the stream. Generally these are stream-local versions of
/// [`crate::WorkerMessage`].
#[derive(Handler, HandleClient, Debug, Named)]
#[named(dump = false)]
pub enum StreamMessage {
    CallFunction(
        CallFunctionParams,
        HashMap<Ref, DeviceMesh>,
        HashMap<Ref, (DeviceMesh, Vec<String>, Arc<ActorHandle<NcclCommActor>>)>,
    ),

    BorrowCreate {
        /// Id for the borrow.
        borrow: u64,
        /// Tensor to borrow.
        tensor: Ref,
        /// Port for sending the first use CUDA event + borrowed tensor to
        /// the borrower.
        first_use_sender: PortHandle<(Option<Event>, TensorCellResult)>,
    },

    BorrowFirstUse {
        /// Id for the borrow.
        borrow: u64,
        /// Ref for storing the borrowed tensor.
        result: Ref,
        /// Port for receiving the first use CUDA event + borrowed tensor from
        /// the provider stream.
        first_use_receiver: Arc<Mutex<PortReceiver<(Option<Event>, TensorCellResult)>>>,
    },

    BorrowLastUse {
        /// Id for the borrow.
        borrow: u64,
        /// Ref for the borrowed tensor.
        result: Ref,
        /// Port for sending the last use CUDA event and borrowed tensor.
        last_use_sender: PortHandle<(Option<Event>, TensorCellResult)>,
    },

    BorrowDrop {
        borrow: u64,
        /// Port for receiving the last use CUDA event and borrowed tensor.
        last_use_receiver: Arc<Mutex<PortReceiver<(Option<Event>, TensorCellResult)>>>,
    },

    DeleteRefs(Vec<Ref>),

    RequestStatus(#[reply] OncePortHandle<()>),

    InitComm(ActorHandle<NcclCommActor>),

    Reduce {
        comm: Arc<ActorHandle<NcclCommActor>>,
        dim_size: i64,
        result: Ref,
        local_tensor: Ref,
        factory: Factory,
        reduction: Reduction,
        scatter: bool,
        in_place: bool,
        out: Option<Ref>,
    },

    SendTensor {
        result: Ref,
        from_rank: Option<usize>,
        to_rank: Option<usize>,
        tensor: Ref,
        factory: Factory,
        comm: Arc<ActorHandle<NcclCommActor>>,
    },

    SendValue {
        seq: Seq,
        worker_actor_id: ActorId,
        mutates: Vec<Ref>,
        function: Option<ResolvableFunction>,
        args: Vec<WireValue>,
        kwargs: HashMap<String, WireValue>,
        device_meshes: HashMap<Ref, DeviceMesh>,
        pipe: Option<PortHandle<PipeMessage>>,
    },

    SetValue {
        results: Vec<Option<Ref>>,
        pipe: Result<PortHandle<PipeMessage>, Arc<CallFunctionError>>,
    },

    DefineRecording {
        recording: Ref,
    },

    FinalizeRecording {
        recording: Ref,
    },

    CallRecording {
        seq: Seq,
        recording: Ref,
        results: Vec<Ref>,
        actuals: Vec<Ref>,
    },

    RecordingFormal {
        result: Ref,
        argument_index: usize,
    },

    RecordingResult {
        result: Ref,
        output_index: usize,
    },

    SetRefUnitTestsOnly(Ref, WireValue),

    SetTensorRefUnitTestsOnly(Ref, TensorCellResult),

    GetRefUnitTestsOnly(
        Ref, // value
        #[reply] OncePortHandle<Option<Result<WireValue, Arc<CallFunctionError>>>>,
    ),

    GetTensorRefUnitTestsOnly(Ref, #[reply] OncePortHandle<Option<TensorCellResult>>),
}

impl StreamMessage {
    fn clone_for_recording(&self) -> Self {
        match self {
            StreamMessage::RecordingFormal {
                result,
                argument_index,
            } => StreamMessage::RecordingFormal {
                result: *result,
                argument_index: *argument_index,
            },
            StreamMessage::RecordingResult {
                result,
                output_index,
            } => StreamMessage::RecordingResult {
                result: *result,
                output_index: *output_index,
            },
            StreamMessage::DeleteRefs(refs) => StreamMessage::DeleteRefs(refs.clone()),
            StreamMessage::CallFunction(params, device_meshes, remote_process_groups) => {
                StreamMessage::CallFunction(
                    params.clone(),
                    device_meshes.clone(),
                    remote_process_groups.clone(),
                )
            }
            StreamMessage::BorrowCreate {
                borrow,
                tensor,
                first_use_sender,
            } => StreamMessage::BorrowCreate {
                borrow: *borrow,
                tensor: *tensor,
                first_use_sender: first_use_sender.clone(),
            },
            StreamMessage::BorrowFirstUse {
                borrow,
                result,
                first_use_receiver,
            } => StreamMessage::BorrowFirstUse {
                borrow: *borrow,
                result: *result,
                first_use_receiver: first_use_receiver.clone(),
            },
            StreamMessage::BorrowLastUse {
                borrow,
                result,
                last_use_sender,
            } => StreamMessage::BorrowLastUse {
                borrow: *borrow,
                result: *result,
                last_use_sender: last_use_sender.clone(),
            },
            StreamMessage::BorrowDrop {
                borrow,
                last_use_receiver,
            } => StreamMessage::BorrowDrop {
                borrow: *borrow,
                last_use_receiver: last_use_receiver.clone(),
            },
            StreamMessage::Reduce {
                comm,
                dim_size,
                result,
                local_tensor,
                factory,
                reduction,
                scatter,
                in_place,
                out,
            } => StreamMessage::Reduce {
                comm: comm.clone(),
                dim_size: *dim_size,
                result: *result,
                local_tensor: *local_tensor,
                factory: factory.clone(),
                reduction: reduction.clone(),
                scatter: *scatter,
                in_place: *in_place,
                out: out.clone(),
            },
            StreamMessage::SendTensor {
                result,
                from_rank,
                to_rank,
                tensor,
                factory,
                comm,
            } => StreamMessage::SendTensor {
                result: *result,
                from_rank: *from_rank,
                to_rank: *to_rank,
                tensor: *tensor,
                factory: factory.clone(),
                comm: comm.clone(),
            },
            StreamMessage::SetValue { results, pipe } => StreamMessage::SetValue {
                results: results.clone(),
                pipe: pipe.clone(),
            },
            other => panic!(
                "StreamMessage variant not supported in recording: {:?}",
                other
            ),
        }
    }

    // Get the set of refs that this message defines.
    fn get_defined_refs(&self) -> HashSet<Ref> {
        match self {
            StreamMessage::RecordingFormal { result, .. } => HashSet::from([*result]),
            StreamMessage::CallFunction(params, ..) => {
                params.results.iter().filter_map(|&ref_| ref_).collect()
            }
            StreamMessage::BorrowFirstUse { result, .. } => HashSet::from([*result]),
            StreamMessage::Reduce { result, .. } => HashSet::from([*result]),
            StreamMessage::SendTensor {
                result, from_rank, ..
            } => {
                if from_rank.is_some() {
                    HashSet::from([*result])
                } else {
                    HashSet::new()
                }
            }
            StreamMessage::SetValue { results, .. } => {
                results.iter().filter_map(|&ref_| ref_).collect()
            }
            // TODO(slurye): Add SendValue eventually.
            _ => HashSet::new(),
        }
    }

    // Get the set of refs that this message mutates.
    fn get_mutated_refs(&self) -> HashSet<Ref> {
        match self {
            StreamMessage::CallFunction(params, ..) => HashSet::from_iter(params.mutates.clone()),
            StreamMessage::Reduce {
                out,
                in_place,
                local_tensor,
                ..
            } => {
                if *in_place {
                    HashSet::from([*local_tensor])
                } else if let Some(out) = out {
                    HashSet::from([*out])
                } else {
                    HashSet::new()
                }
            }
            // TODO(slurye): Add SendValue eventually.
            _ => HashSet::new(),
        }
    }
}

/// A stream represents a linear sequence of execution. Operations on different
/// streams can execute concurrently.
///
/// For CUDA operators, streams will invoke the corresponding stream management
/// APIs to perform synchronization.
///
/// For CPU operators, streams will just execute synchronously on their own OS
/// thread.
#[derive(Debug)]
pub struct StreamActor {
    world_size: usize,
    rank: usize,
    /// Mapping of refs in the controller environment to TensorIndex in this
    /// stream's local environment.
    // TODO(agallagher): Use `ValueError` as the error type.
    env: HashMap<Ref, Result<RValue, Arc<CallFunctionError>>>,
    /// How to create the stream.
    creation_mode: StreamCreationMode,
    /// CUDA stream that this actor will enqueue operations on. None if "device"
    /// is not a CUDA device.
    /// NOTE: We lazily create the stream, so that we do it from the dedicated
    /// Stream OS thread as, otherwise, we see deadlocks when done from
    /// unexpected threads.
    cuda_stream: OnceLock<Option<Stream>>,
    /// Device this stream should be scheduled on.
    device: Option<CudaDevice>,
    /// Communicator for this stream. Optional as we lazily initialize it.
    comm: Option<ActorHandle<NcclCommActor>>,
    /// Actor ref of the controller that created this stream.
    controller_actor: ActorRef<ControllerActor>,
    remote_process_groups: HashMap<Ref, PyObject>,
    recordings: HashMap<Ref, Recording>,
    active_recording: Option<RecordingState>,
    respond_with_python_message: bool,
}

/// Parameters for creating a [`Stream`].
#[derive(Debug, Clone)]
pub struct StreamParams {
    pub world_size: usize,
    pub rank: usize,
    /// Controls how the underlying CUDA stream is created.
    pub creation_mode: StreamCreationMode,
    /// Id of this stream in the worker actor's stream table.
    pub id: StreamRef,
    /// Device this stream should be scheduled on. If none, don't do stream
    /// synchronization.
    pub device: Option<CudaDevice>,
    /// Actor ref of the controller that created this stream.
    pub controller_actor: ActorRef<ControllerActor>,
    pub respond_with_python_message: bool,
}

#[async_trait]
impl Actor for StreamActor {
    type Params = StreamParams;
    async fn new(
        StreamParams {
            world_size,
            rank,
            id: _,
            device,
            controller_actor,
            creation_mode,
            respond_with_python_message,
        }: Self::Params,
    ) -> Result<Self> {
        Ok(Self {
            world_size,
            rank,
            env: HashMap::new(),
            creation_mode,
            cuda_stream: OnceLock::new(),
            device,
            comm: None,
            controller_actor,
            remote_process_groups: HashMap::new(),
            recordings: HashMap::new(),
            active_recording: None,
            respond_with_python_message,
        })
    }

    async fn init(&mut self, cx: &Instance<Self>) -> Result<()> {
        // These thread locals are exposed via python functions, so we need to set them in the
        // same thread that python will run in. That means we need to initialize them here in
        // StreamActor::init instead of in StreamActor::new.
        CONTROLLER_ACTOR_REF.with(|controller_actor_ref| {
            controller_actor_ref.set(self.controller_actor.clone()).ok()
        });
        PROC.with(|proc| proc.set(cx.proc().clone()).ok());
        ROOT_ACTOR_ID.with(|root_actor_id| {
            root_actor_id
                .set(ActorId::root(
                    cx.self_id().proc_id().clone(),
                    cx.self_id().name().to_string(),
                ))
                .ok()
        });
        // Set the current stream for this actor thread.
        if let Some(stream) = self.cuda_stream() {
            Stream::set_current_stream(stream);
        }
        Ok(())
    }

    /// Specialize spawn_server_task for StreamActor, because we want to run the stream on a
    /// dedicated OS thread. This is because:
    ///   - Streams do expensive blocking CPU operations (like calling CPU kernels).
    ///   - Torch/CUDA make use of thread-local state, so moving tasks across
    ///     threads is problematic.
    fn spawn_server_task<F>(future: F) -> JoinHandle<F::Output>
    where
        F: Future + Send + 'static,
        F::Output: Send + 'static,
    {
        let (join_tx, join_rx) = tokio::sync::oneshot::channel();
        // It is important that we spawn a standalone thread for the work here,
        // as opposed to using `spawn_blocking` to spawn a tokio-managed thread.
        // This is because the worker stream may call uninterruptible FFI code
        // that can deadlock (CUDA, NCCL).
        // If we use a tokio-managed blocking thread, then runtime teardown will
        // try to wait for tasks on that thread to reach an await point, and
        // hang forever.
        let builder = std::thread::Builder::new().name("worker-stream".to_string());
        let _thread_handle = builder.spawn(move || {
            // Spawn a new thread with a single-threaded tokio runtime to run the
            // actor loop.  We avoid the current-threaded runtime, so that we can
            // use `block_in_place` for nested async-to-sync-to-async flows.
            let rt = tokio::runtime::Builder::new_multi_thread()
                .worker_threads(1)
                .enable_io()
                .build()
                .unwrap();
            let result = rt.block_on(async {
                tokio::task::block_in_place(|| {
                    // Allow e.g. destructing py objects on this thread, which
                    // can happen at shutdown when the a stream actors env map
                    // for rvalues is dropped (e.g. P1673311499).
                    // https://github.com/PyO3/pyo3/discussions/3499
                    Python::with_gil(|py| {
                        py.allow_threads(|| {
                            let result = Handle::current().block_on(future);
                            if join_tx.send(result).is_err() {
                                panic!("could not send join result")
                            }
                        })
                    })
                })
            });
            rt.shutdown_timeout(Duration::from_weeks(1));
            result
        });

        // In order to bridge the synchronous join handle with the async world,
        // smuggle the result through a channel.
        tokio::spawn(async move { join_rx.await.unwrap() })
    }
}

/// The arguments we accept as inputs to Python function calls.
#[derive(Debug)]
enum PyArg<'a> {
    RValue(RValue),
    DeviceMesh(&'a DeviceMesh),
    PyObject(PyObject),
}

/// Serialize into a `PyObject`.
impl<'a, 'py> TryIntoPyObjectUnsafe<'py, PyAny> for &PyArg<'a> {
    unsafe fn try_to_object_unsafe(self, py: Python<'py>) -> PyResult<Bound<'py, PyAny>> {
        match self {
            // SAFETY: This inherits the unsafety of `rvalue_to_ivalue` (see comment
            // above).
            PyArg::RValue(rval) => unsafe { rval.try_to_object_unsafe(py) },
            PyArg::DeviceMesh(mesh) => Ok(Py::new(py, (*mesh).clone())?.into_bound(py).into_any()),
            PyArg::PyObject(obj) => Ok(obj.clone_ref(py).into_bound(py)),
        }
    }
}

impl StreamActor {
    fn cuda_stream(&self) -> Option<&Stream> {
        self.cuda_stream
            .get_or_init(|| {
                self.device.map(|device| match self.creation_mode {
                    StreamCreationMode::UseDefaultStream => {
                        Stream::get_current_stream_on_device(device)
                    }
                    StreamCreationMode::CreateNewStream => Stream::new_with_device(device),
                })
            })
            .as_ref()
    }

    fn ref_to_rvalue(&self, ref_: &Ref) -> Result<RValue, CallFunctionError> {
        let rvalue = self
            .env
            .get(ref_)
            .ok_or_else(|| CallFunctionError::RefNotFound(*ref_))?;
        match rvalue {
            Ok(val) => Ok(val.clone()),
            Err(err) => {
                let err = err.unwrap_dependent_error().unwrap_or_else(|| err.clone());
                Err(CallFunctionError::DependentError(err))
            }
        }
    }

    fn wire_to_rvalue(&self, value: WireValue) -> Result<RValue, CallFunctionError> {
        let ret = match value {
            WireValue::Ref(val) => self.ref_to_rvalue(&val)?,
            // TODO: We might want to support GenericList / GenericDict etc.
            WireValue::RefList(val) => {
                let mut ret = Vec::with_capacity(val.len());
                for v in val {
                    match self.ref_to_rvalue(&v) {
                        Ok(RValue::Tensor(t)) => ret.push(t),
                        Err(err) => {
                            return Err(err);
                        }
                        Ok(val) => {
                            return Err(CallFunctionError::UnsupportedArgType(
                                "wire_to_rvalue".into(),
                                format!("RefList([{:?}])", val),
                            ));
                        }
                    }
                }
                RValue::TensorList(ret)
            }
            WireValue::Int(val) => RValue::Int(val),
            WireValue::IntList(val) => RValue::IntList(val),
            WireValue::Double(val) => RValue::Double(val),
            WireValue::Bool(val) => RValue::Bool(val),
            WireValue::String(val) => RValue::String(val),
            WireValue::Device(val) => RValue::Device(val),
            WireValue::Layout(val) => RValue::Layout(val),
            WireValue::ScalarType(val) => RValue::ScalarType(val),
            WireValue::MemoryFormat(val) => RValue::MemoryFormat(val),
            WireValue::PyObject(val) => RValue::PyObject(val),
            WireValue::None(()) => RValue::None,
            WireValue::IValue(val) => RValue::Opaque(val.into()),
        };
        Ok(ret)
    }

    fn handle_results(
        &mut self,
        result_refs: &Vec<Option<Ref>>,
        actual_results: Result<Vec<RValue>, CallFunctionError>,
    ) -> Result<(), Arc<CallFunctionError>> {
        // Check if the expected number of returns is correct, otherwise convert
        // into an error.
        let op_results = actual_results.and_then(|actual_results| {
            if result_refs.len() == actual_results.len() {
                Ok(actual_results
                    .into_iter()
                    .zip(result_refs.iter())
                    .filter_map(|(result, ref_)| ref_.map(|ref_| (ref_, result)))
                    .collect::<Vec<(Ref, RValue)>>())
            } else {
                Err(CallFunctionError::UnexpectedNumberOfReturns {
                    expected: result_refs.len(),
                    actual: actual_results.len(),
                })
            }
        });

        // Propagate the results (either the actual values or an error) to the
        // right entries in the global env mapping.
        match op_results {
            Ok(op_results) => {
                for (ref_, rvalue) in op_results.into_iter() {
                    let prev = self.env.insert(ref_, Ok(rvalue));
                    assert!(prev.is_none(), "Duplicate write to reference: {:?}", ref_);
                }
                Ok(())
            }
            Err(err) => {
                let err = Arc::new(err);
                for ref_ in result_refs {
                    match ref_ {
                        Some(ref_) => {
                            let prev = self.env.insert(*ref_, Err(err.clone()));
                            assert!(prev.is_none(), "Duplicate write to reference: {:?}", ref_);
                        }
                        None => {}
                    }
                }
                Err(err)
            }
        }
    }

    fn call_torch_op(
        &self,
        op: String,
        overload: String,
        args: Vec<WireValue>,
        kwargs: HashMap<String, WireValue>,
    ) -> Result<Vec<RValue>, CallFunctionError> {
        let args = args
            .into_iter()
            .map(|arg| self.wire_to_rvalue(arg))
            .collect::<Result<Vec<_>, _>>()?;
        let kwargs = kwargs
            .into_iter()
            .map(|(k, v)| self.wire_to_rvalue(v).map(|rvalue| (k, rvalue)))
            .collect::<Result<HashMap<_, _>, CallFunctionError>>()?;

        let results = torch_sys::call_op::call_op(op, overload, &args, &kwargs, true)?;

        // Handle the case where the op returns nothing and convert it to a list of None.
        // This is to ensure handle results does not error out as the client will call
        // such a function with expected results of size 1.
        Ok(if results.is_empty() {
            vec![RValue::None]
        } else {
            results
        })
    }

    fn call_python_fn<'py>(
        &mut self,
        py: Python<'py>,
<<<<<<< HEAD
        this: &Instance<Self>,
=======
        cx: &Context<Self>,
>>>>>>> 611fe981
        function: Option<ResolvableFunction>,
        args: Vec<WireValue>,
        kwargs: HashMap<String, WireValue>,
        mutates: &[Ref],
        device_meshes: HashMap<Ref, DeviceMesh>,
        remote_process_groups: HashMap<
            Ref,
            (DeviceMesh, Vec<String>, Arc<ActorHandle<NcclCommActor>>),
        >,
    ) -> Result<Bound<'py, PyAny>, CallFunctionError> {
        let function = function
            .map(|function| {
                function.resolve(py).map_err(|e| {
                    CallFunctionError::InvalidRemoteFunction(format!(
                        "failed to resolve function {}: {}",
                        function,
                        SerializablePyErr::from(py, &e)
                    ))
                })
            })
            .transpose()?;

        let remote_process_groups = remote_process_groups
            .into_iter()
            .map(|(gref, (mesh, dims, comm))| {
                let group = match self.remote_process_groups.entry(gref) {
                    Entry::Occupied(ent) => ent.get().clone_ref(py),
                    Entry::Vacant(ent) => {
                        // We need to run `init_process_group` before any
                        // remote process groups can get created.
                        torch_sys::backend::ensure_init_process_group(
                            py,
                            self.world_size,
                            self.rank,
                        )?;

                        // Create a backend object to wrap the comm and use
                        // it to create a new torch group.
                        let ranks = mesh.get_ranks_for_dim_slice(&dims)?;
                        let group_size = ranks.len();
                        let backend = CommBackend::new(
                            comm,
<<<<<<< HEAD
                            Mailbox::new_detached(this.self_id().clone()),
=======
                            Mailbox::new_detached(cx.self_id().clone()),
>>>>>>> 611fe981
                            self.rank,
                            group_size,
                            self.world_size,
                        );
                        ent.insert(torch_sys::backend::new_group(py, ranks, backend)?.unbind())
                            .clone_ref(py)
                    }
                };
                PyResult::Ok((gref, group))
            })
            .collect::<Result<HashMap<_, _>, _>>()
            .map_err(SerializablePyErr::from_fn(py))?;

        // SAFETY: We will be making an unchecked clone of each tensor to pass to to
        // C++, so we need to hold a borrow of each input tensor for the duration of
        // this function.
        let mut multiborrow = MultiBorrow::new();

        let resolve = |val: WireValue| {
            val.into_py_object()
                .map_err(|e| {
                    CallFunctionError::UnsupportedArgType(
                        format!("{:?}", function),
                        format!("{:?}", e),
                    )
                })?
                .unpickle(py)
                .map_err(SerializablePyErr::from_fn(py))?
                .extract::<PyTree<PyObject>>()
                .map_err(SerializablePyErr::from_fn(py))?
                .try_into_map(|obj| {
                    Ok(if let Ok(ref_) = Ref::from_py_object(obj.bind(py)) {
                        if let Some(mesh) = device_meshes.get(&ref_) {
                            PyArg::DeviceMesh(mesh)
                        } else if let Some(pg) = remote_process_groups.get(&ref_) {
                            PyArg::PyObject(pg.clone_ref(py))
                        } else {
                            let rval = self.ref_to_rvalue(&ref_)?;
                            PyArg::RValue(rval)
                        }
                    } else {
                        PyArg::PyObject(obj)
                    })
                })
        };

        // Resolve refs
        let py_args: Vec<PyTree<PyArg>> = args
            .into_iter()
            .map(resolve)
            .collect::<Result<_, CallFunctionError>>()?;
        let py_kwargs: HashMap<_, PyTree<PyArg>> = kwargs
            .into_iter()
            .map(|(k, object)| Ok((k, resolve(object)?)))
            .collect::<Result<_, CallFunctionError>>()?;

        // Add a shared-borrow for each rvalue reference.
        py_args
            .iter()
            .chain(py_kwargs.values())
            .flat_map(|o| o.iter())
            .for_each(|arg| {
                if let PyArg::RValue(rval) = arg {
                    multiborrow.add(rval, BorrowType::Shared);
                }
            });

        // Add mutable borrows for params we're mutating.
        let mutates: Vec<_> = mutates
            .iter()
            .map(|r| self.ref_to_rvalue(r))
            .collect::<Result<_, CallFunctionError>>()?;
        mutates
            .iter()
            .for_each(|rval| multiborrow.add(rval, BorrowType::Mutable));

        // Execute the borrow.
        let _borrow = multiborrow.borrow()?;

        // Call function.
        // Use custom subscriber to route Worker messages to stdout.
        let scoped_subscriber = Subscriber::builder().with_writer(std::io::stdout).finish();
        let result: Bound<'_, PyAny> =
            tracing::subscriber::with_default(scoped_subscriber, || {
                // SAFETY: The borrows above guard the unchecked clones done by
                // `rvalue_to_ivalue`. This may result in multiple mutable
                // references to tensor data, but the Python side is responsible
                // for making sure that is safe
                // TODO(agallagher): The args/kwargs conversion traits generate
                // the appropriate types here, but they get casted to `PyAny`.
                // It'd be nice to make `TryToPyObjectUnsafe` take a template
                // arg for the converted py object to avoid this downcast.
                let args = unsafe { py_args.try_to_object_unsafe(py) }
                    .map_err(SerializablePyErr::from_fn(py))?;
                // SAFETY: above
                let kwargs = &unsafe { py_kwargs.try_to_object_unsafe(py) }
                    .map_err(SerializablePyErr::from_fn(py))?;

                if let Some(function) = function {
                    function
                        .call(args, Some(kwargs))
                        .map_err(SerializablePyErr::from_fn(py))
                } else {
                    Ok(args.get_item(0).unwrap())
                }
            })?;
        Ok(result)
    }

    fn call_python_fn_pytree(
        &mut self,
<<<<<<< HEAD
        this: &Instance<Self>,
=======
        cx: &hyperactor::Context<Self>,
>>>>>>> 611fe981
        function: ResolvableFunction,
        args: Vec<WireValue>,
        kwargs: HashMap<String, WireValue>,
        mutates: &[Ref],
        device_meshes: HashMap<Ref, DeviceMesh>,
        remote_process_groups: HashMap<
            Ref,
            (DeviceMesh, Vec<String>, Arc<ActorHandle<NcclCommActor>>),
        >,
    ) -> Result<PyTree<RValue>, CallFunctionError> {
        Python::with_gil(|py| {
            let result = self.call_python_fn(
                py,
<<<<<<< HEAD
                this,
=======
                cx,
>>>>>>> 611fe981
                Some(function),
                args,
                kwargs,
                mutates,
                device_meshes,
                remote_process_groups,
            )?;
            Ok(PyTree::<RValue>::extract_bound(&result).map_err(SerializablePyErr::from_fn(py))?)
        })
    }
    /// Retrieve `ref_` or create a fake value with the provided factory if it
    /// is an error. We use this for collective calls, where even if there was
    /// an upstream failure, we still have participate in the collective to
    /// avoid deadlocking the other ranks. It's okay to just put a nonsense
    /// value here of the correct shape; the controller will have been notified
    /// of the upstream failure and will know to ignore everything dependent on
    /// it.
    fn get_or_fake_on_err(&self, ref_: Ref, factory: &Factory) -> Result<TensorCell> {
        let rvalue = self
            .env
            .get(&ref_)
            .ok_or_else(|| anyhow!("tensor not found in stream: {ref_:#?}"))?;

        match rvalue {
            Ok(val) => Ok(val.clone().try_into().map_err(|e| anyhow!("{}", e))?),
            Err(_) => {
                let t = factory_zeros(&factory.size, factory.dtype, factory.layout, factory.device);
                Ok(TensorCell::new(t))
            }
        }
    }

    fn get_defining_recording(&mut self) -> Option<(&mut Recording, &mut HashSet<u64>)> {
        self.active_recording
            .as_mut()
            .and_then(|state| match state {
                RecordingState::Defining {
                    recording,
                    defined_borrows,
                } => {
                    match self.recordings.get_mut(recording) {
                        Some(recording) => Some((recording, defined_borrows)),
                        // Panic, because this would be a logic error in the program.
                        None => panic!("recording not found: {:?}", recording),
                    }
                }
                RecordingState::Running => None,
            })
    }

    fn get_dependent_error(&self, refs: &[Ref]) -> Result<Option<Arc<CallFunctionError>>> {
        for ref_ in refs {
            let rvalue_or_err = self
                .env
                .get(ref_)
                .ok_or_else(|| anyhow!("tensor not found in stream: {ref_:#?}"))?;
            if let Err(err) = rvalue_or_err {
                return Ok(Some(Arc::new(CallFunctionError::DependentError(
                    err.unwrap_dependent_error().unwrap_or(err.clone()),
                ))));
            }
        }
        Ok(None)
    }
    async fn send_value_python_message(
        &mut self,
<<<<<<< HEAD
        this: &Instance<Self>,
=======
        cx: &hyperactor::Context<'_, Self>,
>>>>>>> 611fe981
        seq: Seq,
        worker_actor_id: ActorId,
        mutates: Vec<Ref>,
        function: Option<ResolvableFunction>,
        args: Vec<WireValue>,
        kwargs: HashMap<String, WireValue>,
        device_meshes: HashMap<Ref, DeviceMesh>,
    ) -> Result<()> {
        let result = Python::with_gil(|py| {
            let result = tokio::task::block_in_place(|| {
                self.call_python_fn(
                    py,
<<<<<<< HEAD
                    this,
=======
                    cx,
>>>>>>> 611fe981
                    function,
                    args,
                    kwargs,
                    &mutates,
                    device_meshes,
                    HashMap::new(),
                )
            });
            result
                .map_err(|err| {
                    let err = Arc::new(err);
                    for ref_ in mutates {
                        self.env.insert(ref_, Err(err.clone()));
                    }
                    let err = err.unwrap_dependent_error().unwrap_or(err);
                    WorkerError {
                        backtrace: format!("{:?}", err),
                        worker_actor_id: worker_actor_id.clone(),
                    }
                })
                .and_then(|result| -> Result<PythonMessage, WorkerError> {
                    let pickle = py
                        .import("monarch.actor_mesh")
                        .unwrap()
                        .getattr("_pickle")
                        .unwrap();
                    let data: Vec<u8> = pickle
                        .call1((result,))
                        .map_err(|pyerr| WorkerError {
                            backtrace: SerializablePyErr::from(py, &pyerr).to_string(),
                            worker_actor_id: worker_actor_id.clone(),
                        })?
                        .extract()
                        .unwrap();
                    Ok(PythonMessage::new_from_buf(
                        "result".to_string(),
                        data,
                        None,
                        Some(worker_actor_id.rank()),
                    ))
                })
        });
        match result {
            Ok(value) => {
                let ser = Serialized::serialize(&value).unwrap();
<<<<<<< HEAD
                self.controller_actor
                    .fetch_result(this, seq, Ok(ser))
                    .await?;
            }
            Err(e) => {
                self.controller_actor
                    .remote_function_failed(this, seq, e)
=======
                self.controller_actor.fetch_result(cx, seq, Ok(ser)).await?;
            }
            Err(e) => {
                self.controller_actor
                    .remote_function_failed(cx, seq, e)
>>>>>>> 611fe981
                    .await?;
            }
        }
        Ok(())
    }
}

#[async_trait]
#[forward(StreamMessage)]
impl StreamMessageHandler for StreamActor {
    async fn call_function(
        &mut self,
        cx: &Context<Self>,
        params: CallFunctionParams,
        device_meshes: HashMap<Ref, DeviceMesh>,
        remote_process_groups: HashMap<
            Ref,
            (DeviceMesh, Vec<String>, Arc<ActorHandle<NcclCommActor>>),
        >,
    ) -> Result<()> {
        if let Some((recording, _)) = self.get_defining_recording() {
            recording.messages.push(StreamMessage::CallFunction(
                params,
                device_meshes,
                remote_process_groups,
            ));
            return Ok(());
        }

        params.function.panic_if_requested();

        let actual_results = match params.function.as_torch_op() {
            // Use block-in-place to allow nested callbacks to re-enter the runtime
            // to run async code.
            Some((op, overload)) => tokio::task::block_in_place(|| {
                self.call_torch_op(op, overload, params.args, params.kwargs)
            }),
            _ => {
                // Use block-in-place to allow nested callbacks to re-enter the
                // runtime to run async code.
                tokio::task::block_in_place(|| {
                    self.call_python_fn_pytree(
<<<<<<< HEAD
                        this,
=======
                        cx,
>>>>>>> 611fe981
                        params.function,
                        params.args,
                        params.kwargs,
                        &params.mutates,
                        device_meshes,
                        remote_process_groups,
                    )
                    // TODO: Currently, we throw away the actual result and just take
                    // the rvalues, but we probably want to fix this at some point.
                    .map(|results| results.into_leaves())
                })
            }
        };

        match self.handle_results(&params.results, actual_results) {
            Ok(()) => Ok(()),
            Err(err) => {
                match &*err {
                    // Do not send a response message for dependent errors, as the
                    // original error should have already sent a message.
                    CallFunctionError::DependentError(_) => (),
                    // If a recording is active, the error will be reported to the controller
                    // elsewhere.
                    _ if self.active_recording.is_some() => (),
                    // When no recording is active, any non-dependent error should send a
                    // response message.
                    _ => {
                        let worker_error = WorkerError {
                            backtrace: format!("{err}"),
                            worker_actor_id: cx.self_id().clone(),
                        };
                        tracing::info!(
                            "Propagating remote function error to client: {worker_error}"
                        );
                        self.controller_actor
                            .remote_function_failed(cx, params.seq, worker_error)
                            .await?;
                    }
                };
                for ref_ in params.mutates {
                    self.env.insert(ref_, Err(err.clone()));
                }
                Ok(())
            }
        }
    }

    async fn borrow_create(
        &mut self,
        _cx: &Context<Self>,
        borrow: u64,
        tensor: Ref,
        first_use_sender: PortHandle<(Option<Event>, TensorCellResult)>,
    ) -> Result<()> {
        if let Some((recording, defined_borrows)) = self.get_defining_recording() {
            recording.messages.push(StreamMessage::BorrowCreate {
                borrow,
                tensor,
                first_use_sender,
            });
            ensure!(
                defined_borrows.insert(borrow),
                "duplicate borrow create in recording"
            );
            return Ok(());
        }

        let rvalue_result = self
            .env
            .get(&tensor)
            .ok_or_else(|| anyhow!("invalid reference for borrow_create: {:#?}", tensor))?;

        let result = match rvalue_result {
            Ok(rvalue) => Ok(rvalue.clone().try_into().map_err(|e| anyhow!("{}", e))?),
            Err(e) => Err(e.clone()),
        };

        let event = self.cuda_stream().map(|stream| stream.record_event(None));
        first_use_sender.send((event, result)).map_err(|err| {
            anyhow!(
                "failed sending first use event for borrow {:?}: {:?}",
                borrow,
                err
            )
        })
    }

    async fn borrow_first_use(
        &mut self,
        _cx: &Context<Self>,
        borrow: u64,
        result: Ref,
        first_use_receiver: Arc<Mutex<PortReceiver<(Option<Event>, TensorCellResult)>>>,
    ) -> Result<()> {
        if let Some((recording, _)) = self.get_defining_recording() {
            recording.messages.push(StreamMessage::BorrowFirstUse {
                borrow,
                result,
                first_use_receiver: first_use_receiver.clone(),
            });
            return Ok(());
        }

        let (first_use_event, cell) =
            first_use_receiver
                .lock()
                .await
                .recv()
                .await
                .map_err(|err| {
                    anyhow!(
                        "failed receiving first use event for borrow {:?}: {:?}",
                        borrow,
                        err
                    )
                })?;

        if let Some(stream) = self.cuda_stream() {
            stream.wait_event(
                &mut first_use_event.expect("sent borrow to CUDA stream, expected a CUDA event"),
            );
        }
        match cell {
            Ok(cell) => {
                self.env.insert(result, Ok(cell.into()));
            }
            Err(err) => {
                self.env.insert(
                    result,
                    Err(Arc::new(CallFunctionError::DependentError(
                        err.unwrap_dependent_error().unwrap_or(err),
                    ))),
                );
            }
        }
        Ok(())
    }

    async fn borrow_last_use(
        &mut self,
        _cx: &Context<Self>,
        borrow: u64,
        result: Ref,
        last_use_sender: PortHandle<(Option<Event>, TensorCellResult)>,
    ) -> Result<()> {
        if let Some((recording, _)) = self.get_defining_recording() {
            recording.messages.push(StreamMessage::BorrowLastUse {
                borrow,
                result,
                last_use_sender,
            });
            return Ok(());
        }

        let event = self.cuda_stream().map(|stream| stream.record_event(None));
        let rvalue_or_err = self.env.remove(&result).ok_or(anyhow!(
            "Invalid reference for borrow_last_use: {result:#?}"
        ))?;
        let tensor = match rvalue_or_err {
            Ok(RValue::Tensor(t)) => Ok(t),
            Err(e) => Err(e),
            _ => bail!("invalid rvalue type for borrow_last_use"),
        };

        last_use_sender.send((event, tensor)).map_err(|err| {
            anyhow!(
                "failed sending last use event for borrow {:?}: {:?}",
                borrow,
                err
            )
        })
    }

    async fn borrow_drop(
        &mut self,
        _cx: &Context<Self>,
        borrow: u64,
        last_use_receiver: Arc<Mutex<PortReceiver<(Option<Event>, TensorCellResult)>>>,
    ) -> Result<()> {
        if let Some((recording, defined_borrows)) = self.get_defining_recording() {
            recording.messages.push(StreamMessage::BorrowDrop {
                borrow,
                last_use_receiver: last_use_receiver.clone(),
            });
            ensure!(
                defined_borrows.remove(&borrow),
                "borrow drop for borrow not defined in recording"
            );
            return Ok(());
        }

        // The borrowed cell isn't used directly, but we still want to receive it here
        // so that the underlying tensor isn't dropped until after we synchronize the
        // CUDA streams.
        let (last_use_event, _cell) =
            last_use_receiver.lock().await.recv().await.map_err(|err| {
                anyhow!(
                    "failed receiving last use event for borrow {:?}: {:?}",
                    borrow,
                    err
                )
            })?;

        if let Some(stream) = self.cuda_stream() {
            stream.wait_event(
                &mut last_use_event.expect("sent borrow to CUDA stream, expected a CUDA event"),
            );
        }
        // let the cell drop.
        Ok(())
    }

    async fn delete_refs(&mut self, _cx: &Context<Self>, refs: Vec<Ref>) -> Result<()> {
        if let Some((recording, _)) = self.get_defining_recording() {
            recording.messages.push(StreamMessage::DeleteRefs(refs));
            return Ok(());
        }

        for ref_ in refs.iter() {
            self.env.remove(ref_);
        }
        Ok(())
    }

    async fn request_status(&mut self, _cx: &Context<Self>) -> Result<()> {
        if self.get_defining_recording().is_some() {
            bail!("request_status not allowed in recording");
        }

        Ok(())
    }

    async fn init_comm(
        &mut self,
        _cx: &Context<Self>,
        comm: ActorHandle<NcclCommActor>,
    ) -> Result<()> {
        if self.get_defining_recording().is_some() {
            bail!("init_comm not allowed in recording");
        }

        self.comm = Some(comm);
        Ok(())
    }

    async fn reduce(
        &mut self,
        cx: &Context<Self>,
        comm: Arc<ActorHandle<NcclCommActor>>,
        dim_size: i64,
        result: Ref,
        local_tensor: Ref,
        factory: Factory,
        reduction: Reduction,
        scatter: bool,
        in_place: bool,
        out: Option<Ref>,
    ) -> Result<()> {
        if let Some((recording, _)) = self.get_defining_recording() {
            recording.messages.push(StreamMessage::Reduce {
                comm,
                dim_size,
                result,
                local_tensor,
                factory,
                reduction,
                scatter,
                in_place,
                out,
            });
            return Ok(());
        }

        let stream = self
            .cuda_stream()
            .expect("reductions not yet supported for non-CUDA workers")
            .clone();
        let input_cell = self.get_or_fake_on_err(local_tensor, &factory)?;
        let out_cell = out
            .map(|out| self.get_or_fake_on_err(out, &factory))
            .transpose()?;
        let output_cell = match reduction {
            Reduction::Stack => {
                if scatter {
                    let output_cell = if in_place {
                        input_cell.clone()
                    } else {
                        out_cell.unwrap_or({
                            let borrow = input_cell.try_borrow().map_err(|e| anyhow!("{e:?}"))?;
                            let cloned = deep_clone(&borrow);
                            TensorCell::new(cloned)
                        })
                    };
                    comm.all_to_all_single(cx, output_cell.clone(), input_cell, stream)
                        .await?;
                    output_cell
                } else {
                    ensure!(
                        !in_place,
                        "in-place, non-scatter not supported for stack reduce"
                    );

                    let output_cell = out_cell.unwrap_or({
                        // In Python, this would be [dim_size, *factory.sizes]
                        let sizes = [&[dim_size][..], &factory.size[..]].concat();
                        let output =
                            factory_empty(&sizes, factory.dtype, factory.layout, factory.device);
                        TensorCell::new(output)
                    });

                    comm.all_gather_into_tensor(cx, output_cell.clone(), input_cell, stream)
                        .await?;
                    output_cell
                }
            }
            Reduction::ReduceOp(op) => {
                if scatter {
                    ensure!(!in_place, "in-place, scatter not supported for reduce");

                    let output_cell = out_cell.unwrap_or({
                        let output = factory_empty(
                            &factory.size[1..],
                            factory.dtype,
                            factory.layout,
                            factory.device,
                        );
                        TensorCell::new(output)
                    });
                    comm.reduce_scatter_tensor(cx, output_cell.clone(), input_cell, op, stream)
                        .await?;
                    output_cell
                } else {
                    let output_cell = if in_place {
                        input_cell.clone()
                    } else {
                        out_cell.map_or(
                            {
                                let borrow =
                                    input_cell.try_borrow().map_err(|e| anyhow!("{e:?}"))?;
                                let cloned = deep_clone(&borrow);
                                Ok(TensorCell::new(cloned))
                            },
                            |out_cell| -> Result<_, anyhow::Error> {
                                let mut out_borrow =
                                    out_cell.try_borrow_mut().map_err(|e| anyhow!("{e:?}"))?;
                                let in_borrow =
                                    input_cell.try_borrow().map_err(|e| anyhow!("{e:?}"))?;
                                out_borrow.copy_(&in_borrow);
                                drop(out_borrow);
                                Ok(out_cell)
                            },
                        )?
                    };

                    comm.all_reduce(cx, output_cell.clone(), op, stream).await?;
                    output_cell
                }
            }
        };

        self.env.insert(result, Ok(output_cell.into()));
        Ok(())
    }

    async fn send_tensor(
        &mut self,
        cx: &Context<Self>,
        result: Ref,
        from_rank: Option<usize>,
        to_rank: Option<usize>,
        tensor: Ref,
        factory: Factory,
        comm: Arc<ActorHandle<NcclCommActor>>,
    ) -> Result<()> {
        if let Some((recording, _)) = self.get_defining_recording() {
            recording.messages.push(StreamMessage::SendTensor {
                result,
                from_rank,
                to_rank,
                tensor,
                factory,
                comm,
            });
            return Ok(());
        }

        if to_rank.is_none() && from_rank.is_none() {
            bail!("tried to send tensor without a to/from rank");
        }

        // Value is local, so we do not have to actually send it.
        if from_rank == to_rank {
            let input_cell = self
                .env
                .get(&tensor)
                .ok_or_else(|| anyhow!("tensor not found in stream: {tensor:#?}"))?;
            let output_cell = match input_cell {
                Ok(RValue::Tensor(input_cell)) => {
                    // We create a defensive copy here to prevent mutations on
                    // the input tensor from affecting output tensor.
                    // Should we copy if input ref == output ref?
                    // Should we support copy-on-write to avoid unnecessary copy?
                    let borrow = input_cell.try_borrow().map_err(|e| anyhow!("{e:?}"))?;
                    let cloned = deep_clone(&borrow);
                    Ok(RValue::Tensor(TensorCell::new(cloned)))
                }
                Ok(rval) => bail!("tensor ref is not a tensor: {:?}", rval),
                Err(err) => Err(Arc::new(CallFunctionError::DependentError(
                    err.unwrap_dependent_error().unwrap_or(err.clone()),
                ))),
            };
            self.env.insert(result, output_cell);
            return Ok(());
        }

        let mut messages = Vec::new();

        if let Some(to_rank) = to_rank {
            let input_cell = self.get_or_fake_on_err(tensor, &factory)?;
            messages.push(CommMessage::Send(
                input_cell,
                to_rank.try_into().unwrap(),
                self.cuda_stream()
                    .expect("tried to send_tensor on non-cuda stream")
                    .clone(),
                cx.open_once_port().0,
            ));
        }

        if let Some(from_rank) = from_rank {
            let output_cell = TensorCell::new(factory_empty(
                &factory.size,
                factory.dtype,
                factory.layout,
                factory.device,
            ));
            messages.push(CommMessage::Recv(
                output_cell.clone(),
                from_rank.try_into().unwrap(),
                self.cuda_stream()
                    .expect("tried to send_tensor on non-cuda stream")
                    .clone(),
                cx.open_once_port().0,
            ));
            self.env.insert(result, Ok(output_cell.into()));
        }

        comm.group(
            cx,
            messages,
            self.cuda_stream()
                .expect("tried to send_tensor on non-cuda stream")
                .clone(),
        )
        .await?;
        Ok(())
    }

    async fn send_value(
        &mut self,
        cx: &Context<Self>,
        seq: Seq,
        worker_actor_id: ActorId,
        mutates: Vec<Ref>,
        function: Option<ResolvableFunction>,
        args: Vec<WireValue>,
        kwargs: HashMap<String, WireValue>,
        device_meshes: HashMap<Ref, DeviceMesh>,
        pipe: Option<PortHandle<PipeMessage>>,
    ) -> Result<()> {
        if self.respond_with_python_message && pipe.is_none() {
            return self
                .send_value_python_message(
<<<<<<< HEAD
                    this,
=======
                    cx,
>>>>>>> 611fe981
                    seq,
                    worker_actor_id,
                    mutates,
                    function,
                    args,
                    kwargs,
                    device_meshes,
                )
                .await;
        }
        let result = if let Some(function) = function {
            // If a function was provided, use that to resolve the value.
            match function.as_torch_op() {
                Some((op, overload)) => {
                    self.call_torch_op(op, overload, args, kwargs)
                        .map(|rvalues| {
                            if rvalues.len() == 1 {
                                Ok(rvalues[0].clone().into())
                            } else {
                                // TODO: Replace with native pytrees when possible
                                Python::with_gil(|py| {
                                    Ok((|| {
                                        let py_rvalues = rvalues
                                            .into_iter()
                                            // SAFETY: This inherits the unsafety of `try_to_object_unsafe`.
                                            .map(|rvalue| unsafe {
                                                rvalue.try_to_object_unsafe(py)
                                            })
                                            .collect::<Result<Vec<_>, _>>()?;
                                        PyTuple::new(py, &py_rvalues)?.extract::<PyTree<RValue>>()
                                    })()
                                    .map_err(SerializablePyErr::from_fn(py))?)
                                })
                            }
                        })?
                }
                // Use block-in-place to allow nested callbacks to re-enter the
                // runtime to run async code.
                _ => tokio::task::block_in_place(|| {
                    self.call_python_fn_pytree(
<<<<<<< HEAD
                        this,
=======
                        cx,
>>>>>>> 611fe981
                        function,
                        args,
                        kwargs,
                        &mutates,
                        device_meshes,
                        HashMap::new(),
                    )
                }),
            }
        } else {
            // If there's no function provided, there should be exactly one arg
            // and no kwargs.
            match (args.len(), kwargs.len()) {
                (1, 0) => Python::with_gil(|py| {
                    let arg = args[0]
                        .as_py_object()
                        .ok_or_else(|| {
                            CallFunctionError::UnsupportedArgType(
                                "send_value".to_string(),
                                "expected a PyObject as the first arg".to_string(),
                            )
                        })?
                        .unpickle(py)
                        .map_err(SerializablePyErr::from_fn(py))?;
                    arg.extract::<PyTree<PyObject>>()
                        .map_err(SerializablePyErr::from_fn(py))?
                        .try_into_map(|obj| {
                            let bound_obj = obj.bind(py);
                            if let Ok(ref_) = Ref::from_py_object(bound_obj) {
                                self.ref_to_rvalue(&ref_)
                            } else {
                                Ok(bound_obj
                                    .extract::<RValue>()
                                    .map_err(SerializablePyErr::from_fn(py))?)
                            }
                        })
                }),
                _ => Err(CallFunctionError::TooManyArgsForValue {
                    args: format!("{:?}", args),
                    kwargs: format!("{:?}", kwargs),
                }),
            }
        };

        let value = match result {
            Ok(rvalue) => {
                // When returning a tensor, we copy out to decouple from the GPU,
                // as the worker will either serialize and send this to the controller
                // or to a pipe and we see hangs if it tries to pull from the GPU
                // in its thread.
                Ok(rvalue.into_map(|rval| match rval {
                    RValue::Tensor(tensor) => RValue::Tensor(tensor.try_cpu().unwrap()),
                    RValue::TensorList(tensors) => RValue::TensorList(
                        tensors
                            .into_iter()
                            .map(|tensor| tensor.try_cpu().unwrap())
                            .collect(),
                    ),
                    rval => rval,
                }))
            }
            Err(err) => {
                let err = Arc::new(err);
                for ref_ in mutates {
                    self.env.insert(ref_, Err(err.clone()));
                }
                Err(err)
            }
        }
        .map_err(|err| {
            let err = err.unwrap_dependent_error().unwrap_or(err);
            WorkerError {
                backtrace: format!("{:?}", err),
                worker_actor_id,
            }
        });

        // Actually send the value.
        if let Some(pipe) = pipe {
            pipe.send(PipeMessage::SendValue(value))?;
        } else {
            let result = match value {
                Ok(value) => Ok(Serialized::serialize_anon(&value).map_err(anyhow::Error::from)?),
                Err(e) => Err(e),
            };
            self.controller_actor.fetch_result(cx, seq, result).await?;
        }

        Ok(())
    }

    async fn set_value(
        &mut self,
        cx: &Context<Self>,
        results: Vec<Option<Ref>>,
        pipe: Result<PortHandle<PipeMessage>, Arc<CallFunctionError>>,
    ) -> Result<()> {
        if let Some((recording, _)) = self.get_defining_recording() {
            recording
                .messages
                .push(StreamMessage::SetValue { results, pipe });
            return Ok(());
        }

        let pipe = match pipe {
            Ok(pipe) => Ok(pipe),
            Err(err) => match err.as_ref() {
                CallFunctionError::DependentError(dep_err) => {
                    Err(CallFunctionError::DependentError(dep_err.clone()))
                }
                CallFunctionError::RefNotFound(ref_) => Err(CallFunctionError::RefNotFound(*ref_)),
                _ => bail!("unexpected error for pipe in set_value: {:?}", err),
            },
        };

        let (tx, rx) = cx.open_once_port();
        let value = async {
            pipe?
                .send(PipeMessage::RecvValue(tx))
                .map_err(anyhow::Error::from)
                .map_err(CallFunctionError::from)?;
            rx.recv()
                .await
                .map_err(anyhow::Error::from)
                .map_err(CallFunctionError::from)
        }
        .await;

        // Apply results to env.
        // `handle_results` will return the error passed in, which we treat as
        // as a value and not an actual error.
        let _ = self.handle_results(&results, value.map(|v| v.into_leaves()));
        Ok(())
    }

    async fn define_recording(&mut self, _cx: &Context<Self>, recording: Ref) -> Result<()> {
        if self.active_recording.is_some() {
            bail!("different recording already active");
        }
        match self.recordings.entry(recording) {
            Entry::Occupied(_) => bail!("recording {:?} already defined", recording),
            Entry::Vacant(entry) => entry.insert(Recording::new()),
        };
        self.active_recording = Some(RecordingState::Defining {
            recording,
            defined_borrows: HashSet::new(),
        });
        Ok(())
    }

    async fn finalize_recording(&mut self, _cx: &Context<Self>, recording: Ref) -> Result<()> {
        match self.active_recording {
            Some(RecordingState::Defining {
                recording: active_recording,
                ref defined_borrows,
            }) if active_recording == recording => {
                ensure!(
                    defined_borrows.is_empty(),
                    "all borrows created within recording must be dropped within recording"
                );
                self.active_recording = None;
            }
            _ => bail!("cannot finalize recording that isn't active"),
        }
        Ok(())
    }

    async fn recording_formal(
        &mut self,
        _cx: &Context<Self>,
        result: Ref,
        argument_index: usize,
    ) -> Result<()> {
        match self.get_defining_recording() {
            Some((recording, _)) => {
                recording.messages.push(StreamMessage::RecordingFormal {
                    result,
                    argument_index,
                });
            }
            None => bail!("recording_formal called outside of recording"),
        };
        Ok(())
    }

    async fn recording_result(
        &mut self,
        _cx: &Context<Self>,
        result: Ref,
        output_index: usize,
    ) -> Result<()> {
        match self.get_defining_recording() {
            Some((recording, _)) => {
                recording.messages.push(StreamMessage::RecordingResult {
                    result,
                    output_index,
                });
            }
            None => bail!("recording_result called outside of recording"),
        };
        Ok(())
    }

    async fn call_recording(
        &mut self,
        cx: &Context<Self>,
        seq: Seq,
        recording: Ref,
        results: Vec<Ref>,
        actuals: Vec<Ref>,
    ) -> Result<()> {
        if self.active_recording.is_some() {
            bail!("cannot call recording while another recording is active");
        }

        let messages = match self.recordings.get(&recording) {
            Some(recording) => recording
                .messages
                .iter()
                .map(|message| message.clone_for_recording())
                .collect::<Vec<_>>(),
            None => bail!("recording {:?} not found", recording),
        };

        self.active_recording = Some(RecordingState::Running);

        // Global error for all messages in the recording. The first time a message
        // fails in the recording, we set the error. We then need to propagate this
        // error to all of the refs mutated by the entire recording, as well as the
        // result refs.
        let mut error: Option<Arc<CallFunctionError>> = None;
        // The set of all refs defined by this recording (excluding "results"),
        // which we need to ensure are deleted when the recording is done executing.
        let mut all_defined_refs = HashSet::new();
        // The set of all refs mutated by this recording. If there is an error with
        // any message, all of these refs need to have the correct error set.
        let mut all_mutated_refs = HashSet::new();
        // Map from the result ref of a RecordingFormal message to the associated
        // actual ref from "actuals". We need to track this in order to properly
        // handle recordings that mutate refs contained in "actuals" -- every
        // message in the recording that interacts with the recording inputs will
        // interact with the formal ref rather than the actual ref.
        let mut formal_to_actual_refs = HashMap::new();
        for (index, message) in messages.into_iter().enumerate() {
            let defined_refs = message.get_defined_refs();
            all_defined_refs.extend(defined_refs.clone());

            let mutated_refs_with_formals = message.get_mutated_refs();
            all_mutated_refs.extend(mutated_refs_with_formals.iter().filter_map(|ref_| {
                match formal_to_actual_refs.get(ref_) {
                    Some(actual_ref) => Some(*actual_ref),
                    None => {
                        if all_defined_refs.contains(ref_) {
                            None
                        } else {
                            Some(*ref_)
                        }
                    }
                }
            }));

            match message {
                StreamMessage::RecordingFormal {
                    result: formal_ref,
                    argument_index,
                } => match actuals.get(argument_index) {
                    None => bail!("recording_formal called with too few arguments"),
                    Some(actual_ref) => {
                        formal_to_actual_refs.insert(formal_ref, *actual_ref);
                        self.env
                            .insert(formal_ref, self.ref_to_rvalue(actual_ref).map_err(Arc::new));
                    }
                },
                StreamMessage::RecordingResult {
                    result: result_ref,
                    output_index,
                } => match results.get(output_index) {
                    None => bail!("recording_result called with too few results"),
                    Some(actual_result_ref) => {
                        self.env.insert(
                            *actual_result_ref,
                            self.ref_to_rvalue(&result_ref).map_err(Arc::new),
                        );
                    }
                },
                StreamMessage::DeleteRefs(ref refs) => {
                    for ref_ in refs {
                        all_defined_refs.remove(ref_);
                    }
                    StreamMessageHandler::handle(self, cx, message).await?;
                }
                StreamMessage::CallFunction { .. } if error.is_some() => {
                    // CallFunction is expensive. If the recording already failed, then
                    // just update the necessary refs with the error. Most of the other
                    // message types need to run regardless because there are other actors
                    // that expect the call to happen (e.g., all of the borrow messages,
                    // pipe send/recv, send_tensor, reduce, etc.).
                    let error = error.clone().unwrap();
                    for ref_ in defined_refs.iter().chain(mutated_refs_with_formals.iter()) {
                        self.env.insert(
                            *ref_,
                            Err(Arc::new(CallFunctionError::DependentError(
                                error.unwrap_dependent_error().unwrap_or(error.clone()),
                            ))),
                        );
                    }
                }
                StreamMessage::BorrowLastUse { ref result, .. } => {
                    all_defined_refs.remove(result);
                    StreamMessageHandler::handle(self, cx, message).await?;
                }
                StreamMessage::Reduce {
                    local_tensor,
                    ref out,
                    ..
                } => {
                    // Reduce doesn't propagate errors to the result ref, so we need
                    // to check for existing errors on the input tensors and set the
                    // recording's error if necessary.
                    if error.is_none() {
                        let inputs_to_check = [Some(local_tensor), out.clone()]
                            .iter()
                            .filter_map(|r| *r)
                            .collect::<Vec<_>>();
                        error = self.get_dependent_error(inputs_to_check.as_slice())?;
                    }
                    StreamMessageHandler::handle(self, cx, message).await?;
                }
                StreamMessage::SendTensor {
                    ref tensor,
                    ref to_rank,
                    ..
                } => {
                    // If this rank is sending a tensor (e.g., to_rank has a value),
                    // we need to check for existing errors on the input tensor, because
                    // the error is only propagated to the result ref when this rank
                    // is also receiving a tensor.
                    if to_rank.is_some() && error.is_none() {
                        error = self.get_dependent_error(&[*tensor])?;
                    }
                    StreamMessageHandler::handle(self, cx, message).await?;
                }
                _ => {
                    StreamMessageHandler::handle(self, cx, message).await?;
                }
            };

            // It's not entirely trivial to determine whether a message "failed" or not.
            // For example, the CallFunction message can return Ok(..) if there is an error
            // in the underlying function call. But in that case, we would still want to
            // consider the recording call as "failed". Unlike in python, where we can just
            // wrap everything in try-except, in rust, we need to track the defined/mutated refs
            // for each individual message. After processing the message, if any of the associated
            // defined/mutated refs contain an error, then we know the recording has failed.
            if error.is_none() {
                // The stream message would have operated on the formal ref rather than the actual
                // ref, so we check mutated_refs_with_formals. Later, if there is an error,
                // the error will be propagated to the actuals.
                for ref_ in defined_refs.iter().chain(mutated_refs_with_formals.iter()) {
                    if let Some(Err(err)) = self.env.get(ref_) {
                        match err.as_ref() {
                            // A DependentError should already have been reported to the controller.
                            CallFunctionError::DependentError(_) => {
                                error = Some(err.clone());
                            }
                            _ => {
                                // Need to retrieve the message from the recording again, since
                                // the original message object was already moved.
                                let message = self
                                    .recordings
                                    .get(&recording)
                                    .unwrap()
                                    .messages
                                    .get(index)
                                    .unwrap();
                                error = Some(Arc::new(CallFunctionError::RecordingFailed {
                                    index,
                                    message: format!("{message:?}"),
                                    error: err.clone(),
                                }));
                                // Report failure to the controller.
                                self.controller_actor
                                    .remote_function_failed(
                                        cx,
                                        seq,
                                        WorkerError {
                                            backtrace: format!("{}", error.clone().unwrap()),
                                            worker_actor_id: cx.self_id().clone(),
                                        },
                                    )
                                    .await?
                            }
                        };
                        break;
                    }
                }

                // Continue processing the remaining stream messages regardless of error.
                // We need to do this partially for error propagation, but also because
                // certain messages (like borrows and reductions) need to run regardless
                // in order to prevent deadlocks.
            }
        }

        // Delete the formal refs and some subset of the RecordingResult refs. The
        // controller should have generated DeleteRefs messages for all other refs
        // defined by the recording.
        StreamMessageHandler::handle(
            self,
            cx,
            StreamMessage::DeleteRefs(all_defined_refs.into_iter().collect()),
        )
        .await?;

        // Any refs mutated by the recording and all results should have the same error
        // (the original error that caused the recording to fail).
        if error.is_some() {
            for ref_ in results.iter().chain(all_mutated_refs.iter()) {
                self.env.insert(*ref_, Err(error.clone().unwrap()));
            }
        }

        self.active_recording = None;
        Ok(())
    }

    async fn set_ref_unit_tests_only(
        &mut self,
        _cx: &Context<Self>,
        reference: Ref,
        value: WireValue,
    ) -> Result<()> {
        self.env
            .insert(reference, Ok(self.wire_to_rvalue(value).unwrap()));
        Ok(())
    }

    async fn set_tensor_ref_unit_tests_only(
        &mut self,
        _cx: &Context<Self>,
        reference: Ref,
        tensor_result: TensorCellResult,
    ) -> Result<()> {
        match tensor_result {
            Ok(tensor_cell) => {
                self.env.insert(reference, Ok(RValue::Tensor(tensor_cell)));
            }
            Err(err) => {
                self.env.insert(reference, Err(err));
            }
        }
        Ok(())
    }

    async fn get_ref_unit_tests_only(
        &mut self,
        _cx: &Context<Self>,
        reference: Ref,
    ) -> Result<Option<Result<WireValue, Arc<CallFunctionError>>>> {
        /// For testing only, doesn't support Tensor or TensorList.
        fn rvalue_to_wire(
            value: Result<RValue, Arc<CallFunctionError>>,
        ) -> Result<WireValue, Arc<CallFunctionError>> {
            Ok(match value? {
                RValue::Int(val) => WireValue::Int(val),
                RValue::IntList(val) => WireValue::IntList(val),
                RValue::Double(val) => WireValue::Double(val),
                RValue::Bool(val) => WireValue::Bool(val),
                RValue::String(val) => WireValue::String(val),
                RValue::Layout(val) => WireValue::Layout(val),
                RValue::Device(val) => WireValue::Device(val),
                RValue::ScalarType(val) => WireValue::ScalarType(val),
                RValue::MemoryFormat(val) => WireValue::MemoryFormat(val),
                RValue::None => WireValue::None(()),
                other => WireValue::String(format!("unsupported rvalue type: {:?}", other)),
            })
        }
        Ok(self
            .env
            .get(&reference)
            .map(|rvalue| rvalue_to_wire(rvalue.clone())))
    }

    async fn get_tensor_ref_unit_tests_only(
        &mut self,
        _cx: &Context<Self>,
        reference: Ref,
    ) -> Result<Option<TensorCellResult>> {
        match self.env.get(&reference) {
            Some(Ok(rvalue)) => match rvalue {
                RValue::Tensor(tensor) => Ok(Some(Ok(tensor.clone().try_cpu().unwrap()))),
                other => bail!("expected tensor, got {:?}", other),
            },
            Some(Err(err)) => Ok(Some(Err(err.clone()))),
            None => Ok(None),
        }
    }
}

#[cfg(test)]
mod tests {
    use hyperactor::actor::ActorStatus;
    use hyperactor::cap;
    use hyperactor::id;
    use hyperactor::supervision::ActorSupervisionEvent;
    use monarch_messages::controller::ControllerMessage;
    use monarch_messages::worker::StreamCreationMode;
    use monarch_types::PickledPyObject;
    use pyo3::IntoPyObjectExt;
    use timed_test::async_timed_test;
    use torch_sys::factory_float_tensor;
    use torch_sys::testing::allclose;
    use torch_sys_cuda::nccl::UniqueId;

    use super::*;
    use crate::comm::CommParams;
    use crate::test_util;

    struct TestSetup {
        proc: Proc,
        stream_actor: ActorHandle<StreamActor>,
        client: Mailbox,
        // Unused, but necessary, because proc needs a supervision
        // port -- otherwise an actor failure will cause a crash.
        #[allow(dead_code)]
        supervision_rx: PortReceiver<ActorSupervisionEvent>,
        controller_rx: PortReceiver<ControllerMessage>,
        controller_actor: ActorRef<ControllerActor>,
        next_ref: Ref,
    }

    impl TestSetup {
        async fn new() -> Result<Self> {
            Self::new_with_world_size(1).await
        }

        async fn new_with_world_size(world_size: usize) -> Result<Self> {
            test_util::test_setup()?;

            let proc = Proc::local();
            let (_, controller_actor, controller_rx) =
                proc.attach_actor::<ControllerActor, ControllerMessage>("controller")?;
            let client = proc.attach("client")?;
            let (supervision_tx, supervision_rx) = client.open_port();
            proc.set_supervision_coordinator(supervision_tx)?;
            let stream_actor = proc
                .spawn::<StreamActor>(
                    "stream",
                    StreamParams {
                        world_size,
                        rank: 0,
                        creation_mode: StreamCreationMode::UseDefaultStream,
                        id: 0.into(),
                        device: Some(CudaDevice::new(0.into())),
                        controller_actor: controller_actor.clone(),
                        respond_with_python_message: false,
                    },
                )
                .await?;

            Ok(Self {
                proc,
                stream_actor,
                client,
                supervision_rx,
                controller_rx,
                controller_actor,
                next_ref: 0.into(),
            })
        }

        fn next_ref(&mut self) -> Ref {
            let ref_ = self.next_ref;
            self.next_ref = Ref {
                id: self.next_ref.id + 1,
            };
            ref_
        }

        async fn set_tensor(&mut self, reference: Ref, data: &[f32]) -> Result<()> {
            let tensor = TensorCell::new(factory_float_tensor(data, "cuda".try_into().unwrap()));
            self.stream_actor
                .set_tensor_ref_unit_tests_only(&self.client, reference, Ok(tensor))
                .await
        }

        async fn allclose(&mut self, reference: Ref, data: &[f32]) -> bool {
            let actual = self
                .stream_actor
                .get_tensor_ref_unit_tests_only(&self.client, reference)
                .await
                .unwrap()
                .unwrap()
                .unwrap();
            allclose(
                &factory_float_tensor(data, "cpu".try_into().unwrap()),
                &actual.borrow(),
            )
            .unwrap()
        }

        async fn validate_dependent_error(
            &mut self,
            reference: Ref,
            error: Arc<CallFunctionError>,
        ) {
            let result_error = self
                .stream_actor
                .get_tensor_ref_unit_tests_only(&self.client, reference)
                .await
                .unwrap()
                .unwrap()
                .unwrap_err();
            match result_error.as_ref() {
                CallFunctionError::DependentError(dep_err) => {
                    assert!(Arc::ptr_eq(dep_err, &error));
                }
                _ => panic!(
                    "Unexpected error for ref {:?}: {:?}",
                    reference, result_error
                ),
            }
        }
    }

    async fn assert_actor_failed_with_msg(proc: &Proc, actor_id: &ActorId, expected_msg: String) {
        loop {
            let status = proc
                .ledger_snapshot()
                .roots
                .get(actor_id)
                .unwrap()
                .status
                .clone();
            if let ActorStatus::Failed(msg) = status {
                assert!(msg.contains(&expected_msg));
                break;
            } else {
                tokio::task::yield_now().await;
            }
        }
    }

    async fn assert_refs_do_not_exist(test_setup: &TestSetup, refs: &[Ref]) {
        for ref_ in refs {
            assert!(
                test_setup
                    .stream_actor
                    .get_tensor_ref_unit_tests_only(&test_setup.client, *ref_)
                    .await
                    .unwrap()
                    .is_none()
            );
        }
    }

    async fn fetch_result(
        caps: &impl cap::CanSend,
        stream_actor: ActorHandle<StreamActor>,
        seq: Seq,
        reference: Ref,
    ) {
        let ref_to_send = Python::with_gil(|py| {
            PickledPyObject::pickle(&reference.into_bound_py_any(py).unwrap()).unwrap()
        });

        stream_actor
            .send_value(
                caps,
                seq,
                stream_actor.actor_id().clone(),
                Vec::new(),
                None,
                vec![WireValue::PyObject(ref_to_send)],
                HashMap::new(),
                HashMap::new(),
                None,
            )
            .await
            .unwrap()
    }

    async fn check_fetch_result_error(
        caps: &impl cap::CanSend,
        stream_actor: ActorHandle<StreamActor>,
        seq: Seq,
        reference: Ref,
        controller_rx: &mut PortReceiver<ControllerMessage>,
        expected_backtrace: &str,
    ) {
        fetch_result(caps, stream_actor, seq, reference).await;

        let controller_msg = controller_rx.recv().await.unwrap();
        match controller_msg {
            ControllerMessage::FetchResult {
                seq: actual_seq,
                value: Err(err),
            } => {
                assert_eq!(actual_seq, seq);
                assert!(
                    err.backtrace.contains(expected_backtrace),
                    "backtrace did not contain {:?}: {:?}",
                    expected_backtrace,
                    err.backtrace
                );
            }
            _ => panic!("Unexpected controller message: {:?}", controller_msg),
        };
    }

    async fn check_fetch_result_value(
        caps: &impl cap::CanSend,
        stream_actor: ActorHandle<StreamActor>,
        seq: Seq,
        reference: Ref,
        controller_rx: &mut PortReceiver<ControllerMessage>,
    ) {
        fetch_result(caps, stream_actor, seq, reference).await;

        let controller_msg = controller_rx.recv().await.unwrap();
        match controller_msg {
            ControllerMessage::FetchResult {
                value: Ok(_),
                seq: actual_seq,
            } => assert_eq!(seq, actual_seq),
            _ => panic!("Unexpected controller message: {:?}", controller_msg),
        };
    }

    #[async_timed_test(timeout_secs = 60)]
    async fn test_handle_results() {
        let controller_ref = ActorRef::attest(id!(test[0].actor[0]));

        let param = StreamParams {
            world_size: 1,
            rank: 0,
            creation_mode: StreamCreationMode::UseDefaultStream,
            id: 0.into(),
            device: None,
            controller_actor: controller_ref,
            respond_with_python_message: false,
        };
        let mut actor = StreamActor::new(param).await.unwrap();

        actor
            .handle_results(
                &vec![Some(0.into()), Some(Ref { id: 1 })],
                Ok(vec![RValue::Int(1), RValue::Int(2)]),
            )
            .unwrap();

        actor
            .handle_results(
                &vec![Some(Ref { id: 4 }), None],
                Ok(vec![RValue::Int(1), RValue::Int(2)]),
            )
            .unwrap();

        assert!(
            actor
                .handle_results(
                    &vec![Some(Ref { id: 2 }), Some(Ref { id: 3 })],
                    Ok(vec![RValue::Int(1), RValue::Int(2), RValue::Int(3)]),
                )
                .is_err()
        );

        assert!(
            actor
                .handle_results(
                    &vec![Some(Ref { id: 6 }), Some(Ref { id: 7 }), None],
                    Ok(vec![RValue::Int(1), RValue::Int(2)]),
                )
                .is_err()
        );
    }

    #[async_timed_test(timeout_secs = 60)]
    async fn test_define_recording_other_recording_active() -> Result<()> {
        let test_setup = TestSetup::new().await?;
        test_setup
            .stream_actor
            .define_recording(&test_setup.client, 0.into())
            .await?;
        test_setup
            .stream_actor
            .define_recording(&test_setup.client, 1.into())
            .await?;
        assert_actor_failed_with_msg(
            &test_setup.proc,
            test_setup.stream_actor.actor_id(),
            "different recording already active".into(),
        )
        .await;
        Ok(())
    }

    #[async_timed_test(timeout_secs = 60)]
    async fn test_define_recording_already_defined() -> Result<()> {
        let test_setup = TestSetup::new().await?;
        test_setup
            .stream_actor
            .define_recording(&test_setup.client, 0.into())
            .await?;
        test_setup
            .stream_actor
            .finalize_recording(&test_setup.client, 0.into())
            .await?;
        test_setup
            .stream_actor
            .define_recording(&test_setup.client, 0.into())
            .await?;
        assert_actor_failed_with_msg(
            &test_setup.proc,
            test_setup.stream_actor.actor_id(),
            "already defined".into(),
        )
        .await;
        Ok(())
    }

    #[async_timed_test(timeout_secs = 60)]
    async fn test_finalize_recording_other_recording_active() -> Result<()> {
        let test_setup = TestSetup::new().await?;
        test_setup
            .stream_actor
            .define_recording(&test_setup.client, 0.into())
            .await?;
        test_setup
            .stream_actor
            .finalize_recording(&test_setup.client, 1.into())
            .await?;
        assert_actor_failed_with_msg(
            &test_setup.proc,
            test_setup.stream_actor.actor_id(),
            "cannot finalize recording that isn't active".into(),
        )
        .await;
        Ok(())
    }

    #[async_timed_test(timeout_secs = 60)]
    async fn test_recording_formal_outside_recording() -> Result<()> {
        let test_setup = TestSetup::new().await?;
        test_setup
            .stream_actor
            .recording_formal(&test_setup.client, 0.into(), 0)
            .await?;
        assert_actor_failed_with_msg(
            &test_setup.proc,
            test_setup.stream_actor.actor_id(),
            "recording_formal called outside of recording".into(),
        )
        .await;
        Ok(())
    }

    #[async_timed_test(timeout_secs = 60)]
    async fn test_recording_result_outside_recording() -> Result<()> {
        let test_setup = TestSetup::new().await?;
        test_setup
            .stream_actor
            .recording_result(&test_setup.client, 0.into(), 0)
            .await?;
        assert_actor_failed_with_msg(
            &test_setup.proc,
            test_setup.stream_actor.actor_id(),
            "recording_result called outside of recording".into(),
        )
        .await;
        Ok(())
    }

    #[async_timed_test(timeout_secs = 60)]
    async fn test_call_recording_other_recording_active() -> Result<()> {
        let test_setup = TestSetup::new().await?;
        test_setup
            .stream_actor
            .define_recording(&test_setup.client, 0.into())
            .await?;
        test_setup
            .stream_actor
            .call_recording(&test_setup.client, 0.into(), 0.into(), vec![], vec![])
            .await?;
        assert_actor_failed_with_msg(
            &test_setup.proc,
            test_setup.stream_actor.actor_id(),
            "cannot call recording while another recording is active".into(),
        )
        .await;
        Ok(())
    }

    #[async_timed_test(timeout_secs = 60)]
    async fn test_call_recording_not_found() -> Result<()> {
        let test_setup = TestSetup::new().await?;
        test_setup
            .stream_actor
            .call_recording(&test_setup.client, 0.into(), 0.into(), vec![], vec![])
            .await?;
        assert_actor_failed_with_msg(
            &test_setup.proc,
            test_setup.stream_actor.actor_id(),
            "not found".into(),
        )
        .await;
        Ok(())
    }

    #[async_timed_test(timeout_secs = 60)]
    async fn test_recording_formal_too_few_arguments() -> Result<()> {
        let test_setup = TestSetup::new().await?;

        test_setup
            .stream_actor
            .define_recording(&test_setup.client, 0.into())
            .await?;

        test_setup
            .stream_actor
            .recording_formal(&test_setup.client, 1.into(), 0)
            .await?;

        test_setup
            .stream_actor
            .finalize_recording(&test_setup.client, 0.into())
            .await?;

        test_setup
            .stream_actor
            .call_recording(&test_setup.client, 0.into(), 0.into(), vec![], vec![])
            .await?;

        assert_actor_failed_with_msg(
            &test_setup.proc,
            test_setup.stream_actor.actor_id(),
            "recording_formal called with too few arguments".into(),
        )
        .await;
        Ok(())
    }

    #[async_timed_test(timeout_secs = 60)]
    async fn test_recording_result_too_few_results() -> Result<()> {
        let test_setup = TestSetup::new().await?;

        test_setup
            .stream_actor
            .define_recording(&test_setup.client, 0.into())
            .await?;

        test_setup
            .stream_actor
            .recording_result(&test_setup.client, 1.into(), 0)
            .await?;

        test_setup
            .stream_actor
            .finalize_recording(&test_setup.client, 0.into())
            .await?;

        test_setup
            .stream_actor
            .call_recording(&test_setup.client, 0.into(), 0.into(), vec![], vec![])
            .await?;

        assert_actor_failed_with_msg(
            &test_setup.proc,
            test_setup.stream_actor.actor_id(),
            "recording_result called with too few results".into(),
        )
        .await;
        Ok(())
    }

    #[async_timed_test(timeout_secs = 60)]
    async fn test_basic_call_recording() -> Result<()> {
        let mut test_setup = TestSetup::new().await?;

        // Define a recording equivalent to:
        // def f(x, y):
        //   return y, x
        test_setup
            .stream_actor
            .define_recording(&test_setup.client, 0.into())
            .await?;

        let formal0_ref = 1.into();
        let formal0_index = 1;
        test_setup
            .stream_actor
            .recording_formal(&test_setup.client, formal0_ref, formal0_index)
            .await?;

        let formal1_ref = 2.into();
        let formal1_index = 0;
        test_setup
            .stream_actor
            .recording_formal(&test_setup.client, formal1_ref, formal1_index)
            .await?;

        let result0_ref = formal0_ref;
        let result0_index = 0;
        test_setup
            .stream_actor
            .recording_result(&test_setup.client, result0_ref, result0_index)
            .await?;

        let result1_ref = formal1_ref;
        let result1_index = 1;
        test_setup
            .stream_actor
            .recording_result(&test_setup.client, result1_ref, result1_index)
            .await?;

        test_setup
            .stream_actor
            .finalize_recording(&test_setup.client, 0.into())
            .await?;

        let actual0_ref = 3.into();
        test_setup.set_tensor(actual0_ref, &[1.0, 2.0, 3.0]).await?;

        let actual1_ref = 4.into();
        test_setup.set_tensor(actual1_ref, &[4.0, 5.0]).await?;

        // Call the recording with valid tensors for the actual inputs,
        // and store the results in refs 5 and 6.
        let actual_result0_ref = 5.into();
        let actual_result1_ref = 6.into();
        test_setup
            .stream_actor
            .call_recording(
                &test_setup.client,
                0.into(),
                0.into(),
                vec![actual_result0_ref, actual_result1_ref],
                vec![actual0_ref, actual1_ref],
            )
            .await?;

        // Ensure the results are correct.
        assert!(test_setup.allclose(actual_result0_ref, &[4.0, 5.0]).await);
        assert!(
            test_setup
                .allclose(actual_result1_ref, &[1.0, 2.0, 3.0])
                .await
        );

        // Ensure the temporary refs associated with the formals/results have
        // been deleted.
        assert_refs_do_not_exist(&test_setup, &[formal0_ref, formal1_ref]).await;

        // Pass an invalid ref as an input to the recording. Both result refs should contain
        // a RefNotFound error after running the recording, and the error should be reported to
        // the controller because it's not a dependent error.
        let nonexistent_ref = 105.into();
        test_setup
            .stream_actor
            .call_recording(
                &test_setup.client,
                1.into(),
                0.into(),
                vec![actual_result0_ref, actual_result1_ref],
                vec![nonexistent_ref, actual1_ref],
            )
            .await?;

        for ref_ in [actual_result0_ref, actual_result1_ref] {
            let result = test_setup
                .stream_actor
                .get_tensor_ref_unit_tests_only(&test_setup.client, ref_)
                .await
                .unwrap();
            let error = result.unwrap().unwrap_err();
            match error.as_ref() {
                CallFunctionError::RecordingFailed {
                    error: inner_error, ..
                } => match inner_error.as_ref() {
                    CallFunctionError::RefNotFound(err_ref) => {
                        assert_eq!(*err_ref, nonexistent_ref)
                    }
                    _ => panic!("Unexpected error inside RecordingFailed: {:?}", inner_error),
                },
                _ => panic!("Unexpected error instead of RecordingFailed: {:?}", error),
            };
        }

        assert_refs_do_not_exist(&test_setup, &[formal0_ref, formal1_ref]).await;

        let controller_msg = test_setup.controller_rx.recv().await?;
        assert!(matches!(
            controller_msg,
            ControllerMessage::RemoteFunctionFailed {
                seq,
                error
            } if seq == 1.into() && error.backtrace.contains("ref not found")
        ));

        // Call the recording where one of the input tensors "failed" on a previous
        // invocation. Both result refs should have a DependentError that wraps this error,
        // and the error should not be reported to the controller.
        let error = Arc::new(CallFunctionError::Anyhow(anyhow!("bad tensor")));
        test_setup
            .stream_actor
            .set_tensor_ref_unit_tests_only(&test_setup.client, actual1_ref, Err(error.clone()))
            .await?;

        test_setup
            .stream_actor
            .call_recording(
                &test_setup.client,
                2.into(),
                0.into(),
                vec![actual_result0_ref, actual_result1_ref],
                vec![actual0_ref, actual1_ref],
            )
            .await?;

        for ref_ in [actual_result0_ref, actual_result1_ref] {
            test_setup
                .validate_dependent_error(ref_, error.clone())
                .await;
        }

        // This tests that the DependentError was never reported to the controller.
        // If it were reported to the controller, the next message would match
        // RemoteFunctionFailed instead of FetchResult.
        check_fetch_result_error(
            &test_setup.client,
            test_setup.stream_actor.clone(),
            3.into(),
            actual_result0_ref,
            &mut test_setup.controller_rx,
            "bad tensor",
        )
        .await;

        Ok(())
    }

    #[async_timed_test(timeout_secs = 60)]
    async fn test_request_status_in_recording() -> Result<()> {
        let test_setup = TestSetup::new().await?;
        test_setup
            .stream_actor
            .define_recording(&test_setup.client, 0.into())
            .await?;
        test_setup
            .stream_actor
            .request_status(&test_setup.client)
            .await
            .expect_err("request_status should have failed");
        assert_actor_failed_with_msg(
            &test_setup.proc,
            test_setup.stream_actor.actor_id(),
            "request_status not allowed in recording".into(),
        )
        .await;
        Ok(())
    }

    #[async_timed_test(timeout_secs = 60)]
    async fn test_init_comm_in_recording() -> Result<()> {
        let test_setup = TestSetup::new().await?;
        test_setup
            .stream_actor
            .define_recording(&test_setup.client, 0.into())
            .await?;

        let dummy_comm = test_setup
            .proc
            .spawn::<NcclCommActor>(
                "comm",
                CommParams::New {
                    device: CudaDevice::new(0.into()),
                    unique_id: UniqueId::new()?,
                    world_size: 1,
                    rank: 0,
                },
            )
            .await?;

        test_setup
            .stream_actor
            .init_comm(&test_setup.client, dummy_comm)
            .await?;
        assert_actor_failed_with_msg(
            &test_setup.proc,
            test_setup.stream_actor.actor_id(),
            "init_comm not allowed in recording".into(),
        )
        .await;
        Ok(())
    }

    #[async_timed_test(timeout_secs = 60)]
    async fn test_call_function_in_recording() -> Result<()> {
        let mut test_setup = TestSetup::new().await?;

        // Define a recording equivalent to:
        // def f(x, y):
        //   w = x + y
        //   nonlocal z
        //   z.add_(1.0)
        //   return w + z
        test_setup
            .stream_actor
            .define_recording(&test_setup.client, 0.into())
            .await?;

        let formal0_ref = test_setup.next_ref();
        let formal0_index = 0;
        test_setup
            .stream_actor
            .recording_formal(&test_setup.client, formal0_ref, formal0_index)
            .await?;

        let formal1_ref = test_setup.next_ref();
        let formal1_index = 1;
        test_setup
            .stream_actor
            .recording_formal(&test_setup.client, formal1_ref, formal1_index)
            .await?;

        let captured_ref = test_setup.next_ref();
        let result_captured_ref = test_setup.next_ref();
        let add_one_function =
            ResolvableFunction::FunctionPath("torch.ops.aten.add_.Scalar".into());
        let add_tensors_function =
            ResolvableFunction::FunctionPath("torch.ops.aten.add.Tensor".into());

        let add_result_ref_0 = test_setup.next_ref();
        test_setup
            .stream_actor
            .call_function(
                &test_setup.client,
                CallFunctionParams {
                    seq: 100.into(),
                    function: add_tensors_function.clone(),
                    args: vec![WireValue::Ref(formal0_ref), WireValue::Ref(formal1_ref)],
                    kwargs: HashMap::new(),
                    results: vec![Some(add_result_ref_0)],
                    mutates: vec![],
                    stream: 0.into(),
                    remote_process_groups: Vec::new(),
                },
                HashMap::new(),
                HashMap::new(),
            )
            .await?;

        test_setup
            .stream_actor
            .call_function(
                &test_setup.client,
                CallFunctionParams {
                    seq: 101.into(),
                    function: add_one_function,
                    args: vec![WireValue::Ref(captured_ref), WireValue::Double(1.0)],
                    kwargs: HashMap::new(),
                    results: vec![Some(result_captured_ref)],
                    mutates: vec![captured_ref],
                    stream: 0.into(),
                    remote_process_groups: Vec::new(),
                },
                HashMap::new(),
                HashMap::new(),
            )
            .await?;

        let add_result_ref_1 = test_setup.next_ref();
        test_setup
            .stream_actor
            .call_function(
                &test_setup.client,
                CallFunctionParams {
                    seq: 102.into(),
                    function: add_tensors_function,
                    args: vec![
                        WireValue::Ref(add_result_ref_0),
                        WireValue::Ref(captured_ref),
                    ],
                    kwargs: HashMap::new(),
                    results: vec![Some(add_result_ref_1)],
                    mutates: vec![],
                    stream: 0.into(),
                    remote_process_groups: Vec::new(),
                },
                HashMap::new(),
                HashMap::new(),
            )
            .await?;

        test_setup
            .stream_actor
            .recording_result(&test_setup.client, add_result_ref_1, 0)
            .await?;

        test_setup
            .stream_actor
            .delete_refs(
                &test_setup.client,
                vec![add_result_ref_0, add_result_ref_1, result_captured_ref],
            )
            .await?;

        test_setup
            .stream_actor
            .finalize_recording(&test_setup.client, 0.into())
            .await?;

        let actual0_ref = test_setup.next_ref();
        test_setup.set_tensor(actual0_ref, &[1.0, 2.0, 3.0]).await?;

        let actual1_ref = test_setup.next_ref();
        test_setup.set_tensor(actual1_ref, &[4.0, 5.0, 6.0]).await?;

        test_setup
            .set_tensor(captured_ref, &[7.0, 8.0, 9.0])
            .await?;

        let actual_result_ref = test_setup.next_ref();
        test_setup
            .stream_actor
            .call_recording(
                &test_setup.client,
                0.into(),
                0.into(),
                vec![actual_result_ref],
                vec![actual0_ref, actual1_ref],
            )
            .await?;

        assert!(
            test_setup
                .allclose(actual_result_ref, &[13.0, 16.0, 19.0])
                .await
        );

        // Set actual1_tensor to a bad shape which will cause the recording to fail.
        test_setup.set_tensor(actual1_ref, &[4.0, 5.0]).await?;

        let actual_result_ref = test_setup.next_ref();
        test_setup
            .stream_actor
            .call_recording(
                &test_setup.client,
                1.into(),
                0.into(),
                vec![actual_result_ref],
                vec![actual0_ref, actual1_ref],
            )
            .await?;

        // Both inputs should still be valid.
        for ref_ in [actual0_ref, actual1_ref] {
            let _ = test_setup
                .stream_actor
                .get_tensor_ref_unit_tests_only(&test_setup.client, ref_)
                .await?
                .unwrap()
                .unwrap();
        }

        for ref_ in [captured_ref, actual_result_ref] {
            let result_error = test_setup
                .stream_actor
                .get_tensor_ref_unit_tests_only(&test_setup.client, ref_)
                .await?
                .unwrap()
                .unwrap_err();
            match result_error.as_ref() {
                CallFunctionError::RecordingFailed { error, .. } => match error.as_ref() {
                    CallFunctionError::OperatorFailed(_) => (),
                    _ => panic!("Unexpected error inside RecordingFailed: {:?}", error),
                },
                _ => panic!(
                    "Unexpected error instead of RecordingFailed: {:?}",
                    result_error
                ),
            }
        }

        let controller_msg = test_setup.controller_rx.recv().await.unwrap();
        match controller_msg {
            ControllerMessage::RemoteFunctionFailed { seq, error } => {
                assert_eq!(seq, 1.into());
                assert!(
                    error.backtrace.contains("recording failed"),
                    "Unexpected WorkerError: {:?}",
                    error
                );
            }
            _ => panic!("Unexpected controller message: {:?}", controller_msg),
        };

        // Reset input tensor to a valid shape.
        test_setup.set_tensor(actual1_ref, &[4.0, 5.0, 6.0]).await?;

        // captured_tensor should still have an error, so calling
        // the recording should set DependentErrors and not report
        // anything to the controller.
        let actual_result_ref = test_setup.next_ref();
        test_setup
            .stream_actor
            .call_recording(
                &test_setup.client,
                2.into(),
                0.into(),
                vec![actual_result_ref],
                vec![actual0_ref, actual1_ref],
            )
            .await?;

        // Both inputs should still be valid.
        for ref_ in [actual0_ref, actual1_ref] {
            let _ = test_setup
                .stream_actor
                .get_tensor_ref_unit_tests_only(&test_setup.client, ref_)
                .await?
                .unwrap()
                .unwrap();
        }

        for ref_ in [captured_ref, actual_result_ref] {
            let result_error = test_setup
                .stream_actor
                .get_tensor_ref_unit_tests_only(&test_setup.client, ref_)
                .await?
                .unwrap()
                .unwrap_err();
            match result_error.as_ref() {
                CallFunctionError::DependentError(dep_err) => match dep_err.as_ref() {
                    CallFunctionError::RecordingFailed { .. } => (),
                    _ => panic!("Unexpected error inside DependentError: {:?}", dep_err),
                },
                _ => panic!(
                    "Unexpected error instead of DependentError: {:?}",
                    result_error
                ),
            }
        }

        // This tests that the DependentError was never reported to the controller.
        // If it were reported to the controller, the next message would match
        // RemoteFunctionFailed instead of FetchResult.
        check_fetch_result_error(
            &test_setup.client,
            test_setup.stream_actor.clone(),
            3.into(),
            captured_ref,
            &mut test_setup.controller_rx,
            "RecordingFailed",
        )
        .await;

        Ok(())
    }

    #[async_timed_test(timeout_secs = 60)]
    async fn test_borrow_create_duplicate_borrow() -> Result<()> {
        let mut test_setup = TestSetup::new().await?;
        test_setup
            .stream_actor
            .define_recording(&test_setup.client, 0.into())
            .await?;

        let borrow_id = 1;
        let tensor_ref = test_setup.next_ref();
        let (first_use_sender, _first_use_receiver) = test_setup.client.open_port();

        test_setup
            .stream_actor
            .borrow_create(
                &test_setup.client,
                borrow_id,
                tensor_ref,
                first_use_sender.clone(),
            )
            .await?;

        test_setup
            .stream_actor
            .borrow_create(&test_setup.client, borrow_id, tensor_ref, first_use_sender)
            .await?;

        assert_actor_failed_with_msg(
            &test_setup.proc,
            test_setup.stream_actor.actor_id(),
            "duplicate borrow create in recording".into(),
        )
        .await;

        Ok(())
    }

    #[async_timed_test(timeout_secs = 60)]
    async fn test_borrow_drop_borrow_not_defined() -> Result<()> {
        let test_setup = TestSetup::new().await?;
        test_setup
            .stream_actor
            .define_recording(&test_setup.client, 0.into())
            .await?;

        let borrow_id = 1;
        let (_last_use_sender, last_use_receiver) = test_setup.client.open_port();

        test_setup
            .stream_actor
            .borrow_drop(
                &test_setup.client,
                borrow_id,
                Arc::new(Mutex::new(last_use_receiver)),
            )
            .await?;

        assert_actor_failed_with_msg(
            &test_setup.proc,
            test_setup.stream_actor.actor_id(),
            "borrow drop for borrow not defined in recording".into(),
        )
        .await;

        Ok(())
    }

    #[async_timed_test(timeout_secs = 60)]
    async fn test_borrow_not_dropped_before_finalize() -> Result<()> {
        let mut test_setup = TestSetup::new().await?;
        test_setup
            .stream_actor
            .define_recording(&test_setup.client, 0.into())
            .await?;

        let borrow_id = 1;
        let tensor_ref = test_setup.next_ref();
        let (first_use_sender, _first_use_receiver) = test_setup.client.open_port();

        test_setup
            .stream_actor
            .borrow_create(
                &test_setup.client,
                borrow_id,
                tensor_ref,
                first_use_sender.clone(),
            )
            .await?;

        // Attempt to finalize the recording without dropping the borrow
        test_setup
            .stream_actor
            .finalize_recording(&test_setup.client, 0.into())
            .await?;

        assert_actor_failed_with_msg(
            &test_setup.proc,
            test_setup.stream_actor.actor_id(),
            "all borrows created within recording must be dropped within recording".into(),
        )
        .await;

        Ok(())
    }

    #[async_timed_test(timeout_secs = 60)]
    async fn test_borrow_in_recording() -> Result<()> {
        let mut test_setup = TestSetup::new().await?;

        let borrower_stream = test_setup
            .proc
            .spawn::<StreamActor>(
                "stream1",
                StreamParams {
                    world_size: 1,
                    rank: 0,
                    creation_mode: StreamCreationMode::CreateNewStream,
                    id: 1.into(),
                    device: Some(CudaDevice::new(0.into())),
                    controller_actor: test_setup.controller_actor.clone(),
                    respond_with_python_message: false,
                },
            )
            .await?;

        let lender_stream = test_setup.stream_actor.clone();

        let borrow_id = 1;
        let (first_use_sender, first_use_receiver) = test_setup.client.open_port();
        let (last_use_sender, last_use_receiver) = test_setup.client.open_port();

        // Stream 1: Define a recording that creates a borrow and drops it.
        lender_stream
            .define_recording(&test_setup.client, 0.into())
            .await?;

        let formal_ref = test_setup.next_ref();
        lender_stream
            .recording_formal(&test_setup.client, formal_ref, 0)
            .await?;

        lender_stream
            .borrow_create(&test_setup.client, borrow_id, formal_ref, first_use_sender)
            .await?;

        lender_stream
            .borrow_drop(
                &test_setup.client,
                borrow_id,
                Arc::new(Mutex::new(last_use_receiver)),
            )
            .await?;

        lender_stream
            .finalize_recording(&test_setup.client, 0.into())
            .await?;

        let borrower_tensor_ref = test_setup.next_ref();
        let borrower_tensor = TensorCell::new(factory_float_tensor(
            &[1.0, 2.0, 3.0],
            "cuda".try_into().unwrap(),
        ));

        borrower_stream
            .set_tensor_ref_unit_tests_only(
                &test_setup.client,
                borrower_tensor_ref,
                Ok(borrower_tensor.clone()),
            )
            .await?;

        // Stream 2: Define a recording that uses the borrow from Stream 1.
        borrower_stream
            .define_recording(&test_setup.client, 0.into())
            .await?;

        let borrowed_ref = test_setup.next_ref();

        borrower_stream
            .borrow_first_use(
                &test_setup.client,
                borrow_id,
                borrowed_ref,
                Arc::new(Mutex::new(first_use_receiver)),
            )
            .await?;

        let result_ref = test_setup.next_ref();
        borrower_stream
            .call_function(
                &test_setup.client,
                CallFunctionParams {
                    seq: 100.into(),
                    function: ResolvableFunction::FunctionPath("torch.ops.aten.add.Tensor".into()),
                    args: vec![
                        WireValue::Ref(borrowed_ref),
                        WireValue::Ref(borrower_tensor_ref),
                    ],
                    kwargs: HashMap::new(),
                    results: vec![Some(result_ref)],
                    mutates: vec![],
                    stream: 1.into(),
                    remote_process_groups: Vec::new(),
                },
                HashMap::new(),
                HashMap::new(),
            )
            .await?;

        borrower_stream
            .borrow_last_use(&test_setup.client, borrow_id, borrowed_ref, last_use_sender)
            .await?;

        borrower_stream
            .recording_result(&test_setup.client, result_ref, 0)
            .await?;

        borrower_stream
            .finalize_recording(&test_setup.client, 0.into())
            .await?;

        // Set up a tensor in the lender stream and call the recording.
        let input_tensor_ref = test_setup.next_ref();
        test_setup
            .set_tensor(input_tensor_ref, &[4.0, 5.0, 6.0])
            .await?;

        let result_tensor_ref = test_setup.next_ref();

        let lender_future = lender_stream.call_recording(
            &test_setup.client,
            0.into(),
            0.into(),
            vec![],
            vec![input_tensor_ref],
        );

        let borrower_future = borrower_stream.call_recording(
            &test_setup.client,
            0.into(),
            0.into(),
            vec![result_tensor_ref],
            vec![],
        );

        tokio::try_join!(lender_future, borrower_future)?;

        let result_tensor = borrower_stream
            .get_tensor_ref_unit_tests_only(&test_setup.client, result_tensor_ref)
            .await?
            .unwrap()
            .unwrap();

        let expected_tensor = TensorCell::new(factory_float_tensor(
            &[5.0, 7.0, 9.0],
            "cpu".try_into().unwrap(),
        ));
        assert!(allclose(&result_tensor.borrow(), &expected_tensor.borrow()).unwrap());

        // Set borrower_tensor to a tensor with only 2 elements to cause a failure.
        let invalid_borrower_tensor = TensorCell::new(factory_float_tensor(
            &[1.0, 2.0],
            "cuda".try_into().unwrap(),
        ));
        borrower_stream
            .set_tensor_ref_unit_tests_only(
                &test_setup.client,
                borrower_tensor_ref,
                Ok(invalid_borrower_tensor.clone()),
            )
            .await?;

        // Call the recording again.
        let lender_future = lender_stream.call_recording(
            &test_setup.client,
            1.into(),
            0.into(),
            vec![],
            vec![input_tensor_ref],
        );

        let borrower_future = borrower_stream.call_recording(
            &test_setup.client,
            1.into(),
            0.into(),
            vec![result_tensor_ref],
            vec![],
        );

        tokio::try_join!(lender_future, borrower_future)?;

        // Check that the borrower_stream reports the error to the controller.
        let controller_msg = test_setup.controller_rx.recv().await.unwrap();
        match controller_msg {
            ControllerMessage::RemoteFunctionFailed { seq, error } => {
                assert_eq!(seq, 1.into());
                assert!(
                    error.backtrace.contains("recording failed"),
                    "Unexpected WorkerError: {:?}",
                    error
                );
                assert_eq!(&error.worker_actor_id, borrower_stream.actor_id());
            }
            _ => panic!("Unexpected controller message: {:?}", controller_msg),
        };

        // Check that no error was reported from the lender stream
        check_fetch_result_value(
            &test_setup.client,
            lender_stream.clone(),
            2.into(),
            input_tensor_ref,
            &mut test_setup.controller_rx,
        )
        .await;

        // Set the recording's input tensor to an error.
        let input_error = Arc::new(CallFunctionError::Anyhow(anyhow!("input error")));
        lender_stream
            .set_tensor_ref_unit_tests_only(
                &test_setup.client,
                input_tensor_ref,
                Err(input_error.clone()),
            )
            .await?;

        let lender_future = lender_stream.call_recording(
            &test_setup.client,
            3.into(),
            0.into(),
            vec![],
            vec![input_tensor_ref],
        );

        let borrower_future = borrower_stream.call_recording(
            &test_setup.client,
            3.into(),
            0.into(),
            vec![result_tensor_ref],
            vec![],
        );

        tokio::try_join!(lender_future, borrower_future)?;

        // Verify that borrower_stream sets a CallFunctionError::DependentError on result_tensor_ref.
        let result_error = borrower_stream
            .get_tensor_ref_unit_tests_only(&test_setup.client, result_tensor_ref)
            .await?
            .unwrap()
            .unwrap_err();

        match result_error.as_ref() {
            CallFunctionError::DependentError(dep_err) => {
                assert!(Arc::ptr_eq(dep_err, &input_error));
            }
            _ => panic!("Unexpected error: {:?}", result_error),
        }

        // Verify that neither stream sends a failure message to the controller.
        check_fetch_result_error(
            &test_setup.client,
            lender_stream,
            4.into(),
            input_tensor_ref,
            &mut test_setup.controller_rx,
            "input error",
        )
        .await;

        // Verify that neither stream sends a failure message to the controller.
        check_fetch_result_error(
            &test_setup.client,
            borrower_stream,
            5.into(),
            result_tensor_ref,
            &mut test_setup.controller_rx,
            "input error",
        )
        .await;

        Ok(())
    }

    #[async_timed_test(timeout_secs = 60)]
    async fn test_reduce_in_recording() -> Result<()> {
        let mut test_setup = TestSetup::new().await?;
        let recording_ref = test_setup.next_ref();

        let comm = Arc::new(
            test_setup
                .proc
                .spawn::<NcclCommActor>(
                    "comm",
                    CommParams::New {
                        device: CudaDevice::new(0.into()),
                        unique_id: UniqueId::new()?,
                        world_size: 1,
                        rank: 0,
                    },
                )
                .await?,
        );

        let factory = Factory {
            size: vec![3],
            dtype: torch_sys::ScalarType::Float,
            layout: torch_sys::Layout::Strided,
            device: "cuda".try_into().unwrap(),
        };

        let reduction = Reduction::ReduceOp(torch_sys_cuda::nccl::ReduceOp::Sum);

        test_setup
            .stream_actor
            .define_recording(&test_setup.client, recording_ref)
            .await?;

        let formal_tensor_ref_0 = test_setup.next_ref();
        let formal_tensor_ref_1 = test_setup.next_ref();
        let formal_tensor_ref_2 = test_setup.next_ref();

        test_setup
            .stream_actor
            .recording_formal(&test_setup.client, formal_tensor_ref_0, 0)
            .await?;
        test_setup
            .stream_actor
            .recording_formal(&test_setup.client, formal_tensor_ref_1, 1)
            .await?;
        test_setup
            .stream_actor
            .recording_formal(&test_setup.client, formal_tensor_ref_2, 2)
            .await?;

        let intermediate_tensor_ref_0 = test_setup.next_ref();

        // Handle case with in_place = true.
        test_setup
            .stream_actor
            .reduce(
                &test_setup.client,
                comm.clone(),
                1,
                intermediate_tensor_ref_0,
                formal_tensor_ref_0,
                factory.clone(),
                reduction.clone(),
                false,
                true,
                None,
            )
            .await?;

        // Handle case with in_place = false and out = None.
        let intermediate_tensor_ref_1 = test_setup.next_ref();
        test_setup
            .stream_actor
            .reduce(
                &test_setup.client,
                comm.clone(),
                1,
                intermediate_tensor_ref_1,
                formal_tensor_ref_1,
                factory.clone(),
                reduction.clone(),
                false,
                false,
                None,
            )
            .await?;

        let intermediate_tensor_ref_2 = test_setup.next_ref();

        // Third reduce call with out = formal_tensor_ref_2
        test_setup
            .stream_actor
            .reduce(
                &test_setup.client,
                comm.clone(),
                1,
                intermediate_tensor_ref_2,
                intermediate_tensor_ref_1,
                factory.clone(),
                reduction.clone(),
                false,
                false,
                Some(formal_tensor_ref_2),
            )
            .await?;

        test_setup
            .stream_actor
            .recording_result(&test_setup.client, intermediate_tensor_ref_2, 0)
            .await?;

        test_setup
            .stream_actor
            .finalize_recording(&test_setup.client, recording_ref)
            .await?;

        let input_tensor_ref_0 = test_setup.next_ref();
        let input_tensor_ref_1 = test_setup.next_ref();
        let input_tensor_ref_2 = test_setup.next_ref();

        test_setup
            .set_tensor(input_tensor_ref_0, &[1.0, 2.0, 3.0])
            .await?;

        test_setup
            .set_tensor(input_tensor_ref_1, &[4.0, 5.0, 6.0])
            .await?;

        test_setup
            .set_tensor(input_tensor_ref_2, &[7.0, 8.0, 9.0])
            .await?;

        let output_ref = test_setup.next_ref();

        test_setup
            .stream_actor
            .call_recording(
                &test_setup.client,
                0.into(),
                recording_ref,
                vec![output_ref],
                vec![input_tensor_ref_0, input_tensor_ref_1, input_tensor_ref_2],
            )
            .await?;

        // Validate that input_tensor_ref_0 is unchanged.
        assert!(
            test_setup
                .allclose(input_tensor_ref_0, &[1.0, 2.0, 3.0])
                .await
        );
        // All the other inputs/outputs should be equal to input 1
        for ref_ in [input_tensor_ref_1, input_tensor_ref_2, output_ref] {
            assert!(test_setup.allclose(ref_, &[4.0, 5.0, 6.0]).await);
        }

        // Set an error on input 0
        let input_error = Arc::new(CallFunctionError::Anyhow(anyhow!("input error")));
        test_setup
            .stream_actor
            .set_tensor_ref_unit_tests_only(
                &test_setup.client,
                input_tensor_ref_0,
                Err(input_error.clone()),
            )
            .await?;

        test_setup
            .stream_actor
            .call_recording(
                &test_setup.client,
                1.into(),
                recording_ref,
                vec![output_ref],
                vec![input_tensor_ref_0, input_tensor_ref_1, input_tensor_ref_2],
            )
            .await?;

        // Verify that input_tensor_ref_0, input_tensor_ref_2, and output_ref have a dependent error.
        for ref_ in [input_tensor_ref_0, input_tensor_ref_2, output_ref] {
            test_setup
                .validate_dependent_error(ref_, input_error.clone())
                .await;
        }

        // Verify that input_tensor_ref_1 is untouched.
        assert!(
            test_setup
                .allclose(input_tensor_ref_1, &[4.0, 5.0, 6.0])
                .await
        );

        // Verify that no failure was reported to the controller.
        check_fetch_result_value(
            &test_setup.client,
            test_setup.stream_actor.clone(),
            2.into(),
            input_tensor_ref_1,
            &mut test_setup.controller_rx,
        )
        .await;

        // Reset input tensors 0 and 2 to their original values
        test_setup
            .set_tensor(input_tensor_ref_0, &[1.0, 2.0, 3.0])
            .await?;
        test_setup
            .set_tensor(input_tensor_ref_2, &[7.0, 8.0, 9.0])
            .await?;

        // Set an error on input tensor 1
        test_setup
            .stream_actor
            .set_tensor_ref_unit_tests_only(
                &test_setup.client,
                input_tensor_ref_1,
                Err(input_error.clone()),
            )
            .await?;

        test_setup
            .stream_actor
            .call_recording(
                &test_setup.client,
                3.into(),
                recording_ref,
                vec![output_ref],
                vec![input_tensor_ref_0, input_tensor_ref_1, input_tensor_ref_2],
            )
            .await?;

        // Validate that the mutated inputs and the output have a dependent error containing
        // the input error
        for ref_ in [input_tensor_ref_0, input_tensor_ref_2, output_ref] {
            test_setup
                .validate_dependent_error(ref_, input_error.clone())
                .await;
        }

        // Validate that no error was reported to the controller
        check_fetch_result_error(
            &test_setup.client,
            test_setup.stream_actor.clone(),
            4.into(),
            input_tensor_ref_1,
            &mut test_setup.controller_rx,
            "input error",
        )
        .await;

        // Reset input tensors 0 and 1 to their original values
        test_setup
            .set_tensor(input_tensor_ref_0, &[1.0, 2.0, 3.0])
            .await?;
        test_setup
            .set_tensor(input_tensor_ref_1, &[4.0, 5.0, 6.0])
            .await?;

        // Set an error on input tensor 2
        test_setup
            .stream_actor
            .set_tensor_ref_unit_tests_only(
                &test_setup.client,
                input_tensor_ref_2,
                Err(input_error.clone()),
            )
            .await?;

        test_setup
            .stream_actor
            .call_recording(
                &test_setup.client,
                5.into(),
                recording_ref,
                vec![output_ref],
                vec![input_tensor_ref_0, input_tensor_ref_1, input_tensor_ref_2],
            )
            .await?;

        // Validate that input tensor 1 has its original values
        assert!(
            test_setup
                .allclose(input_tensor_ref_1, &[4.0, 5.0, 6.0])
                .await
        );

        // Validate that the mutated inputs and the output have a dependent error containing
        // the input error
        for ref_ in [input_tensor_ref_0, input_tensor_ref_2, output_ref] {
            test_setup
                .validate_dependent_error(ref_, input_error.clone())
                .await;
        }

        // Validate that no error was reported to the controller
        check_fetch_result_value(
            &test_setup.client,
            test_setup.stream_actor.clone(),
            6.into(),
            input_tensor_ref_1,
            &mut test_setup.controller_rx,
        )
        .await;

        Ok(())
    }

    #[async_timed_test(timeout_secs = 60)]
    async fn test_send_tensor_in_recording() -> Result<()> {
        let mut test_setup = TestSetup::new_with_world_size(2).await?;
        let recording_ref = test_setup.next_ref();

        let unique_id = UniqueId::new()?;
        let comm0 = test_setup.proc.spawn::<NcclCommActor>(
            "comm0",
            CommParams::New {
                device: CudaDevice::new(0.into()),
                unique_id: unique_id.clone(),
                world_size: 2,
                rank: 0,
            },
        );
        let comm1 = test_setup.proc.spawn::<NcclCommActor>(
            "comm1",
            CommParams::New {
                device: CudaDevice::new(1.into()),
                unique_id,
                world_size: 2,
                rank: 1,
            },
        );
        let (comm0, comm1) = tokio::try_join!(comm0, comm1)?;
        let comm0 = Arc::new(comm0);
        let comm1 = Arc::new(comm1);

        let factory = Factory {
            size: vec![3],
            dtype: torch_sys::ScalarType::Float,
            layout: torch_sys::Layout::Strided,
            device: "cuda".try_into().unwrap(),
        };

        let send_stream = test_setup.stream_actor.clone();
        let recv_stream = test_setup
            .proc
            .spawn::<StreamActor>(
                "recv_stream",
                StreamParams {
                    world_size: 2,
                    rank: 1,
                    creation_mode: StreamCreationMode::CreateNewStream,
                    id: 1.into(),
                    device: Some(CudaDevice::new(1.into())),
                    controller_actor: test_setup.controller_actor.clone(),
                    respond_with_python_message: false,
                },
            )
            .await?;

        send_stream
            .define_recording(&test_setup.client, recording_ref)
            .await?;
        recv_stream
            .define_recording(&test_setup.client, recording_ref)
            .await?;

        let formal_tensor_ref_0 = test_setup.next_ref();
        let formal_tensor_ref_1 = test_setup.next_ref();

        send_stream
            .recording_formal(&test_setup.client, formal_tensor_ref_0, 0)
            .await?;
        send_stream
            .recording_formal(&test_setup.client, formal_tensor_ref_1, 1)
            .await?;

        let _ref = test_setup.next_ref();
        send_stream
            .send_tensor(
                &test_setup.client,
                _ref,
                None,
                Some(1),
                formal_tensor_ref_0,
                factory.clone(),
                comm0.clone(),
            )
            .await?;

        let result_ref_0 = test_setup.next_ref();
        let _ref = test_setup.next_ref();
        recv_stream
            .send_tensor(
                &test_setup.client,
                result_ref_0,
                Some(0),
                None,
                _ref,
                factory.clone(),
                comm1,
            )
            .await?;

        let result_ref_1 = test_setup.next_ref();
        send_stream
            .send_tensor(
                &test_setup.client,
                result_ref_1,
                Some(0),
                Some(0),
                formal_tensor_ref_1,
                factory.clone(),
                comm0,
            )
            .await?;

        send_stream
            .recording_result(&test_setup.client, result_ref_1, 0)
            .await?;
        recv_stream
            .recording_result(&test_setup.client, result_ref_0, 0)
            .await?;

        send_stream
            .finalize_recording(&test_setup.client, recording_ref)
            .await?;
        recv_stream
            .finalize_recording(&test_setup.client, recording_ref)
            .await?;

        let input_tensor_ref_0 = test_setup.next_ref();
        let input_tensor_ref_1 = test_setup.next_ref();
        test_setup
            .set_tensor(input_tensor_ref_0, &[1.0, 2.0, 3.0])
            .await?;
        test_setup
            .set_tensor(input_tensor_ref_1, &[4.0, 5.0, 6.0])
            .await?;

        let actual_result_ref_0 = test_setup.next_ref();
        let actual_result_ref_1 = test_setup.next_ref();
        let send_fut = send_stream.call_recording(
            &test_setup.client,
            0.into(),
            recording_ref,
            vec![actual_result_ref_1],
            vec![input_tensor_ref_0, input_tensor_ref_1],
        );
        let recv_fut = recv_stream.call_recording(
            &test_setup.client,
            0.into(),
            recording_ref,
            vec![actual_result_ref_0],
            vec![],
        );
        tokio::try_join!(send_fut, recv_fut)?;

        assert!(
            test_setup
                .allclose(input_tensor_ref_0, &[1.0, 2.0, 3.0])
                .await
        );
        assert!(
            test_setup
                .allclose(input_tensor_ref_1, &[4.0, 5.0, 6.0])
                .await
        );
        assert!(
            test_setup
                .allclose(actual_result_ref_1, &[4.0, 5.0, 6.0])
                .await
        );

        let actual_result_0 = recv_stream
            .get_tensor_ref_unit_tests_only(&test_setup.client, actual_result_ref_0)
            .await
            .unwrap()
            .unwrap()
            .unwrap();
        assert!(allclose(
            &actual_result_0.borrow(),
            &factory_float_tensor(&[1.0, 2.0, 3.0], "cpu".try_into().unwrap())
        )?);

        // Validate that failure wasn't reported to controller.
        check_fetch_result_value(
            &test_setup.client,
            send_stream.clone(),
            1.into(),
            actual_result_ref_1,
            &mut test_setup.controller_rx,
        )
        .await;
        check_fetch_result_value(
            &test_setup.client,
            recv_stream.clone(),
            2.into(),
            actual_result_ref_0,
            &mut test_setup.controller_rx,
        )
        .await;

        let input_error = Arc::new(CallFunctionError::Anyhow(anyhow!("input error")));
        send_stream
            .set_tensor_ref_unit_tests_only(
                &test_setup.client,
                input_tensor_ref_0,
                Err(input_error.clone()),
            )
            .await?;

        let send_fut = send_stream.call_recording(
            &test_setup.client,
            3.into(),
            recording_ref,
            vec![actual_result_ref_1],
            vec![input_tensor_ref_0, input_tensor_ref_1],
        );
        let recv_fut = recv_stream.call_recording(
            &test_setup.client,
            3.into(),
            recording_ref,
            vec![actual_result_ref_0],
            vec![],
        );
        tokio::try_join!(send_fut, recv_fut)?;

        // The result on recv_stream should have a value, but it will be garbage.
        let _ = recv_stream
            .get_tensor_ref_unit_tests_only(&test_setup.client, actual_result_ref_0)
            .await
            .unwrap()
            .unwrap()
            .unwrap();

        test_setup
            .validate_dependent_error(actual_result_ref_1, input_error.clone())
            .await;

        // Input 1 should be untouched.
        assert!(
            test_setup
                .allclose(input_tensor_ref_1, &[4.0, 5.0, 6.0])
                .await
        );

        // Validate that failure wasn't reported to controller.
        check_fetch_result_error(
            &test_setup.client,
            send_stream.clone(),
            4.into(),
            actual_result_ref_1,
            &mut test_setup.controller_rx,
            "input error",
        )
        .await;
        check_fetch_result_value(
            &test_setup.client,
            recv_stream.clone(),
            5.into(),
            actual_result_ref_0,
            &mut test_setup.controller_rx,
        )
        .await;

        test_setup
            .set_tensor(input_tensor_ref_0, &[1.0, 2.0, 3.0])
            .await?;
        send_stream
            .set_tensor_ref_unit_tests_only(
                &test_setup.client,
                input_tensor_ref_1,
                Err(input_error.clone()),
            )
            .await?;

        let send_fut = send_stream.call_recording(
            &test_setup.client,
            6.into(),
            recording_ref,
            vec![actual_result_ref_1],
            vec![input_tensor_ref_0, input_tensor_ref_1],
        );
        let recv_fut = recv_stream.call_recording(
            &test_setup.client,
            6.into(),
            recording_ref,
            vec![actual_result_ref_0],
            vec![],
        );
        tokio::try_join!(send_fut, recv_fut)?;

        let actual_result_0 = recv_stream
            .get_tensor_ref_unit_tests_only(&test_setup.client, actual_result_ref_0)
            .await
            .unwrap()
            .unwrap()
            .unwrap();
        assert!(allclose(
            &actual_result_0.borrow(),
            &factory_float_tensor(&[1.0, 2.0, 3.0], "cpu".try_into().unwrap())
        )?);

        assert!(
            test_setup
                .allclose(input_tensor_ref_0, &[1.0, 2.0, 3.0])
                .await
        );

        test_setup
            .validate_dependent_error(actual_result_ref_1, input_error)
            .await;

        // Validate that failure wasn't reported to controller.
        check_fetch_result_error(
            &test_setup.client,
            send_stream.clone(),
            7.into(),
            actual_result_ref_1,
            &mut test_setup.controller_rx,
            "input error",
        )
        .await;
        check_fetch_result_value(
            &test_setup.client,
            recv_stream.clone(),
            8.into(),
            actual_result_ref_0,
            &mut test_setup.controller_rx,
        )
        .await;

        Ok(())
    }

    #[async_timed_test(timeout_secs = 60)]
    async fn test_set_value_in_recording_valid_pipe() -> Result<()> {
        let mut test_setup = TestSetup::new().await?;

        let (pipe_tx, mut pipe_rx) = test_setup.client.open_port();

        let recording_ref = test_setup.next_ref();
        test_setup
            .stream_actor
            .define_recording(&test_setup.client, recording_ref)
            .await?;

        let result_ref_0 = test_setup.next_ref();

        test_setup
            .stream_actor
            .set_value(&test_setup.client, vec![Some(result_ref_0)], Ok(pipe_tx))
            .await?;

        test_setup
            .stream_actor
            .recording_result(&test_setup.client, result_ref_0, 0)
            .await?;

        test_setup
            .stream_actor
            .finalize_recording(&test_setup.client, recording_ref)
            .await?;

        let real_result_ref = test_setup.next_ref();
        let recording_fut = test_setup.stream_actor.call_recording(
            &test_setup.client,
            0.into(),
            recording_ref,
            vec![real_result_ref],
            vec![],
        );

        let pipe_fut = async {
            let msg = pipe_rx.recv().await.unwrap();
            match msg {
                PipeMessage::RecvValue(tx) => {
                    tx.send(PyTree::from(RValue::Tensor(TensorCell::new(
                        factory_float_tensor(&[1.0, 2.0, 3.0], "cuda".try_into().unwrap()),
                    ))))
                    .unwrap();
                }
                _ => panic!("Unexpected message"),
            }
            Ok(())
        };

        tokio::try_join!(recording_fut, pipe_fut)?;

        assert!(test_setup.allclose(real_result_ref, &[1.0, 2.0, 3.0]).await);

        // This will cause the next call to set_value to fail.
        drop(pipe_rx);

        let real_result_ref = test_setup.next_ref();
        test_setup
            .stream_actor
            .call_recording(
                &test_setup.client,
                1.into(),
                recording_ref,
                vec![real_result_ref],
                vec![],
            )
            .await?;

        let real_result_err = test_setup
            .stream_actor
            .get_tensor_ref_unit_tests_only(&test_setup.client, real_result_ref)
            .await?
            .unwrap()
            .unwrap_err();
        assert!(matches!(
            real_result_err.as_ref(),
            CallFunctionError::RecordingFailed { .. }
        ));

        let controller_msg = test_setup.controller_rx.recv().await.unwrap();
        match controller_msg {
            ControllerMessage::RemoteFunctionFailed { seq, error } => {
                assert_eq!(seq, 1.into());
                assert!(
                    error.backtrace.contains("recording failed"),
                    "Unexpected WorkerError: {:?}",
                    error
                );
            }
            _ => panic!("Unexpected controller message: {:?}", controller_msg),
        };

        Ok(())
    }

    #[async_timed_test(timeout_secs = 60)]
    async fn test_set_value_in_recording_bad_pipe() -> Result<()> {
        let mut test_setup = TestSetup::new().await?;

        let pipe = Arc::new(CallFunctionError::DependentError(Arc::new(
            CallFunctionError::Anyhow(anyhow!("bad pipe")),
        )));

        let recording_ref = test_setup.next_ref();
        test_setup
            .stream_actor
            .define_recording(&test_setup.client, recording_ref)
            .await?;

        let result_ref_0 = test_setup.next_ref();

        test_setup
            .stream_actor
            .set_value(
                &test_setup.client,
                vec![Some(result_ref_0)],
                Err(pipe.clone()),
            )
            .await?;

        test_setup
            .stream_actor
            .recording_result(&test_setup.client, result_ref_0, 0)
            .await?;

        test_setup
            .stream_actor
            .finalize_recording(&test_setup.client, recording_ref)
            .await?;

        let real_result_ref = test_setup.next_ref();
        test_setup
            .stream_actor
            .call_recording(
                &test_setup.client,
                0.into(),
                recording_ref,
                vec![real_result_ref],
                vec![],
            )
            .await?;

        let real_result_err = test_setup
            .stream_actor
            .get_tensor_ref_unit_tests_only(&test_setup.client, real_result_ref)
            .await?
            .unwrap()
            .unwrap_err();
        match real_result_err.as_ref() {
            CallFunctionError::DependentError(err) => match err.as_ref() {
                CallFunctionError::Anyhow(err) => {
                    assert!(err.to_string().contains("bad pipe"));
                }
                _ => panic!("Unexpected error: {:?}", real_result_err),
            },
            _ => panic!("Unexpected error: {:?}", real_result_err),
        }

        check_fetch_result_error(
            &test_setup.client,
            test_setup.stream_actor.clone(),
            1.into(),
            real_result_ref,
            &mut test_setup.controller_rx,
            "bad pipe",
        )
        .await;

        Ok(())
    }
}<|MERGE_RESOLUTION|>--- conflicted
+++ resolved
@@ -718,11 +718,7 @@
     fn call_python_fn<'py>(
         &mut self,
         py: Python<'py>,
-<<<<<<< HEAD
-        this: &Instance<Self>,
-=======
         cx: &Context<Self>,
->>>>>>> 611fe981
         function: Option<ResolvableFunction>,
         args: Vec<WireValue>,
         kwargs: HashMap<String, WireValue>,
@@ -765,11 +761,7 @@
                         let group_size = ranks.len();
                         let backend = CommBackend::new(
                             comm,
-<<<<<<< HEAD
-                            Mailbox::new_detached(this.self_id().clone()),
-=======
                             Mailbox::new_detached(cx.self_id().clone()),
->>>>>>> 611fe981
                             self.rank,
                             group_size,
                             self.world_size,
@@ -881,11 +873,7 @@
 
     fn call_python_fn_pytree(
         &mut self,
-<<<<<<< HEAD
-        this: &Instance<Self>,
-=======
         cx: &hyperactor::Context<Self>,
->>>>>>> 611fe981
         function: ResolvableFunction,
         args: Vec<WireValue>,
         kwargs: HashMap<String, WireValue>,
@@ -899,11 +887,7 @@
         Python::with_gil(|py| {
             let result = self.call_python_fn(
                 py,
-<<<<<<< HEAD
-                this,
-=======
                 cx,
->>>>>>> 611fe981
                 Some(function),
                 args,
                 kwargs,
@@ -970,11 +954,7 @@
     }
     async fn send_value_python_message(
         &mut self,
-<<<<<<< HEAD
-        this: &Instance<Self>,
-=======
         cx: &hyperactor::Context<'_, Self>,
->>>>>>> 611fe981
         seq: Seq,
         worker_actor_id: ActorId,
         mutates: Vec<Ref>,
@@ -987,11 +967,7 @@
             let result = tokio::task::block_in_place(|| {
                 self.call_python_fn(
                     py,
-<<<<<<< HEAD
-                    this,
-=======
                     cx,
->>>>>>> 611fe981
                     function,
                     args,
                     kwargs,
@@ -1037,21 +1013,11 @@
         match result {
             Ok(value) => {
                 let ser = Serialized::serialize(&value).unwrap();
-<<<<<<< HEAD
-                self.controller_actor
-                    .fetch_result(this, seq, Ok(ser))
-                    .await?;
-            }
-            Err(e) => {
-                self.controller_actor
-                    .remote_function_failed(this, seq, e)
-=======
                 self.controller_actor.fetch_result(cx, seq, Ok(ser)).await?;
             }
             Err(e) => {
                 self.controller_actor
                     .remote_function_failed(cx, seq, e)
->>>>>>> 611fe981
                     .await?;
             }
         }
@@ -1094,11 +1060,7 @@
                 // runtime to run async code.
                 tokio::task::block_in_place(|| {
                     self.call_python_fn_pytree(
-<<<<<<< HEAD
-                        this,
-=======
                         cx,
->>>>>>> 611fe981
                         params.function,
                         params.args,
                         params.kwargs,
@@ -1572,11 +1534,7 @@
         if self.respond_with_python_message && pipe.is_none() {
             return self
                 .send_value_python_message(
-<<<<<<< HEAD
-                    this,
-=======
                     cx,
->>>>>>> 611fe981
                     seq,
                     worker_actor_id,
                     mutates,
@@ -1617,11 +1575,7 @@
                 // runtime to run async code.
                 _ => tokio::task::block_in_place(|| {
                     self.call_python_fn_pytree(
-<<<<<<< HEAD
-                        this,
-=======
                         cx,
->>>>>>> 611fe981
                         function,
                         args,
                         kwargs,

/*
 * Copyright (c) Meta Platforms, Inc. and affiliates.
 * All rights reserved.
 *
 * This source code is licensed under the BSD-style license found in the
 * LICENSE file in the root directory of this source tree.
 */

use std::cell::OnceCell;
use std::collections::HashMap;
use std::collections::HashSet;
use std::collections::hash_map::Entry;
use std::future::Future;
use std::sync::Arc;
use std::sync::OnceLock;
use std::time::Duration;

use anyhow::Result;
use anyhow::anyhow;
use anyhow::bail;
use anyhow::ensure;
use async_trait::async_trait;
use hyperactor::Actor;
use hyperactor::ActorId;
use hyperactor::ActorRef;
use hyperactor::Context;
use hyperactor::HandleClient;
use hyperactor::Handler;
use hyperactor::Instance;
use hyperactor::Named;
use hyperactor::PortHandle;
use hyperactor::actor::ActorHandle;
use hyperactor::data::Serialized;
use hyperactor::forward;
use hyperactor::mailbox::Mailbox;
use hyperactor::mailbox::OncePortHandle;
use hyperactor::mailbox::PortReceiver;
use hyperactor::proc::Proc;
use monarch_hyperactor::actor::PythonMessage;
use monarch_hyperactor::actor::PythonMessageKind;
use monarch_hyperactor::local_state_broker::BrokerId;
use monarch_hyperactor::local_state_broker::LocalState;
use monarch_hyperactor::local_state_broker::LocalStateBrokerMessage;
use monarch_messages::controller::ControllerMessageClient;
use monarch_messages::controller::Seq;
use monarch_messages::controller::WorkerError;
use monarch_messages::worker::ActorCallParams;
use monarch_messages::worker::ActorMethodParams;
use monarch_messages::worker::CallFunctionError;
use monarch_messages::worker::CallFunctionParams;
use monarch_messages::worker::SeqError;
use monarch_messages::worker::StreamRef;
use monarch_types::PyTree;
use monarch_types::SerializablePyErr;
use monarch_types::TryIntoPyObjectUnsafe;
use pyo3::prelude::*;
use pyo3::types::PyTuple;
use tokio::runtime::Handle;
use tokio::sync::Mutex;
use tokio::task::JoinHandle;
use torch_sys::BorrowType;
use torch_sys::CudaDevice;
use torch_sys::MultiBorrow;
use torch_sys::RValue;
use torch_sys::TensorCell;
use torch_sys::deep_clone;
use torch_sys::factory_empty;
use torch_sys::factory_zeros;
use torch_sys_cuda::cuda::Event;
use torch_sys_cuda::cuda::Stream;
use tracing_subscriber::fmt::Subscriber;

use crate::ControllerActor;
use crate::DeviceMesh;
use crate::Factory;
use crate::Reduction;
use crate::Ref;
use crate::ResolvableFunction;
use crate::StreamCreationMode;
use crate::WireValue;
use crate::comm::CommBackend;
use crate::comm::CommMessage;
use crate::comm::CommMessageClient;
use crate::comm::NcclCommActor;
use crate::pipe::PipeMessage;

pub type TensorCellResult = Result<TensorCell, Arc<SeqError>>;

// These thread locals are accessed by the python runtime for debugging sessions.
thread_local! {
    pub static CONTROLLER_ACTOR_REF: OnceCell<ActorRef<ControllerActor>> = const { OnceCell::new() };
    pub static PROC: OnceCell<Proc> = const { OnceCell::new() };
    pub static ROOT_ACTOR_ID: OnceCell<ActorId> = const { OnceCell::new() };
}

fn pickle_python_result(
    py: Python<'_>,
    result: Bound<'_, PyAny>,
    worker_actor_id: ActorId,
) -> Result<PythonMessage, anyhow::Error> {
    let pickle = py
        .import("monarch._src.actor.actor_mesh")
        .unwrap()
        .getattr("_pickle")
        .unwrap();
    let data: Vec<u8> = pickle
        .call1((result,))
        .map_err(|pyerr| anyhow::Error::from(SerializablePyErr::from(py, &pyerr)))?
        .extract()
        .unwrap();
    Ok(PythonMessage::new_from_buf(
        PythonMessageKind::Result {
            rank: Some(worker_actor_id.rank()),
        },
        data,
    ))
}

#[derive(Debug)]
struct Recording {
    messages: Vec<StreamMessage>,
}

impl Recording {
    fn new() -> Self {
        Self {
            messages: Vec::new(),
        }
    }
}

#[derive(Debug, PartialEq)]
enum RecordingState {
    Defining {
        recording: Ref,
        // Set of borrow ids used to track proper borrow usage inside
        // a recording.
        defined_borrows: HashSet<u64>,
    },
    Running,
}

/// Messages handled by the stream. Generally these are stream-local versions of
/// [`crate::WorkerMessage`].
#[derive(Handler, HandleClient, Debug, Named)]
pub enum StreamMessage {
    CallFunction(
        CallFunctionParams,
        HashMap<Ref, DeviceMesh>,
        HashMap<Ref, (DeviceMesh, Vec<String>, Arc<ActorHandle<NcclCommActor>>)>,
    ),

    BorrowCreate {
        /// Id for the borrow.
        borrow: u64,
        /// Tensor to borrow.
        tensor: Ref,
        /// Port for sending the first use CUDA event + borrowed tensor to
        /// the borrower.
        first_use_sender: PortHandle<(Option<Event>, TensorCellResult)>,
    },

    BorrowFirstUse {
        /// Id for the borrow.
        borrow: u64,
        /// Ref for storing the borrowed tensor.
        result: Ref,
        /// Port for receiving the first use CUDA event + borrowed tensor from
        /// the provider stream.
        first_use_receiver: Arc<Mutex<PortReceiver<(Option<Event>, TensorCellResult)>>>,
    },

    BorrowLastUse {
        /// Id for the borrow.
        borrow: u64,
        /// Ref for the borrowed tensor.
        result: Ref,
        /// Port for sending the last use CUDA event and borrowed tensor.
        last_use_sender: PortHandle<(Option<Event>, TensorCellResult)>,
    },

    BorrowDrop {
        borrow: u64,
        /// Port for receiving the last use CUDA event and borrowed tensor.
        last_use_receiver: Arc<Mutex<PortReceiver<(Option<Event>, TensorCellResult)>>>,
    },

    DeleteRefs(Vec<Ref>),

    RequestStatus(#[reply] OncePortHandle<()>),

    InitComm(ActorHandle<NcclCommActor>),

    Reduce {
        comm: Arc<ActorHandle<NcclCommActor>>,
        dim_size: i64,
        result: Ref,
        local_tensor: Ref,
        factory: Factory,
        reduction: Reduction,
        scatter: bool,
        in_place: bool,
        out: Option<Ref>,
    },

    SendTensor {
        result: Ref,
        from_rank: Option<usize>,
        to_rank: Option<usize>,
        tensor: Ref,
        factory: Factory,
        comm: Arc<ActorHandle<NcclCommActor>>,
    },

    SendValue {
        seq: Seq,
        worker_actor_id: ActorId,
        mutates: Vec<Ref>,
        function: Option<ResolvableFunction>,
        args: Vec<WireValue>,
        kwargs: HashMap<String, WireValue>,
        device_meshes: HashMap<Ref, DeviceMesh>,
        pipe: Option<PortHandle<PipeMessage>>,
    },

    SetValue {
        seq: Seq,
        results: Vec<Option<Ref>>,
        pipe: PortHandle<PipeMessage>,
    },

    DefineRecording {
        recording: Ref,
    },

    FinalizeRecording {
        recording: Ref,
    },

    CallRecording {
        seq: Seq,
        recording: Ref,
        results: Vec<Ref>,
        actuals: Vec<Ref>,
    },

    RecordingFormal {
        result: Ref,
        argument_index: usize,
    },

    RecordingResult {
        result: Ref,
        output_index: usize,
    },

    SetRefUnitTestsOnly(Ref, WireValue),

    SetTensorRefUnitTestsOnly(Ref, TensorCellResult),

    GetRefUnitTestsOnly(
        Ref, // value
        #[reply] OncePortHandle<Option<Result<WireValue, String>>>,
    ),

    GetTensorRefUnitTestsOnly(Ref, #[reply] OncePortHandle<Option<TensorCellResult>>),

    SendResultOfActorCall(ActorId, ActorCallParams),
    CallActorMethod(ActorMethodParams),
}

impl StreamMessage {
    fn clone_for_recording(&self) -> Self {
        match self {
            StreamMessage::RecordingFormal {
                result,
                argument_index,
            } => StreamMessage::RecordingFormal {
                result: *result,
                argument_index: *argument_index,
            },
            StreamMessage::RecordingResult {
                result,
                output_index,
            } => StreamMessage::RecordingResult {
                result: *result,
                output_index: *output_index,
            },
            StreamMessage::DeleteRefs(refs) => StreamMessage::DeleteRefs(refs.clone()),
            StreamMessage::CallFunction(params, device_meshes, remote_process_groups) => {
                StreamMessage::CallFunction(
                    params.clone(),
                    device_meshes.clone(),
                    remote_process_groups.clone(),
                )
            }
            StreamMessage::BorrowCreate {
                borrow,
                tensor,
                first_use_sender,
            } => StreamMessage::BorrowCreate {
                borrow: *borrow,
                tensor: *tensor,
                first_use_sender: first_use_sender.clone(),
            },
            StreamMessage::BorrowFirstUse {
                borrow,
                result,
                first_use_receiver,
            } => StreamMessage::BorrowFirstUse {
                borrow: *borrow,
                result: *result,
                first_use_receiver: first_use_receiver.clone(),
            },
            StreamMessage::BorrowLastUse {
                borrow,
                result,
                last_use_sender,
            } => StreamMessage::BorrowLastUse {
                borrow: *borrow,
                result: *result,
                last_use_sender: last_use_sender.clone(),
            },
            StreamMessage::BorrowDrop {
                borrow,
                last_use_receiver,
            } => StreamMessage::BorrowDrop {
                borrow: *borrow,
                last_use_receiver: last_use_receiver.clone(),
            },
            StreamMessage::Reduce {
                comm,
                dim_size,
                result,
                local_tensor,
                factory,
                reduction,
                scatter,
                in_place,
                out,
            } => StreamMessage::Reduce {
                comm: comm.clone(),
                dim_size: *dim_size,
                result: *result,
                local_tensor: *local_tensor,
                factory: factory.clone(),
                reduction: reduction.clone(),
                scatter: *scatter,
                in_place: *in_place,
                out: out.clone(),
            },
            StreamMessage::SendTensor {
                result,
                from_rank,
                to_rank,
                tensor,
                factory,
                comm,
            } => StreamMessage::SendTensor {
                result: *result,
                from_rank: *from_rank,
                to_rank: *to_rank,
                tensor: *tensor,
                factory: factory.clone(),
                comm: comm.clone(),
            },
            StreamMessage::SetValue { seq, results, pipe } => StreamMessage::SetValue {
                seq: seq.clone(),
                results: results.clone(),
                pipe: pipe.clone(),
            },
            other => panic!(
                "StreamMessage variant not supported in recording: {:?}",
                other
            ),
        }
    }

    // Get the set of refs that this message defines.
    fn get_defined_refs(&self) -> HashSet<Ref> {
        match self {
            StreamMessage::RecordingFormal { result, .. } => HashSet::from([*result]),
            StreamMessage::CallFunction(params, ..) => {
                params.results.iter().filter_map(|&ref_| ref_).collect()
            }
            StreamMessage::BorrowFirstUse { result, .. } => HashSet::from([*result]),
            StreamMessage::Reduce { result, .. } => HashSet::from([*result]),
            StreamMessage::SendTensor {
                result, from_rank, ..
            } => {
                if from_rank.is_some() {
                    HashSet::from([*result])
                } else {
                    HashSet::new()
                }
            }
            StreamMessage::SetValue { results, .. } => {
                results.iter().filter_map(|&ref_| ref_).collect()
            }
            // TODO(slurye): Add SendValue eventually.
            _ => HashSet::new(),
        }
    }

    // Get the set of refs that this message mutates.
    fn get_mutated_refs(&self) -> HashSet<Ref> {
        match self {
            StreamMessage::CallFunction(params, ..) => HashSet::from_iter(params.mutates.clone()),
            StreamMessage::Reduce {
                out,
                in_place,
                local_tensor,
                ..
            } => {
                if *in_place {
                    HashSet::from([*local_tensor])
                } else if let Some(out) = out {
                    HashSet::from([*out])
                } else {
                    HashSet::new()
                }
            }
            // TODO(slurye): Add SendValue eventually.
            _ => HashSet::new(),
        }
    }
}

/// A stream represents a linear sequence of execution. Operations on different
/// streams can execute concurrently.
///
/// For CUDA operators, streams will invoke the corresponding stream management
/// APIs to perform synchronization.
///
/// For CPU operators, streams will just execute synchronously on their own OS
/// thread.
#[derive(Debug)]
pub struct StreamActor {
    world_size: usize,
    rank: usize,
    /// Mapping of refs in the controller environment to TensorIndex in this
    /// stream's local environment.
    // TODO(agallagher): Use `ValueError` as the error type.
    env: HashMap<Ref, Result<RValue, Arc<SeqError>>>,
    /// How to create the stream.
    creation_mode: StreamCreationMode,
    /// CUDA stream that this actor will enqueue operations on. None if "device"
    /// is not a CUDA device.
    /// NOTE: We lazily create the stream, so that we do it from the dedicated
    /// Stream OS thread as, otherwise, we see deadlocks when done from
    /// unexpected threads.
    cuda_stream: OnceLock<Option<Stream>>,
    /// Device this stream should be scheduled on.
    device: Option<CudaDevice>,
    /// Communicator for this stream. Optional as we lazily initialize it.
    comm: Option<ActorHandle<NcclCommActor>>,
    /// Actor ref of the controller that created this stream.
    controller_actor: ActorRef<ControllerActor>,
    remote_process_groups: HashMap<Ref, PyObject>,
    recordings: HashMap<Ref, Recording>,
    active_recording: Option<RecordingState>,
    respond_with_python_message: bool,
    last_seq_error: Option<Arc<SeqError>>,
}

/// Parameters for creating a [`Stream`].
#[derive(Debug, Clone)]
pub struct StreamParams {
    pub world_size: usize,
    pub rank: usize,
    /// Controls how the underlying CUDA stream is created.
    pub creation_mode: StreamCreationMode,
    /// Id of this stream in the worker actor's stream table.
    pub id: StreamRef,
    /// Device this stream should be scheduled on. If none, don't do stream
    /// synchronization.
    pub device: Option<CudaDevice>,
    /// Actor ref of the controller that created this stream.
    pub controller_actor: ActorRef<ControllerActor>,
    pub respond_with_python_message: bool,
}

#[async_trait]
impl Actor for StreamActor {
    type Params = StreamParams;
    async fn new(
        StreamParams {
            world_size,
            rank,
            id: _,
            device,
            controller_actor,
            creation_mode,
            respond_with_python_message,
        }: Self::Params,
    ) -> Result<Self> {
        Ok(Self {
            world_size,
            rank,
            env: HashMap::new(),
            creation_mode,
            cuda_stream: OnceLock::new(),
            device,
            comm: None,
            controller_actor,
            remote_process_groups: HashMap::new(),
            recordings: HashMap::new(),
            active_recording: None,
            respond_with_python_message,
            last_seq_error: None,
        })
    }

    async fn init(&mut self, cx: &Instance<Self>) -> Result<()> {
        // These thread locals are exposed via python functions, so we need to set them in the
        // same thread that python will run in. That means we need to initialize them here in
        // StreamActor::init instead of in StreamActor::new.
        CONTROLLER_ACTOR_REF.with(|controller_actor_ref| {
            controller_actor_ref.set(self.controller_actor.clone()).ok()
        });
        PROC.with(|proc| proc.set(cx.proc().clone()).ok());
        ROOT_ACTOR_ID.with(|root_actor_id| {
            root_actor_id
                .set(ActorId::root(
                    cx.self_id().proc_id().clone(),
                    cx.self_id().name().to_string(),
                ))
                .ok()
        });
        // Set the current stream for this actor thread.
        if let Some(stream) = self.cuda_stream() {
            Stream::set_current_stream(stream);
        }
        Ok(())
    }

    /// Specialize spawn_server_task for StreamActor, because we want to run the stream on a
    /// dedicated OS thread. This is because:
    ///   - Streams do expensive blocking CPU operations (like calling CPU kernels).
    ///   - Torch/CUDA make use of thread-local state, so moving tasks across
    ///     threads is problematic.
    fn spawn_server_task<F>(future: F) -> JoinHandle<F::Output>
    where
        F: Future + Send + 'static,
        F::Output: Send + 'static,
    {
        let (join_tx, join_rx) = tokio::sync::oneshot::channel();
        // It is important that we spawn a standalone thread for the work here,
        // as opposed to using `spawn_blocking` to spawn a tokio-managed thread.
        // This is because the worker stream may call uninterruptible FFI code
        // that can deadlock (CUDA, NCCL).
        // If we use a tokio-managed blocking thread, then runtime teardown will
        // try to wait for tasks on that thread to reach an await point, and
        // hang forever.
        let builder = std::thread::Builder::new().name("worker-stream".to_string());
        let _thread_handle = builder.spawn(move || {
            // Spawn a new thread with a single-threaded tokio runtime to run the
            // actor loop.  We avoid the current-threaded runtime, so that we can
            // use `block_in_place` for nested async-to-sync-to-async flows.
            let rt = tokio::runtime::Builder::new_multi_thread()
                .worker_threads(1)
                .enable_io()
                .build()
                .unwrap();
            let result = rt.block_on(async {
                tokio::task::block_in_place(|| {
                    // Allow e.g. destructing py objects on this thread, which
                    // can happen at shutdown when the a stream actors env map
                    // for rvalues is dropped (e.g. P1673311499).
                    // https://github.com/PyO3/pyo3/discussions/3499
                    Python::with_gil(|py| {
                        py.allow_threads(|| {
                            let result = Handle::current().block_on(future);
                            if join_tx.send(result).is_err() {
                                panic!("could not send join result")
                            }
                        })
                    })
                })
            });
            rt.shutdown_timeout(Duration::from_weeks(1));
            result
        });

        // In order to bridge the synchronous join handle with the async world,
        // smuggle the result through a channel.
        tokio::spawn(async move { join_rx.await.unwrap() })
    }
}

/// The arguments we accept as inputs to Python function calls.
#[derive(Debug)]
enum PyArg<'a> {
    RValue(RValue),
    DeviceMesh(&'a DeviceMesh),
    PyObject(PyObject),
}

/// Serialize into a `PyObject`.
impl<'a, 'py> TryIntoPyObjectUnsafe<'py, PyAny> for &PyArg<'a> {
    unsafe fn try_to_object_unsafe(self, py: Python<'py>) -> PyResult<Bound<'py, PyAny>> {
        match self {
            // SAFETY: This inherits the unsafety of `rvalue_to_ivalue` (see comment
            // above).
            PyArg::RValue(rval) => unsafe { rval.try_to_object_unsafe(py) },
            PyArg::DeviceMesh(mesh) => Ok(Py::new(py, (*mesh).clone())?.into_bound(py).into_any()),
            PyArg::PyObject(obj) => Ok(obj.clone_ref(py).into_bound(py)),
        }
    }
}

impl StreamActor {
    fn cuda_stream(&self) -> Option<&Stream> {
        self.cuda_stream
            .get_or_init(|| {
                self.device.map(|device| match self.creation_mode {
                    StreamCreationMode::UseDefaultStream => {
                        Stream::get_current_stream_on_device(device)
                    }
                    StreamCreationMode::CreateNewStream => Stream::new_with_device(device),
                })
            })
            .as_ref()
    }

    fn ref_to_rvalue(&self, ref_: &Ref) -> Result<RValue, CallFunctionError> {
        let rvalue = self
            .env
            .get(ref_)
            .ok_or_else(|| CallFunctionError::RefNotFound(*ref_))?;
        match rvalue {
            Ok(val) => Ok(val.clone()),
            Err(err) => Err(CallFunctionError::DependentError(err.clone())),
        }
    }

    fn wire_to_rvalue(&self, value: WireValue) -> Result<RValue, CallFunctionError> {
        let ret = match value {
            WireValue::Ref(val) => self.ref_to_rvalue(&val)?,
            // TODO: We might want to support GenericList / GenericDict etc.
            WireValue::RefList(val) => {
                let mut ret = Vec::with_capacity(val.len());
                for v in val {
                    match self.ref_to_rvalue(&v) {
                        Ok(RValue::Tensor(t)) => ret.push(t),
                        Err(err) => {
                            return Err(err);
                        }
                        Ok(val) => {
                            return Err(CallFunctionError::UnsupportedArgType(
                                "wire_to_rvalue".into(),
                                format!("RefList([{:?}])", val),
                            ));
                        }
                    }
                }
                RValue::TensorList(ret)
            }
            WireValue::Int(val) => RValue::Int(val),
            WireValue::IntList(val) => RValue::IntList(val),
            WireValue::Double(val) => RValue::Double(val),
            WireValue::Bool(val) => RValue::Bool(val),
            WireValue::String(val) => RValue::String(val),
            WireValue::Device(val) => RValue::Device(val),
            WireValue::Layout(val) => RValue::Layout(val),
            WireValue::ScalarType(val) => RValue::ScalarType(val),
            WireValue::MemoryFormat(val) => RValue::MemoryFormat(val),
            WireValue::PyObject(val) => RValue::PyObject(val),
            WireValue::None(()) => RValue::None,
            WireValue::IValue(val) => RValue::Opaque(val.into()),
        };
        Ok(ret)
    }

    async fn report_seq_error(
<<<<<<< HEAD
        &mut self,
        cx: &Context<'_, Self>,
        seq: Seq,
        error: CallFunctionError,
    ) -> Result<Arc<SeqError>, anyhow::Error> {
        match error {
            CallFunctionError::DependentError(root) => Ok(root),
            CallFunctionError::Error(e) => {
                if self.active_recording.is_none() {
                    let worker_error = WorkerError {
                        backtrace: format!("{e}"),
                        worker_actor_id: cx.self_id().clone(),
                    };
                    tracing::info!("Propagating remote function error to client: {worker_error}");
                    self.controller_actor
                        .remote_function_failed(cx, seq, worker_error)
                        .await?
                }
                let err = Arc::new(SeqError { seq, error: e });
                self.last_seq_error = Some(err.clone());
                Ok(err)
            }
        }
    }

    async fn try_define<F>(
        &mut self,
        cx: &Context<'_, Self>,
        seq: Seq,
=======
        &mut self,
        cx: &Context<'_, Self>,
        seq: Seq,
        error: CallFunctionError,
    ) -> Result<Arc<SeqError>, anyhow::Error> {
        match error {
            CallFunctionError::DependentError(root) => Ok(root),
            CallFunctionError::Error(e) => {
                if self.active_recording.is_none() {
                    let worker_error = WorkerError {
                        backtrace: format!("{e}"),
                        worker_actor_id: cx.self_id().clone(),
                    };
                    tracing::info!("Propagating remote function error to client: {worker_error}");
                    self.controller_actor
                        .remote_function_failed(cx, seq, worker_error)
                        .await?
                }
                let err = Arc::new(SeqError { seq, error: e });
                self.last_seq_error = Some(err.clone());
                Ok(err)
            }
        }
    }

    async fn try_define<F>(
        &mut self,
        cx: &Context<'_, Self>,
        seq: Seq,
>>>>>>> b43dc315
        result_refs: Vec<Option<Ref>>,
        mutates: &Vec<Ref>,
        f: F,
    ) -> Result<()>
    where
        F: AsyncFnOnce(&mut Self) -> Result<Vec<RValue>, CallFunctionError>,
    {
        let actual_results = f(self).await;
        // Check if the expected number of returns is correct, otherwise convert
        // into an error.
        let op_results = actual_results.and_then(|actual_results| {
            if result_refs.len() == actual_results.len() {
                Ok(actual_results
                    .into_iter()
                    .zip(result_refs.iter())
                    .filter_map(|(result, ref_)| ref_.map(|ref_| (ref_, result)))
                    .collect::<Vec<(Ref, RValue)>>())
            } else {
                Err(CallFunctionError::UnexpectedNumberOfReturns(
                    result_refs.len(),
                    actual_results.len(),
                ))
            }
        });

        // Propagate the results (either the actual values or an error) to the
        // right entries in the global env mapping.
        match op_results {
            Ok(op_results) => {
                for (ref_, rvalue) in op_results.into_iter() {
                    let prev = self.env.insert(ref_, Ok(rvalue));
                    assert!(prev.is_none(), "Duplicate write to reference: {:?}", ref_);
                }
            }
            Err(err) => {
                let err = self.report_seq_error(cx, seq, err).await?;
                for ref_ in result_refs {
                    match ref_ {
                        Some(ref_) => {
                            let prev = self.env.insert(ref_, Err(err.clone()));
                            assert!(prev.is_none(), "Duplicate write to reference: {:?}", ref_);
                        }
                        None => {}
                    }
                }
                for ref_ in mutates {
                    self.env.insert(*ref_, Err(err.clone()));
                }
            }
        }
        Ok(())
    }

    fn call_torch_op(
        &self,
        op: String,
        overload: String,
        args: Vec<WireValue>,
        kwargs: HashMap<String, WireValue>,
    ) -> Result<Vec<RValue>, CallFunctionError> {
        let args = args
            .into_iter()
            .map(|arg| self.wire_to_rvalue(arg))
            .collect::<Result<Vec<_>, _>>()?;
        let kwargs = kwargs
            .into_iter()
            .map(|(k, v)| self.wire_to_rvalue(v).map(|rvalue| (k, rvalue)))
            .collect::<Result<HashMap<_, _>, CallFunctionError>>()?;

        let results = torch_sys::call_op::call_op(op, overload, &args, &kwargs, true)?;

        // Handle the case where the op returns nothing and convert it to a list of None.
        // This is to ensure handle results does not error out as the client will call
        // such a function with expected results of size 1.
        Ok(if results.is_empty() {
            vec![RValue::None]
        } else {
            results
        })
    }

    fn call_python_fn<'py>(
        &mut self,
        py: Python<'py>,
        cx: &Context<Self>,
        function: Option<ResolvableFunction>,
        args: Vec<WireValue>,
        kwargs: HashMap<String, WireValue>,
        mutates: &[Ref],
        device_meshes: HashMap<Ref, DeviceMesh>,
        remote_process_groups: HashMap<
            Ref,
            (DeviceMesh, Vec<String>, Arc<ActorHandle<NcclCommActor>>),
        >,
    ) -> Result<Bound<'py, PyAny>, CallFunctionError> {
        let function = function
            .map(|function| {
                function.resolve(py).map_err(|e| {
                    CallFunctionError::InvalidRemoteFunction(format!(
                        "failed to resolve function {}: {}",
                        function,
                        SerializablePyErr::from(py, &e)
                    ))
                })
            })
            .transpose()?;

        let remote_process_groups = remote_process_groups
            .into_iter()
            .map(|(gref, (mesh, dims, comm))| {
                let group = match self.remote_process_groups.entry(gref) {
                    Entry::Occupied(ent) => ent.get().clone_ref(py),
                    Entry::Vacant(ent) => {
                        // We need to run `init_process_group` before any
                        // remote process groups can get created.
                        torch_sys::backend::ensure_init_process_group(
                            py,
                            self.world_size,
                            self.rank,
                        )?;

                        // Create a backend object to wrap the comm and use
                        // it to create a new torch group.
                        let ranks = mesh.get_ranks_for_dim_slice(&dims)?;
                        let group_size = ranks.len();
                        let backend = CommBackend::new(
                            comm,
                            Mailbox::new_detached(cx.self_id().clone()),
                            self.rank,
                            group_size,
                            self.world_size,
                        );
                        ent.insert(torch_sys::backend::new_group(py, ranks, backend)?.unbind())
                            .clone_ref(py)
                    }
                };
                PyResult::Ok((gref, group))
            })
            .collect::<Result<HashMap<_, _>, _>>()
            .map_err(SerializablePyErr::from_fn(py))?;

        // SAFETY: We will be making an unchecked clone of each tensor to pass to to
        // C++, so we need to hold a borrow of each input tensor for the duration of
        // this function.
        let mut multiborrow = MultiBorrow::new();

        let resolve = |val: WireValue| {
            val.into_py_object()
                .map_err(|e| {
                    CallFunctionError::UnsupportedArgType(
                        format!("{:?}", function),
                        format!("{:?}", e),
                    )
                })?
                .unpickle(py)
                .map_err(SerializablePyErr::from_fn(py))?
                .extract::<PyTree<PyObject>>()
                .map_err(SerializablePyErr::from_fn(py))?
                .try_into_map(|obj| {
                    Ok(if let Ok(ref_) = Ref::from_py_object(obj.bind(py)) {
                        if let Some(mesh) = device_meshes.get(&ref_) {
                            PyArg::DeviceMesh(mesh)
                        } else if let Some(pg) = remote_process_groups.get(&ref_) {
                            PyArg::PyObject(pg.clone_ref(py))
                        } else {
                            let rval = self.ref_to_rvalue(&ref_)?;
                            PyArg::RValue(rval)
                        }
                    } else {
                        PyArg::PyObject(obj)
                    })
                })
        };

        // Resolve refs
        let py_args: Vec<PyTree<PyArg>> = args
            .into_iter()
            .map(resolve)
            .collect::<Result<_, CallFunctionError>>()?;
        let py_kwargs: HashMap<_, PyTree<PyArg>> = kwargs
            .into_iter()
            .map(|(k, object)| Ok((k, resolve(object)?)))
            .collect::<Result<_, CallFunctionError>>()?;

        // Add a shared-borrow for each rvalue reference.
        py_args
            .iter()
            .chain(py_kwargs.values())
            .flat_map(|o| o.iter())
            .for_each(|arg| {
                if let PyArg::RValue(rval) = arg {
                    multiborrow.add(rval, BorrowType::Shared);
                }
            });

        // Add mutable borrows for params we're mutating.
        let mutates: Vec<_> = mutates
            .iter()
            .map(|r| self.ref_to_rvalue(r))
            .collect::<Result<_, CallFunctionError>>()?;
        mutates
            .iter()
            .for_each(|rval| multiborrow.add(rval, BorrowType::Mutable));

        // Execute the borrow.
        let _borrow = multiborrow.borrow()?;

        // Call function.
        // Use custom subscriber to route Worker messages to stdout.
        let scoped_subscriber = Subscriber::builder().with_writer(std::io::stdout).finish();
        let result: Bound<'_, PyAny> =
            tracing::subscriber::with_default(scoped_subscriber, || {
                // SAFETY: The borrows above guard the unchecked clones done by
                // `rvalue_to_ivalue`. This may result in multiple mutable
                // references to tensor data, but the Python side is responsible
                // for making sure that is safe
                // TODO(agallagher): The args/kwargs conversion traits generate
                // the appropriate types here, but they get casted to `PyAny`.
                // It'd be nice to make `TryToPyObjectUnsafe` take a template
                // arg for the converted py object to avoid this downcast.
                let args = unsafe { py_args.try_to_object_unsafe(py) }
                    .map_err(SerializablePyErr::from_fn(py))?;
                // SAFETY: above
                let kwargs = &unsafe { py_kwargs.try_to_object_unsafe(py) }
                    .map_err(SerializablePyErr::from_fn(py))?;

                if let Some(function) = function {
                    function
                        .call(args, Some(kwargs))
                        .map_err(SerializablePyErr::from_fn(py))
                } else {
                    Ok(args.get_item(0).unwrap())
                }
            })?;
        Ok(result)
    }

    fn call_python_fn_pytree(
        &mut self,
        cx: &hyperactor::Context<Self>,
        function: ResolvableFunction,
        args: Vec<WireValue>,
        kwargs: HashMap<String, WireValue>,
        mutates: &[Ref],
        device_meshes: HashMap<Ref, DeviceMesh>,
        remote_process_groups: HashMap<
            Ref,
            (DeviceMesh, Vec<String>, Arc<ActorHandle<NcclCommActor>>),
        >,
    ) -> Result<PyTree<RValue>, CallFunctionError> {
        Python::with_gil(|py| {
            let result = self.call_python_fn(
                py,
                cx,
                Some(function),
                args,
                kwargs,
                mutates,
                device_meshes,
                remote_process_groups,
            )?;
            Ok(PyTree::<RValue>::extract_bound(&result).map_err(SerializablePyErr::from_fn(py))?)
        })
    }
    /// Retrieve `ref_` or create a fake value with the provided factory if it
    /// is an error. We use this for collective calls, where even if there was
    /// an upstream failure, we still have participate in the collective to
    /// avoid deadlocking the other ranks. It's okay to just put a nonsense
    /// value here of the correct shape; the controller will have been notified
    /// of the upstream failure and will know to ignore everything dependent on
    /// it.
    fn get_or_fake_on_err(&self, ref_: Ref, factory: &Factory) -> Result<TensorCell> {
        let rvalue = self
            .env
            .get(&ref_)
            .ok_or_else(|| anyhow!("tensor not found in stream: {ref_:#?}"))?;

        match rvalue {
            Ok(val) => Ok(val.clone().try_into().map_err(|e| anyhow!("{}", e))?),
            Err(_) => {
                let t = factory_zeros(&factory.size, factory.dtype, factory.layout, factory.device);
                Ok(TensorCell::new(t))
            }
        }
    }

    fn get_defining_recording(&mut self) -> Option<(&mut Recording, &mut HashSet<u64>)> {
        self.active_recording
            .as_mut()
            .and_then(|state| match state {
                RecordingState::Defining {
                    recording,
                    defined_borrows,
                } => {
                    match self.recordings.get_mut(recording) {
                        Some(recording) => Some((recording, defined_borrows)),
                        // Panic, because this would be a logic error in the program.
                        None => panic!("recording not found: {:?}", recording),
                    }
                }
                RecordingState::Running => None,
            })
    }

    fn get_first_error(&self, refs: &[Ref]) -> Result<Option<Arc<SeqError>>> {
        for ref_ in refs {
            let rvalue_or_err = self
                .env
                .get(ref_)
                .ok_or_else(|| anyhow!("tensor not found in stream: {ref_:#?}"))?;
            if let Err(err) = rvalue_or_err {
                return Ok(Some(err.clone()));
            }
        }
        Ok(None)
    }
    async fn send_value_python_message(
        &mut self,
        cx: &hyperactor::Context<'_, Self>,
        seq: Seq,
        worker_actor_id: ActorId,
        mutates: Vec<Ref>,
        function: Option<ResolvableFunction>,
        args: Vec<WireValue>,
        kwargs: HashMap<String, WireValue>,
        device_meshes: HashMap<Ref, DeviceMesh>,
    ) -> Result<()> {
        self.try_define(cx, seq, vec![], &vec![], async |self_| {
            let python_message =
                Python::with_gil(|py| -> Result<PythonMessage, CallFunctionError> {
                    let python_result = tokio::task::block_in_place(|| {
                        self_.call_python_fn(
                            py,
                            cx,
                            function,
                            args,
                            kwargs,
                            &mutates,
                            device_meshes,
                            HashMap::new(),
                        )
                    })?;
                    pickle_python_result(py, python_result, worker_actor_id)
                        .map_err(CallFunctionError::Error)
                })?;
            let ser = Serialized::serialize(&python_message).unwrap();
            self_
                .controller_actor
                .fetch_result(cx, seq, Ok(ser))
                .await?;
            Ok(vec![])
        })
        .await
    }
    fn define_ref(&mut self, dest: Ref, src: Ref) -> Result<(), anyhow::Error> {
        let rvalue = self
            .env
            .get(&src)
            .ok_or_else(|| CallFunctionError::RefNotFound(src))?;
        self.env.insert(dest, rvalue.clone());
        Ok(())
<<<<<<< HEAD
    }
    async fn call_actor(
        &mut self,
        cx: &Context<'_, Self>,
        params: ActorCallParams,
    ) -> Result<PyObject, CallFunctionError> {
        let local_state: Result<Vec<PyObject>> = Python::with_gil(|py| {
            params
                .local_state
                .into_iter()
                .map(|elem| {
                    // SAFETY: python is gonna make unsafe copies of this stuff anyway
                    unsafe {
                        let x = self.ref_to_rvalue(&elem)?.try_to_object_unsafe(py)?.into();
                        Ok(x)
                    }
                })
                .collect()
        });

        let (send, recv) = cx.open_once_port();
        let state = LocalState {
            response_port: send,
            state: local_state?,
        };
        let x: u64 = params.seq.into();
        let message = LocalStateBrokerMessage::Set(x as usize, state);

        let broker = BrokerId::new(params.broker_id).resolve(cx).unwrap();
        broker
            .send(message)
            .map_err(|e| CallFunctionError::Error(e.into()))?;
        let result = recv
            .recv()
            .await
            .map_err(|e| CallFunctionError::Error(e.into()))?;

        result.map_err(|pyerr| anyhow::Error::msg(pyerr.to_string()).into())
=======
>>>>>>> b43dc315
    }
}

#[async_trait]
#[forward(StreamMessage)]
impl StreamMessageHandler for StreamActor {
    async fn call_function(
        &mut self,
        cx: &Context<Self>,
        params: CallFunctionParams,
        device_meshes: HashMap<Ref, DeviceMesh>,
        remote_process_groups: HashMap<
            Ref,
            (DeviceMesh, Vec<String>, Arc<ActorHandle<NcclCommActor>>),
        >,
    ) -> Result<()> {
        if let Some((recording, _)) = self.get_defining_recording() {
            recording.messages.push(StreamMessage::CallFunction(
                params,
                device_meshes,
                remote_process_groups,
            ));
            return Ok(());
        }

        params.function.panic_if_requested();
        self.try_define(
            cx,
            params.seq,
            params.results,
            &params.mutates,
            async |self| {
                tokio::task::block_in_place(|| match params.function.as_torch_op() {
                    Some((op, overload)) => {
                        self.call_torch_op(op, overload, params.args, params.kwargs)
                    }
                    _ => self
                        .call_python_fn_pytree(
                            cx,
                            params.function,
                            params.args,
                            params.kwargs,
                            &params.mutates,
                            device_meshes,
                            remote_process_groups,
                        )
                        .map(|results| results.into_leaves()),
                })
            },
        )
        .await?;
        Ok(())
    }

    async fn borrow_create(
        &mut self,
        _cx: &Context<Self>,
        borrow: u64,
        tensor: Ref,
        first_use_sender: PortHandle<(Option<Event>, TensorCellResult)>,
    ) -> Result<()> {
        if let Some((recording, defined_borrows)) = self.get_defining_recording() {
            recording.messages.push(StreamMessage::BorrowCreate {
                borrow,
                tensor,
                first_use_sender,
            });
            ensure!(
                defined_borrows.insert(borrow),
                "duplicate borrow create in recording"
            );
            return Ok(());
        }

        let rvalue_result = self
            .env
            .get(&tensor)
            .ok_or_else(|| anyhow!("invalid reference for borrow_create: {:#?}", tensor))?;

        let result = match rvalue_result {
            Ok(rvalue) => Ok(rvalue.clone().try_into().map_err(|e| anyhow!("{}", e))?),
            Err(e) => Err(e.clone()),
        };

        let event = self.cuda_stream().map(|stream| stream.record_event(None));
        first_use_sender.send((event, result)).map_err(|err| {
            anyhow!(
                "failed sending first use event for borrow {:?}: {:?}",
                borrow,
                err
            )
        })
    }

    async fn borrow_first_use(
        &mut self,
        _cx: &Context<Self>,
        borrow: u64,
        result: Ref,
        first_use_receiver: Arc<Mutex<PortReceiver<(Option<Event>, TensorCellResult)>>>,
    ) -> Result<()> {
        if let Some((recording, _)) = self.get_defining_recording() {
            recording.messages.push(StreamMessage::BorrowFirstUse {
                borrow,
                result,
                first_use_receiver: first_use_receiver.clone(),
            });
            return Ok(());
        }

        let (first_use_event, cell) =
            first_use_receiver
                .lock()
                .await
                .recv()
                .await
                .map_err(|err| {
                    anyhow!(
                        "failed receiving first use event for borrow {:?}: {:?}",
                        borrow,
                        err
                    )
                })?;

        if let Some(stream) = self.cuda_stream() {
            stream.wait_event(
                &mut first_use_event.expect("sent borrow to CUDA stream, expected a CUDA event"),
            );
        }
        match cell {
            Ok(cell) => {
                self.env.insert(result, Ok(cell.into()));
            }
            Err(err) => {
                self.env.insert(result, Err(err.clone()));
            }
        }
        Ok(())
    }

    async fn borrow_last_use(
        &mut self,
        _cx: &Context<Self>,
        borrow: u64,
        result: Ref,
        last_use_sender: PortHandle<(Option<Event>, TensorCellResult)>,
    ) -> Result<()> {
        if let Some((recording, _)) = self.get_defining_recording() {
            recording.messages.push(StreamMessage::BorrowLastUse {
                borrow,
                result,
                last_use_sender,
            });
            return Ok(());
        }

        let event = self.cuda_stream().map(|stream| stream.record_event(None));
        let rvalue_or_err = self.env.remove(&result).ok_or(anyhow!(
            "Invalid reference for borrow_last_use: {result:#?}"
        ))?;
        let tensor = match rvalue_or_err {
            Ok(RValue::Tensor(t)) => Ok(t),
            Err(e) => Err(e),
            _ => bail!("invalid rvalue type for borrow_last_use"),
        };

        last_use_sender.send((event, tensor)).map_err(|err| {
            anyhow!(
                "failed sending last use event for borrow {:?}: {:?}",
                borrow,
                err
            )
        })
    }

    async fn borrow_drop(
        &mut self,
        _cx: &Context<Self>,
        borrow: u64,
        last_use_receiver: Arc<Mutex<PortReceiver<(Option<Event>, TensorCellResult)>>>,
    ) -> Result<()> {
        if let Some((recording, defined_borrows)) = self.get_defining_recording() {
            recording.messages.push(StreamMessage::BorrowDrop {
                borrow,
                last_use_receiver: last_use_receiver.clone(),
            });
            ensure!(
                defined_borrows.remove(&borrow),
                "borrow drop for borrow not defined in recording"
            );
            return Ok(());
        }

        // The borrowed cell isn't used directly, but we still want to receive it here
        // so that the underlying tensor isn't dropped until after we synchronize the
        // CUDA streams.
        let (last_use_event, _cell) =
            last_use_receiver.lock().await.recv().await.map_err(|err| {
                anyhow!(
                    "failed receiving last use event for borrow {:?}: {:?}",
                    borrow,
                    err
                )
            })?;

        if let Some(stream) = self.cuda_stream() {
            stream.wait_event(
                &mut last_use_event.expect("sent borrow to CUDA stream, expected a CUDA event"),
            );
        }
        // let the cell drop.
        Ok(())
    }

    async fn delete_refs(&mut self, _cx: &Context<Self>, refs: Vec<Ref>) -> Result<()> {
        if let Some((recording, _)) = self.get_defining_recording() {
            recording.messages.push(StreamMessage::DeleteRefs(refs));
            return Ok(());
        }

        for ref_ in refs.iter() {
            self.env.remove(ref_);
        }
        Ok(())
    }

    async fn request_status(&mut self, _cx: &Context<Self>) -> Result<()> {
        if self.get_defining_recording().is_some() {
            bail!("request_status not allowed in recording");
        }

        Ok(())
    }

    async fn init_comm(
        &mut self,
        _cx: &Context<Self>,
        comm: ActorHandle<NcclCommActor>,
    ) -> Result<()> {
        if self.get_defining_recording().is_some() {
            bail!("init_comm not allowed in recording");
        }

        self.comm = Some(comm);
        Ok(())
    }

    async fn reduce(
        &mut self,
        cx: &Context<Self>,
        comm: Arc<ActorHandle<NcclCommActor>>,
        dim_size: i64,
        result: Ref,
        local_tensor: Ref,
        factory: Factory,
        reduction: Reduction,
        scatter: bool,
        in_place: bool,
        out: Option<Ref>,
    ) -> Result<()> {
        if let Some((recording, _)) = self.get_defining_recording() {
            recording.messages.push(StreamMessage::Reduce {
                comm,
                dim_size,
                result,
                local_tensor,
                factory,
                reduction,
                scatter,
                in_place,
                out,
            });
            return Ok(());
        }

        let stream = self
            .cuda_stream()
            .expect("reductions not yet supported for non-CUDA workers")
            .clone();
        let input_cell = self.get_or_fake_on_err(local_tensor, &factory)?;
        let out_cell = out
            .map(|out| self.get_or_fake_on_err(out, &factory))
            .transpose()?;
        let output_cell = match reduction {
            Reduction::Stack => {
                if scatter {
                    let output_cell = if in_place {
                        input_cell.clone()
                    } else {
                        out_cell.unwrap_or({
                            let borrow = input_cell.try_borrow().map_err(|e| anyhow!("{e:?}"))?;
                            let cloned = deep_clone(&borrow);
                            TensorCell::new(cloned)
                        })
                    };
                    comm.all_to_all_single(cx, output_cell.clone(), input_cell, stream)
                        .await?;
                    output_cell
                } else {
                    ensure!(
                        !in_place,
                        "in-place, non-scatter not supported for stack reduce"
                    );

                    let output_cell = out_cell.unwrap_or({
                        // In Python, this would be [dim_size, *factory.sizes]
                        let sizes = [&[dim_size][..], &factory.size[..]].concat();
                        let output =
                            factory_empty(&sizes, factory.dtype, factory.layout, factory.device);
                        TensorCell::new(output)
                    });

                    comm.all_gather_into_tensor(cx, output_cell.clone(), input_cell, stream)
                        .await?;
                    output_cell
                }
            }
            Reduction::ReduceOp(op) => {
                if scatter {
                    ensure!(!in_place, "in-place, scatter not supported for reduce");

                    let output_cell = out_cell.unwrap_or({
                        let output = factory_empty(
                            &factory.size[1..],
                            factory.dtype,
                            factory.layout,
                            factory.device,
                        );
                        TensorCell::new(output)
                    });
                    comm.reduce_scatter_tensor(cx, output_cell.clone(), input_cell, op, stream)
                        .await?;
                    output_cell
                } else {
                    let output_cell = if in_place {
                        input_cell.clone()
                    } else {
                        out_cell.map_or(
                            {
                                let borrow =
                                    input_cell.try_borrow().map_err(|e| anyhow!("{e:?}"))?;
                                let cloned = deep_clone(&borrow);
                                Ok(TensorCell::new(cloned))
                            },
                            |out_cell| -> Result<_, anyhow::Error> {
                                let mut out_borrow =
                                    out_cell.try_borrow_mut().map_err(|e| anyhow!("{e:?}"))?;
                                let in_borrow =
                                    input_cell.try_borrow().map_err(|e| anyhow!("{e:?}"))?;
                                out_borrow.copy_(&in_borrow);
                                drop(out_borrow);
                                Ok(out_cell)
                            },
                        )?
                    };

                    comm.all_reduce(cx, output_cell.clone(), op, stream).await?;
                    output_cell
                }
            }
        };

        self.env.insert(result, Ok(output_cell.into()));
        Ok(())
    }

    async fn send_tensor(
        &mut self,
        cx: &Context<Self>,
        result: Ref,
        from_rank: Option<usize>,
        to_rank: Option<usize>,
        tensor: Ref,
        factory: Factory,
        comm: Arc<ActorHandle<NcclCommActor>>,
    ) -> Result<()> {
        if let Some((recording, _)) = self.get_defining_recording() {
            recording.messages.push(StreamMessage::SendTensor {
                result,
                from_rank,
                to_rank,
                tensor,
                factory,
                comm,
            });
            return Ok(());
        }

        if to_rank.is_none() && from_rank.is_none() {
            bail!("tried to send tensor without a to/from rank");
        }

        // Value is local, so we do not have to actually send it.
        if from_rank == to_rank {
            let input_cell: &std::result::Result<RValue, Arc<SeqError>> = self
                .env
                .get(&tensor)
                .ok_or_else(|| anyhow!("tensor not found in stream: {tensor:#?}"))?;
            let output_cell = match input_cell {
                Ok(RValue::Tensor(input_cell)) => {
                    // We create a defensive copy here to prevent mutations on
                    // the input tensor from affecting output tensor.
                    // Should we copy if input ref == output ref?
                    // Should we support copy-on-write to avoid unnecessary copy?
                    let borrow = input_cell.try_borrow().map_err(|e| anyhow!("{e:?}"))?;
                    let cloned = deep_clone(&borrow);
                    Ok(RValue::Tensor(TensorCell::new(cloned)))
                }
                Ok(rval) => bail!("tensor ref is not a tensor: {:?}", rval),
                Err(err) => Err(err.clone()),
            };
            self.env.insert(result, output_cell);
            return Ok(());
        }

        let mut messages = Vec::new();

        if let Some(to_rank) = to_rank {
            let input_cell = self.get_or_fake_on_err(tensor, &factory)?;
            messages.push(CommMessage::Send(
                input_cell,
                to_rank.try_into().unwrap(),
                self.cuda_stream()
                    .expect("tried to send_tensor on non-cuda stream")
                    .clone(),
                cx.open_once_port().0,
            ));
        }

        if let Some(from_rank) = from_rank {
            let output_cell = TensorCell::new(factory_empty(
                &factory.size,
                factory.dtype,
                factory.layout,
                factory.device,
            ));
            messages.push(CommMessage::Recv(
                output_cell.clone(),
                from_rank.try_into().unwrap(),
                self.cuda_stream()
                    .expect("tried to send_tensor on non-cuda stream")
                    .clone(),
                cx.open_once_port().0,
            ));
            self.env.insert(result, Ok(output_cell.into()));
        }

        comm.group(
            cx,
            messages,
            self.cuda_stream()
                .expect("tried to send_tensor on non-cuda stream")
                .clone(),
        )
        .await?;
        Ok(())
    }

    async fn send_value(
        &mut self,
        cx: &Context<Self>,
        seq: Seq,
        worker_actor_id: ActorId,
        mutates: Vec<Ref>,
        function: Option<ResolvableFunction>,
        args: Vec<WireValue>,
        kwargs: HashMap<String, WireValue>,
        device_meshes: HashMap<Ref, DeviceMesh>,
        pipe: Option<PortHandle<PipeMessage>>,
    ) -> Result<()> {
        if self.respond_with_python_message && pipe.is_none() {
            return self
                .send_value_python_message(
                    cx,
                    seq,
                    worker_actor_id,
                    mutates,
                    function,
                    args,
                    kwargs,
                    device_meshes,
                )
                .await;
        }
        let result = if let Some(function) = function {
            // If a function was provided, use that to resolve the value.
            match function.as_torch_op() {
                Some((op, overload)) => {
                    self.call_torch_op(op, overload, args, kwargs)
                        .map(|rvalues| {
                            if rvalues.len() == 1 {
                                Ok(rvalues[0].clone().into())
                            } else {
                                // TODO: Replace with native pytrees when possible
                                Python::with_gil(|py| {
                                    Ok((|| {
                                        let py_rvalues = rvalues
                                            .into_iter()
                                            // SAFETY: This inherits the unsafety of `try_to_object_unsafe`.
                                            .map(|rvalue| unsafe {
                                                rvalue.try_to_object_unsafe(py)
                                            })
                                            .collect::<Result<Vec<_>, _>>()?;
                                        PyTuple::new(py, &py_rvalues)?.extract::<PyTree<RValue>>()
                                    })()
                                    .map_err(SerializablePyErr::from_fn(py))?)
                                })
                            }
                        })?
                }
                // Use block-in-place to allow nested callbacks to re-enter the
                // runtime to run async code.
                _ => tokio::task::block_in_place(|| {
                    self.call_python_fn_pytree(
                        cx,
                        function,
                        args,
                        kwargs,
                        &mutates,
                        device_meshes,
                        HashMap::new(),
                    )
                }),
            }
        } else {
            // If there's no function provided, there should be exactly one arg
            // and no kwargs.
            match (args.len(), kwargs.len()) {
                (1, 0) => Python::with_gil(|py| {
                    let arg = args[0]
                        .as_py_object()
                        .ok_or_else(|| {
                            CallFunctionError::UnsupportedArgType(
                                "send_value".to_string(),
                                "expected a PyObject as the first arg".to_string(),
                            )
                        })?
                        .unpickle(py)
                        .map_err(SerializablePyErr::from_fn(py))?;
                    arg.extract::<PyTree<PyObject>>()
                        .map_err(SerializablePyErr::from_fn(py))?
                        .try_into_map(|obj| {
                            let bound_obj = obj.bind(py);
                            if let Ok(ref_) = Ref::from_py_object(bound_obj) {
                                self.ref_to_rvalue(&ref_)
                            } else {
                                Ok(bound_obj
                                    .extract::<RValue>()
                                    .map_err(SerializablePyErr::from_fn(py))?)
                            }
                        })
                }),
                _ => Err(CallFunctionError::TooManyArgsForValue(
                    format!("{:?}", args),
                    format!("{:?}", kwargs),
                )),
            }
        };

        let value = match result {
            Ok(rvalue) => {
                // When returning a tensor, we copy out to decouple from the GPU,
                // as the worker will either serialize and send this to the controller
                // or to a pipe and we see hangs if it tries to pull from the GPU
                // in its thread.
                Ok(rvalue.into_map(|rval| match rval {
                    RValue::Tensor(tensor) => RValue::Tensor(tensor.try_cpu().unwrap()),
                    RValue::TensorList(tensors) => RValue::TensorList(
                        tensors
                            .into_iter()
                            .map(|tensor| tensor.try_cpu().unwrap())
                            .collect(),
                    ),
                    rval => rval,
                }))
            }
            Err(err) => {
                let err = self.report_seq_error(cx, seq, err).await?;
                for ref_ in mutates {
                    self.env.insert(ref_, Err(err.clone()));
                }
                Err(WorkerError {
                    backtrace: format!("{:?}", err),
                    worker_actor_id,
                })
            }
        };

        // Actually send the value.
        if let Some(pipe) = pipe {
            pipe.send(PipeMessage::SendValue(value))?;
        } else {
            let result = match value {
                Ok(value) => Ok(Serialized::serialize_anon(&value).map_err(anyhow::Error::from)?),
                Err(e) => Err(e),
            };
            self.controller_actor.fetch_result(cx, seq, result).await?;
        }

        Ok(())
    }

    async fn send_result_of_actor_call(
        &mut self,
        cx: &Context<Self>,
        worker_actor_id: ActorId,
        params: ActorCallParams,
    ) -> anyhow::Result<()> {
<<<<<<< HEAD
        let seq = params.seq;
        let mutates = params.mutates.clone();
        self.try_define(cx, seq, vec![], &mutates, async |self| {
            let value = self.call_actor(cx, params).await?;
            let result = Python::with_gil(|py| {
                pickle_python_result(py, value.into_bound(py), worker_actor_id)
            })?;
            let result = Serialized::serialize(&result).unwrap();
            self.controller_actor
                .fetch_result(cx, seq, Ok(result))
                .await?;
            Ok(vec![])
        })
        .await
    }

    async fn call_actor_method(
        &mut self,
        cx: &Context<Self>,
        params: ActorMethodParams,
    ) -> anyhow::Result<()> {
        let seq = params.call.seq;
        let mutates = params.call.mutates.clone();
        self.try_define(cx, seq, params.results, &mutates, async |self| {
            let result = self.call_actor(cx, params.call).await?;
            let result = Python::with_gil(|py| {
                PyTree::<RValue>::extract_bound(&result.into_bound(py))
                    .map_err(SerializablePyErr::from_fn(py))
            })?;
            Ok(result.into_leaves())
        })
        .await
=======
        // TODO: handle mutates
        let local_state: Result<Vec<PyObject>> = Python::with_gil(|py| {
            params
                .local_state
                .into_iter()
                .map(|elem| {
                    // SAFETY: python is gonna make unsafe copies of this stuff anyway
                    unsafe {
                        let x = self.ref_to_rvalue(&elem)?.try_to_object_unsafe(py)?.into();
                        Ok(x)
                    }
                })
                .collect()
        });

        let (send, recv) = cx.open_once_port();

        let state = LocalState {
            response_port: send,
            state: local_state?,
        };
        let x: u64 = params.seq.into();
        let message = LocalStateBrokerMessage::Set(x as usize, state);

        let broker = BrokerId::new(params.broker_id).resolve(cx).unwrap();
        broker.send(message)?;
        let result = recv.recv().await?;

        match result {
            Err(pyerr) => {
                // If result has "exception" as its kind, then
                // we need to unpickle and turn it into a WorkerError
                // and call remote_function_failed otherwise the
                // controller assumes the object is correct and doesn't handle
                // dependency tracking correctly.
                let err = Python::with_gil(|py| -> Result<WorkerError, SerializablePyErr> {
                    Ok(WorkerError {
                        worker_actor_id,
                        backtrace: pyerr.to_string(),
                    })
                })?;
                self.controller_actor
                    .remote_function_failed(cx, params.seq, err)
                    .await?;
            }
            Ok(value) => {
                let result = Python::with_gil(|py| {
                    pickle_python_result(py, value.into_bound(py), worker_actor_id)
                })?;
                let result = Serialized::serialize(&result).unwrap();
                self.controller_actor
                    .fetch_result(cx, params.seq, Ok(result))
                    .await?;
            }
        }
        Ok(())
>>>>>>> b43dc315
    }

    async fn set_value(
        &mut self,
        cx: &Context<Self>,
        seq: Seq,
        results: Vec<Option<Ref>>,
        pipe: PortHandle<PipeMessage>,
    ) -> Result<()> {
        if let Some((recording, _)) = self.get_defining_recording() {
            recording
                .messages
                .push(StreamMessage::SetValue { seq, results, pipe });
            return Ok(());
        }

        self.try_define(cx, seq, results, &vec![], async |self| {
            let (tx, rx) = cx.open_once_port();
            pipe.send(PipeMessage::RecvValue(tx))
                .map_err(anyhow::Error::from)
                .map_err(CallFunctionError::from)?;
            let value = rx.recv().await.map_err(anyhow::Error::from)?;
            Ok(value.into_leaves())
        })
        .await
    }

    async fn define_recording(&mut self, _cx: &Context<Self>, recording: Ref) -> Result<()> {
        if self.active_recording.is_some() {
            bail!("different recording already active");
        }
        match self.recordings.entry(recording) {
            Entry::Occupied(_) => bail!("recording {:?} already defined", recording),
            Entry::Vacant(entry) => entry.insert(Recording::new()),
        };
        self.active_recording = Some(RecordingState::Defining {
            recording,
            defined_borrows: HashSet::new(),
        });
        Ok(())
    }

    async fn finalize_recording(&mut self, _cx: &Context<Self>, recording: Ref) -> Result<()> {
        match self.active_recording {
            Some(RecordingState::Defining {
                recording: active_recording,
                ref defined_borrows,
            }) if active_recording == recording => {
                ensure!(
                    defined_borrows.is_empty(),
                    "all borrows created within recording must be dropped within recording"
                );
                self.active_recording = None;
            }
            _ => bail!("cannot finalize recording that isn't active"),
        }
        Ok(())
    }

    async fn recording_formal(
        &mut self,
        _cx: &Context<Self>,
        result: Ref,
        argument_index: usize,
    ) -> Result<()> {
        match self.get_defining_recording() {
            Some((recording, _)) => {
                recording.messages.push(StreamMessage::RecordingFormal {
                    result,
                    argument_index,
                });
            }
            None => bail!("recording_formal called outside of recording"),
        };
        Ok(())
    }

    async fn recording_result(
        &mut self,
        _cx: &Context<Self>,
        result: Ref,
        output_index: usize,
    ) -> Result<()> {
        match self.get_defining_recording() {
            Some((recording, _)) => {
                recording.messages.push(StreamMessage::RecordingResult {
                    result,
                    output_index,
                });
            }
            None => bail!("recording_result called outside of recording"),
        };
        Ok(())
    }

    async fn call_recording(
        &mut self,
        cx: &Context<Self>,
        seq: Seq,
        recording: Ref,
        results: Vec<Ref>,
        actuals: Vec<Ref>,
    ) -> Result<()> {
        if self.active_recording.is_some() {
            bail!("cannot call recording while another recording is active");
        }

        let messages = match self.recordings.get(&recording) {
            Some(recording) => recording
                .messages
                .iter()
                .map(|message| message.clone_for_recording())
                .collect::<Vec<_>>(),
            None => bail!("recording {:?} not found", recording),
        };

        self.active_recording = Some(RecordingState::Running);

        // Global error for all messages in the recording. The first time a message
        // fails in the recording, we set the error. We then need to propagate this
        // error to all of the refs mutated by the entire recording, as well as the
        // result refs.
        let mut error: Option<Arc<SeqError>> = None;
        // The set of all refs defined by this recording (excluding "results"),
        // which we need to ensure are deleted when the recording is done executing.
        let mut all_defined_refs = HashSet::new();
        // The set of all refs mutated by this recording. If there is an error with
        // any message, all of these refs need to have the correct error set.
        let mut all_mutated_refs = HashSet::new();
        // Map from the result ref of a RecordingFormal message to the associated
        // actual ref from "actuals". We need to track this in order to properly
        // handle recordings that mutate refs contained in "actuals" -- every
        // message in the recording that interacts with the recording inputs will
        // interact with the formal ref rather than the actual ref.
        let mut formal_to_actual_refs = HashMap::new();
        // clear any pre-existing error messages before recording started
        self.last_seq_error = None;
        for (index, message) in messages.into_iter().enumerate() {
            let defined_refs = message.get_defined_refs();
            all_defined_refs.extend(defined_refs.clone());

            let mutated_refs_with_formals = message.get_mutated_refs();
            all_mutated_refs.extend(mutated_refs_with_formals.iter().filter_map(|ref_| {
                match formal_to_actual_refs.get(ref_) {
                    Some(actual_ref) => Some(*actual_ref),
                    None => {
                        if all_defined_refs.contains(ref_) {
                            None
                        } else {
                            Some(*ref_)
                        }
                    }
                }
            }));

            match message {
                StreamMessage::RecordingFormal {
                    result: formal_ref,
                    argument_index,
                } => match actuals.get(argument_index) {
                    None => bail!("recording_formal called with too few arguments"),
                    Some(actual_ref) => {
                        formal_to_actual_refs.insert(formal_ref, *actual_ref);
                        self.define_ref(formal_ref, *actual_ref)?;
                    }
                },
                StreamMessage::RecordingResult {
                    result: result_ref,
                    output_index,
                } => match results.get(output_index) {
                    None => bail!("recording_result called with too few results"),
                    Some(actual_result_ref) => {
                        self.define_ref(*actual_result_ref, result_ref)?;
                    }
                },
                StreamMessage::DeleteRefs(ref refs) => {
                    for ref_ in refs {
                        all_defined_refs.remove(ref_);
                    }
                    StreamMessageHandler::handle(self, cx, message).await?;
                }
                StreamMessage::CallFunction { .. } if error.is_some() => {
                    // CallFunction is expensive. If the recording already failed, then
                    // just update the necessary refs with the error. Most of the other
                    // message types need to run regardless because there are other actors
                    // that expect the call to happen (e.g., all of the borrow messages,
                    // pipe send/recv, send_tensor, reduce, etc.).
                    let error = error.clone().unwrap();
                    for ref_ in defined_refs.iter().chain(mutated_refs_with_formals.iter()) {
                        self.env.insert(*ref_, Err(error.clone()));
                    }
                }
                StreamMessage::BorrowLastUse { ref result, .. } => {
                    all_defined_refs.remove(result);
                    StreamMessageHandler::handle(self, cx, message).await?;
                }
                StreamMessage::Reduce {
                    local_tensor,
                    ref out,
                    ..
                } => {
                    // Reduce doesn't propagate errors to the result ref, so we need
                    // to check for existing errors on the input tensors and set the
                    // recording's error if necessary.
                    if error.is_none() {
                        let inputs_to_check = [Some(local_tensor), out.clone()]
                            .iter()
                            .filter_map(|r| *r)
                            .collect::<Vec<_>>();
                        error = self.get_first_error(inputs_to_check.as_slice())?;
                    }
                    StreamMessageHandler::handle(self, cx, message).await?;
                }
                StreamMessage::SendTensor {
                    ref tensor,
                    ref to_rank,
                    ..
                } => {
                    // If this rank is sending a tensor (e.g., to_rank has a value),
                    // we need to check for existing errors on the input tensor, because
                    // the error is only propagated to the result ref when this rank
                    // is also receiving a tensor.
                    if to_rank.is_some() && error.is_none() {
                        error = self.get_first_error(&[*tensor])?;
                    }
                    StreamMessageHandler::handle(self, cx, message).await?;
                }
                _ => {
                    StreamMessageHandler::handle(self, cx, message).await?;
                }
            };

            // It's not entirely trivial to determine whether a message "failed" or not.
            // For example, the CallFunction message can return Ok(..) if there is an error
            // in the underlying function call. But in that case, we would still want to
            // consider the recording call as "failed". Unlike in python, where we can just
            // wrap everything in try-except, in rust, we keep track of the last report SeqError, which
            // we clear before handling each recording message. If we see it is set, the
            // we know the recording has faild.
            match (&error, self.last_seq_error.take()) {
                (None, Some(seq_err)) => {
                    // Report failure to the controller.
                    self.controller_actor
                        .remote_function_failed(
                            cx,
                            seq,
                            WorkerError {
                                backtrace: format!("recording failed: {}", &seq_err),
                                worker_actor_id: cx.self_id().clone(),
                            },
                        )
                        .await?;
                    error = Some(seq_err)
                }
                _ => {}
            }
            // Continue processing the remaining stream messages regardless of error.
            // We need to do this partially for error propagation, but also because
            // certain messages (like borrows and reductions) need to run regardless
            // in order to prevent deadlocks.
        }

        // Delete the formal refs and some subset of the RecordingResult refs. The
        // controller should have generated DeleteRefs messages for all other refs
        // defined by the recording.
        StreamMessageHandler::handle(
            self,
            cx,
            StreamMessage::DeleteRefs(all_defined_refs.into_iter().collect()),
        )
        .await?;

        // Any refs mutated by the recording and all results should have the same error
        // (the original error that caused the recording to fail).
        if error.is_some() {
            for ref_ in results.iter().chain(all_mutated_refs.iter()) {
                self.env.insert(*ref_, Err(error.clone().unwrap()));
            }
        }

        self.active_recording = None;
        Ok(())
    }

    async fn set_ref_unit_tests_only(
        &mut self,
        _cx: &Context<Self>,
        reference: Ref,
        value: WireValue,
    ) -> Result<()> {
        self.env
            .insert(reference, Ok(self.wire_to_rvalue(value).unwrap()));
        Ok(())
    }

    async fn set_tensor_ref_unit_tests_only(
        &mut self,
        _cx: &Context<Self>,
        reference: Ref,
        tensor_result: TensorCellResult,
    ) -> Result<()> {
        match tensor_result {
            Ok(tensor_cell) => {
                self.env.insert(reference, Ok(RValue::Tensor(tensor_cell)));
            }
            Err(err) => {
                self.env.insert(reference, Err(err));
            }
        }
        Ok(())
    }

    async fn get_ref_unit_tests_only(
        &mut self,
        _cx: &Context<Self>,
        reference: Ref,
    ) -> Result<Option<Result<WireValue, String>>> {
        /// For testing only, doesn't support Tensor or TensorList.
        fn rvalue_to_wire(
            value: Result<RValue, Arc<SeqError>>,
        ) -> Result<WireValue, Arc<SeqError>> {
            Ok(match value? {
                RValue::Int(val) => WireValue::Int(val),
                RValue::IntList(val) => WireValue::IntList(val),
                RValue::Double(val) => WireValue::Double(val),
                RValue::Bool(val) => WireValue::Bool(val),
                RValue::String(val) => WireValue::String(val),
                RValue::Layout(val) => WireValue::Layout(val),
                RValue::Device(val) => WireValue::Device(val),
                RValue::ScalarType(val) => WireValue::ScalarType(val),
                RValue::MemoryFormat(val) => WireValue::MemoryFormat(val),
                RValue::None => WireValue::None(()),
                other => WireValue::String(format!("unsupported rvalue type: {:?}", other)),
            })
        }
        Ok(self
            .env
            .get(&reference)
            .map(|rvalue| rvalue_to_wire(rvalue.clone()).map_err(|err| err.to_string())))
    }

    async fn get_tensor_ref_unit_tests_only(
        &mut self,
        _cx: &Context<Self>,
        reference: Ref,
    ) -> Result<Option<TensorCellResult>> {
        match self.env.get(&reference) {
            Some(Ok(rvalue)) => match rvalue {
                RValue::Tensor(tensor) => Ok(Some(Ok(tensor.clone().try_cpu().unwrap()))),
                other => bail!("expected tensor, got {:?}", other),
            },
            Some(Err(err)) => Ok(Some(Err(err.clone()))),
            None => Ok(None),
        }
    }
}

#[cfg(test)]
mod tests {
    use hyperactor::actor::ActorStatus;
    use hyperactor::cap;
    use hyperactor::supervision::ActorSupervisionEvent;
    use monarch_messages::controller::ControllerMessage;
    use monarch_messages::worker::StreamCreationMode;
    use monarch_types::PickledPyObject;
    use pyo3::IntoPyObjectExt;
    use timed_test::async_timed_test;
    use torch_sys::factory_float_tensor;
    use torch_sys::testing::allclose;
    use torch_sys_cuda::nccl::UniqueId;

    use super::*;
    use crate::comm::CommParams;
    use crate::test_util;

    fn fake_seq_error(err: anyhow::Error) -> Arc<SeqError> {
        Arc::new(SeqError {
            seq: 0.into(),
            error: err,
        })
    }

    struct TestSetup {
        proc: Proc,
        stream_actor: ActorHandle<StreamActor>,
        client: Mailbox,
        // Unused, but necessary, because proc needs a supervision
        // port -- otherwise an actor failure will cause a crash.
        #[allow(dead_code)]
        supervision_rx: PortReceiver<ActorSupervisionEvent>,
        controller_rx: PortReceiver<ControllerMessage>,
        controller_actor: ActorRef<ControllerActor>,
        next_ref: Ref,
    }

    impl TestSetup {
        async fn new() -> Result<Self> {
            Self::new_with_world_size(1).await
        }

        async fn new_with_world_size(world_size: usize) -> Result<Self> {
            test_util::test_setup()?;

            let proc = Proc::local();
            let (_, controller_actor, controller_rx) =
                proc.attach_actor::<ControllerActor, ControllerMessage>("controller")?;
            let client = proc.attach("client")?;
            let (supervision_tx, supervision_rx) = client.open_port();
            proc.set_supervision_coordinator(supervision_tx)?;
            let stream_actor = proc
                .spawn::<StreamActor>(
                    "stream",
                    StreamParams {
                        world_size,
                        rank: 0,
                        creation_mode: StreamCreationMode::UseDefaultStream,
                        id: 0.into(),
                        device: Some(CudaDevice::new(0.into())),
                        controller_actor: controller_actor.clone(),
                        respond_with_python_message: false,
                    },
                )
                .await?;

            Ok(Self {
                proc,
                stream_actor,
                client,
                supervision_rx,
                controller_rx,
                controller_actor,
                next_ref: 0.into(),
            })
        }

        fn next_ref(&mut self) -> Ref {
            let ref_ = self.next_ref;
            self.next_ref = Ref {
                id: self.next_ref.id + 1,
            };
            ref_
        }

        async fn set_tensor(&mut self, reference: Ref, data: &[f32]) -> Result<()> {
            let tensor = TensorCell::new(factory_float_tensor(data, "cuda".try_into().unwrap()));
            self.stream_actor
                .set_tensor_ref_unit_tests_only(&self.client, reference, Ok(tensor))
                .await
        }

        async fn allclose(&mut self, reference: Ref, data: &[f32]) -> bool {
            let actual = self
                .stream_actor
                .get_tensor_ref_unit_tests_only(&self.client, reference)
                .await
                .unwrap()
                .unwrap()
                .unwrap();
            let x = allclose(
                &factory_float_tensor(data, "cpu".try_into().unwrap()),
                &actual.borrow(),
            )
            .unwrap();
            x
        }

        async fn validate_dependent_error(&mut self, reference: Ref, error: Arc<SeqError>) {
            let result_error = self
                .stream_actor
                .get_tensor_ref_unit_tests_only(&self.client, reference)
                .await
                .unwrap()
                .unwrap()
                .unwrap_err();

            assert!(Arc::ptr_eq(&result_error, &error));
        }
    }

    async fn assert_actor_failed_with_msg(proc: &Proc, actor_id: &ActorId, expected_msg: String) {
        loop {
            let status = proc
                .ledger_snapshot()
                .roots
                .get(actor_id)
                .unwrap()
                .status
                .clone();
            if let ActorStatus::Failed(msg) = status {
                assert!(msg.contains(&expected_msg));
                break;
            } else {
                tokio::task::yield_now().await;
            }
        }
    }

    async fn assert_refs_do_not_exist(test_setup: &TestSetup, refs: &[Ref]) {
        for ref_ in refs {
            assert!(
                test_setup
                    .stream_actor
                    .get_tensor_ref_unit_tests_only(&test_setup.client, *ref_)
                    .await
                    .unwrap()
                    .is_none()
            );
        }
    }

    async fn fetch_result(
        caps: &impl cap::CanSend,
        stream_actor: ActorHandle<StreamActor>,
        seq: Seq,
        reference: Ref,
    ) {
        let ref_to_send = Python::with_gil(|py| {
            PickledPyObject::pickle(&reference.into_bound_py_any(py).unwrap()).unwrap()
        });

        stream_actor
            .send_value(
                caps,
                seq,
                stream_actor.actor_id().clone(),
                Vec::new(),
                None,
                vec![WireValue::PyObject(ref_to_send)],
                HashMap::new(),
                HashMap::new(),
                None,
            )
            .await
            .unwrap()
    }

    async fn check_fetch_result_error(
        caps: &impl cap::CanSend,
        stream_actor: ActorHandle<StreamActor>,
        seq: Seq,
        reference: Ref,
        controller_rx: &mut PortReceiver<ControllerMessage>,
        expected_backtrace: &str,
    ) {
        fetch_result(caps, stream_actor, seq, reference).await;

        let controller_msg = controller_rx.recv().await.unwrap();
        match controller_msg {
            ControllerMessage::FetchResult {
                seq: actual_seq,
                value: Err(err),
            } => {
                assert_eq!(actual_seq, seq);
                assert!(
                    err.backtrace.contains(expected_backtrace),
                    "backtrace did not contain {:?}: {:?}",
                    expected_backtrace,
                    err.backtrace
                );
            }
            _ => panic!("Unexpected controller message: {:?}", controller_msg),
        };
    }

    async fn check_fetch_result_value(
        caps: &impl cap::CanSend,
        stream_actor: ActorHandle<StreamActor>,
        seq: Seq,
        reference: Ref,
        controller_rx: &mut PortReceiver<ControllerMessage>,
    ) {
        fetch_result(caps, stream_actor, seq, reference).await;

        let controller_msg = controller_rx.recv().await.unwrap();
        match controller_msg {
            ControllerMessage::FetchResult {
                value: Ok(_),
                seq: actual_seq,
            } => assert_eq!(seq, actual_seq),
            _ => panic!("Unexpected controller message: {:?}", controller_msg),
        };
    }

    #[async_timed_test(timeout_secs = 60)]
    async fn test_define_recording_other_recording_active() -> Result<()> {
        let test_setup = TestSetup::new().await?;
        test_setup
            .stream_actor
            .define_recording(&test_setup.client, 0.into())
            .await?;
        test_setup
            .stream_actor
            .define_recording(&test_setup.client, 1.into())
            .await?;
        assert_actor_failed_with_msg(
            &test_setup.proc,
            test_setup.stream_actor.actor_id(),
            "different recording already active".into(),
        )
        .await;
        Ok(())
    }

    #[async_timed_test(timeout_secs = 60)]
    async fn test_define_recording_already_defined() -> Result<()> {
        let test_setup = TestSetup::new().await?;
        test_setup
            .stream_actor
            .define_recording(&test_setup.client, 0.into())
            .await?;
        test_setup
            .stream_actor
            .finalize_recording(&test_setup.client, 0.into())
            .await?;
        test_setup
            .stream_actor
            .define_recording(&test_setup.client, 0.into())
            .await?;
        assert_actor_failed_with_msg(
            &test_setup.proc,
            test_setup.stream_actor.actor_id(),
            "already defined".into(),
        )
        .await;
        Ok(())
    }

    #[async_timed_test(timeout_secs = 60)]
    async fn test_finalize_recording_other_recording_active() -> Result<()> {
        let test_setup = TestSetup::new().await?;
        test_setup
            .stream_actor
            .define_recording(&test_setup.client, 0.into())
            .await?;
        test_setup
            .stream_actor
            .finalize_recording(&test_setup.client, 1.into())
            .await?;
        assert_actor_failed_with_msg(
            &test_setup.proc,
            test_setup.stream_actor.actor_id(),
            "cannot finalize recording that isn't active".into(),
        )
        .await;
        Ok(())
    }

    #[async_timed_test(timeout_secs = 60)]
    async fn test_recording_formal_outside_recording() -> Result<()> {
        let test_setup = TestSetup::new().await?;
        test_setup
            .stream_actor
            .recording_formal(&test_setup.client, 0.into(), 0)
            .await?;
        assert_actor_failed_with_msg(
            &test_setup.proc,
            test_setup.stream_actor.actor_id(),
            "recording_formal called outside of recording".into(),
        )
        .await;
        Ok(())
    }

    #[async_timed_test(timeout_secs = 60)]
    async fn test_recording_result_outside_recording() -> Result<()> {
        let test_setup = TestSetup::new().await?;
        test_setup
            .stream_actor
            .recording_result(&test_setup.client, 0.into(), 0)
            .await?;
        assert_actor_failed_with_msg(
            &test_setup.proc,
            test_setup.stream_actor.actor_id(),
            "recording_result called outside of recording".into(),
        )
        .await;
        Ok(())
    }

    #[async_timed_test(timeout_secs = 60)]
    async fn test_call_recording_other_recording_active() -> Result<()> {
        let test_setup = TestSetup::new().await?;
        test_setup
            .stream_actor
            .define_recording(&test_setup.client, 0.into())
            .await?;
        test_setup
            .stream_actor
            .call_recording(&test_setup.client, 0.into(), 0.into(), vec![], vec![])
            .await?;
        assert_actor_failed_with_msg(
            &test_setup.proc,
            test_setup.stream_actor.actor_id(),
            "cannot call recording while another recording is active".into(),
        )
        .await;
        Ok(())
    }

    #[async_timed_test(timeout_secs = 60)]
    async fn test_call_recording_not_found() -> Result<()> {
        let test_setup = TestSetup::new().await?;
        test_setup
            .stream_actor
            .call_recording(&test_setup.client, 0.into(), 0.into(), vec![], vec![])
            .await?;
        assert_actor_failed_with_msg(
            &test_setup.proc,
            test_setup.stream_actor.actor_id(),
            "not found".into(),
        )
        .await;
        Ok(())
    }

    #[async_timed_test(timeout_secs = 60)]
    async fn test_recording_formal_too_few_arguments() -> Result<()> {
        let test_setup = TestSetup::new().await?;

        test_setup
            .stream_actor
            .define_recording(&test_setup.client, 0.into())
            .await?;

        test_setup
            .stream_actor
            .recording_formal(&test_setup.client, 1.into(), 0)
            .await?;

        test_setup
            .stream_actor
            .finalize_recording(&test_setup.client, 0.into())
            .await?;

        test_setup
            .stream_actor
            .call_recording(&test_setup.client, 0.into(), 0.into(), vec![], vec![])
            .await?;

        assert_actor_failed_with_msg(
            &test_setup.proc,
            test_setup.stream_actor.actor_id(),
            "recording_formal called with too few arguments".into(),
        )
        .await;
        Ok(())
    }

    #[async_timed_test(timeout_secs = 60)]
    async fn test_recording_result_too_few_results() -> Result<()> {
        let test_setup = TestSetup::new().await?;

        test_setup
            .stream_actor
            .define_recording(&test_setup.client, 0.into())
            .await?;

        test_setup
            .stream_actor
            .recording_result(&test_setup.client, 1.into(), 0)
            .await?;

        test_setup
            .stream_actor
            .finalize_recording(&test_setup.client, 0.into())
            .await?;

        test_setup
            .stream_actor
            .call_recording(&test_setup.client, 0.into(), 0.into(), vec![], vec![])
            .await?;

        assert_actor_failed_with_msg(
            &test_setup.proc,
            test_setup.stream_actor.actor_id(),
            "recording_result called with too few results".into(),
        )
        .await;
        Ok(())
    }

    #[async_timed_test(timeout_secs = 60)]
    async fn test_basic_call_recording() -> Result<()> {
        let mut test_setup = TestSetup::new().await?;

        // Define a recording equivalent to:
        // def f(x, y):
        //   return y, x
        test_setup
            .stream_actor
            .define_recording(&test_setup.client, 0.into())
            .await?;

        let formal0_ref = 1.into();
        let formal0_index = 1;
        test_setup
            .stream_actor
            .recording_formal(&test_setup.client, formal0_ref, formal0_index)
            .await?;

        let formal1_ref = 2.into();
        let formal1_index = 0;
        test_setup
            .stream_actor
            .recording_formal(&test_setup.client, formal1_ref, formal1_index)
            .await?;

        let result0_ref = formal0_ref;
        let result0_index = 0;
        test_setup
            .stream_actor
            .recording_result(&test_setup.client, result0_ref, result0_index)
            .await?;

        let result1_ref = formal1_ref;
        let result1_index = 1;
        test_setup
            .stream_actor
            .recording_result(&test_setup.client, result1_ref, result1_index)
            .await?;

        test_setup
            .stream_actor
            .finalize_recording(&test_setup.client, 0.into())
            .await?;

        let actual0_ref = 3.into();
        test_setup.set_tensor(actual0_ref, &[1.0, 2.0, 3.0]).await?;

        let actual1_ref = 4.into();
        test_setup.set_tensor(actual1_ref, &[4.0, 5.0]).await?;

        // Call the recording with valid tensors for the actual inputs,
        // and store the results in refs 5 and 6.
        let actual_result0_ref = 5.into();
        let actual_result1_ref = 6.into();
        test_setup
            .stream_actor
            .call_recording(
                &test_setup.client,
                0.into(),
                0.into(),
                vec![actual_result0_ref, actual_result1_ref],
                vec![actual0_ref, actual1_ref],
            )
            .await?;

        // Ensure the results are correct.
        assert!(test_setup.allclose(actual_result0_ref, &[4.0, 5.0]).await);
        assert!(
            test_setup
                .allclose(actual_result1_ref, &[1.0, 2.0, 3.0])
                .await
        );

        // Ensure the temporary refs associated with the formals/results have
        // been deleted.
        assert_refs_do_not_exist(&test_setup, &[formal0_ref, formal1_ref]).await;
        Ok(())
    }

    #[async_timed_test(timeout_secs = 60)]
    async fn test_request_status_in_recording() -> Result<()> {
        let test_setup = TestSetup::new().await?;
        test_setup
            .stream_actor
            .define_recording(&test_setup.client, 0.into())
            .await?;
        test_setup
            .stream_actor
            .request_status(&test_setup.client)
            .await
            .expect_err("request_status should have failed");
        assert_actor_failed_with_msg(
            &test_setup.proc,
            test_setup.stream_actor.actor_id(),
            "request_status not allowed in recording".into(),
        )
        .await;
        Ok(())
    }

    #[async_timed_test(timeout_secs = 60)]
    async fn test_init_comm_in_recording() -> Result<()> {
        let test_setup = TestSetup::new().await?;
        test_setup
            .stream_actor
            .define_recording(&test_setup.client, 0.into())
            .await?;

        let dummy_comm = test_setup
            .proc
            .spawn::<NcclCommActor>(
                "comm",
                CommParams::New {
                    device: CudaDevice::new(0.into()),
                    unique_id: UniqueId::new()?,
                    world_size: 1,
                    rank: 0,
                },
            )
            .await?;

        test_setup
            .stream_actor
            .init_comm(&test_setup.client, dummy_comm)
            .await?;
        assert_actor_failed_with_msg(
            &test_setup.proc,
            test_setup.stream_actor.actor_id(),
            "init_comm not allowed in recording".into(),
        )
        .await;
        Ok(())
    }

    #[async_timed_test(timeout_secs = 60)]
    async fn test_call_function_in_recording() -> Result<()> {
        let mut test_setup = TestSetup::new().await?;

        // Define a recording equivalent to:
        // def f(x, y):
        //   w = x + y
        //   nonlocal z
        //   z.add_(1.0)
        //   return w + z
        test_setup
            .stream_actor
            .define_recording(&test_setup.client, 0.into())
            .await?;

        let formal0_ref = test_setup.next_ref();
        let formal0_index = 0;
        test_setup
            .stream_actor
            .recording_formal(&test_setup.client, formal0_ref, formal0_index)
            .await?;

        let formal1_ref = test_setup.next_ref();
        let formal1_index = 1;
        test_setup
            .stream_actor
            .recording_formal(&test_setup.client, formal1_ref, formal1_index)
            .await?;

        let captured_ref = test_setup.next_ref();
        let result_captured_ref = test_setup.next_ref();
        let add_one_function =
            ResolvableFunction::FunctionPath("torch.ops.aten.add_.Scalar".into());
        let add_tensors_function =
            ResolvableFunction::FunctionPath("torch.ops.aten.add.Tensor".into());

        let add_result_ref_0 = test_setup.next_ref();
        test_setup
            .stream_actor
            .call_function(
                &test_setup.client,
                CallFunctionParams {
                    seq: 100.into(),
                    function: add_tensors_function.clone(),
                    args: vec![WireValue::Ref(formal0_ref), WireValue::Ref(formal1_ref)],
                    kwargs: HashMap::new(),
                    results: vec![Some(add_result_ref_0)],
                    mutates: vec![],
                    stream: 0.into(),
                    remote_process_groups: Vec::new(),
                },
                HashMap::new(),
                HashMap::new(),
            )
            .await?;

        test_setup
            .stream_actor
            .call_function(
                &test_setup.client,
                CallFunctionParams {
                    seq: 101.into(),
                    function: add_one_function,
                    args: vec![WireValue::Ref(captured_ref), WireValue::Double(1.0)],
                    kwargs: HashMap::new(),
                    results: vec![Some(result_captured_ref)],
                    mutates: vec![captured_ref],
                    stream: 0.into(),
                    remote_process_groups: Vec::new(),
                },
                HashMap::new(),
                HashMap::new(),
            )
            .await?;

        let add_result_ref_1 = test_setup.next_ref();
        test_setup
            .stream_actor
            .call_function(
                &test_setup.client,
                CallFunctionParams {
                    seq: 102.into(),
                    function: add_tensors_function,
                    args: vec![
                        WireValue::Ref(add_result_ref_0),
                        WireValue::Ref(captured_ref),
                    ],
                    kwargs: HashMap::new(),
                    results: vec![Some(add_result_ref_1)],
                    mutates: vec![],
                    stream: 0.into(),
                    remote_process_groups: Vec::new(),
                },
                HashMap::new(),
                HashMap::new(),
            )
            .await?;

        test_setup
            .stream_actor
            .recording_result(&test_setup.client, add_result_ref_1, 0)
            .await?;

        test_setup
            .stream_actor
            .delete_refs(
                &test_setup.client,
                vec![add_result_ref_0, add_result_ref_1, result_captured_ref],
            )
            .await?;

        test_setup
            .stream_actor
            .finalize_recording(&test_setup.client, 0.into())
            .await?;

        let actual0_ref = test_setup.next_ref();
        test_setup.set_tensor(actual0_ref, &[1.0, 2.0, 3.0]).await?;

        let actual1_ref = test_setup.next_ref();
        test_setup.set_tensor(actual1_ref, &[4.0, 5.0, 6.0]).await?;

        test_setup
            .set_tensor(captured_ref, &[7.0, 8.0, 9.0])
            .await?;

        let actual_result_ref = test_setup.next_ref();
        test_setup
            .stream_actor
            .call_recording(
                &test_setup.client,
                0.into(),
                0.into(),
                vec![actual_result_ref],
                vec![actual0_ref, actual1_ref],
            )
            .await?;

        assert!(
            test_setup
                .allclose(actual_result_ref, &[13.0, 16.0, 19.0])
                .await
        );

        // Set actual1_tensor to a bad shape which will cause the recording to fail.
        test_setup.set_tensor(actual1_ref, &[4.0, 5.0]).await?;

        let actual_result_ref = test_setup.next_ref();
        test_setup
            .stream_actor
            .call_recording(
                &test_setup.client,
                1.into(),
                0.into(),
                vec![actual_result_ref],
                vec![actual0_ref, actual1_ref],
            )
            .await?;

        // Both inputs should still be valid.
        for ref_ in [actual0_ref, actual1_ref] {
            let _ = test_setup
                .stream_actor
                .get_tensor_ref_unit_tests_only(&test_setup.client, ref_)
                .await?
                .unwrap()
                .unwrap();
        }

        for ref_ in [captured_ref, actual_result_ref] {
            let result_error = test_setup
                .stream_actor
                .get_tensor_ref_unit_tests_only(&test_setup.client, ref_)
                .await?
                .unwrap()
                .unwrap_err();
            // Check that the error contains the expected strings
            let error_str = result_error.to_string();
            assert!(
                error_str.contains("torch operator error"),
                "Error should contain 'torch operator failed': {}",
                error_str
            );
        }

        let controller_msg = test_setup.controller_rx.recv().await.unwrap();
        match controller_msg {
            ControllerMessage::RemoteFunctionFailed { seq, error } => {
                assert_eq!(seq, 1.into());
                assert!(
                    error.backtrace.contains("torch operator error"),
                    "Unexpected WorkerError: {:?}",
                    error
                );
            }
            _ => panic!("Unexpected controller message: {:?}", controller_msg),
        };

        // Reset input tensor to a valid shape.
        test_setup.set_tensor(actual1_ref, &[4.0, 5.0, 6.0]).await?;

        // captured_tensor should still have an error, so calling
        // the recording should set DependentErrors and not report
        // anything to the controller.
        let actual_result_ref = test_setup.next_ref();
        test_setup
            .stream_actor
            .call_recording(
                &test_setup.client,
                2.into(),
                0.into(),
                vec![actual_result_ref],
                vec![actual0_ref, actual1_ref],
            )
            .await?;

        // Both inputs should still be valid.
        for ref_ in [actual0_ref, actual1_ref] {
            let _ = test_setup
                .stream_actor
                .get_tensor_ref_unit_tests_only(&test_setup.client, ref_)
                .await?
                .unwrap()
                .unwrap();
        }

        for ref_ in [captured_ref, actual_result_ref] {
            let result_error = test_setup
                .stream_actor
                .get_tensor_ref_unit_tests_only(&test_setup.client, ref_)
                .await?
                .unwrap()
                .unwrap_err();
            // Check that the error contains the expected strings
            let error_str = result_error.to_string();
            assert!(
                error_str.contains("torch operator error"),
                "Error should contain input error: {}",
                error_str
            );
        }

        // This tests that the DependentError was never reported to the controller.
        // If it were reported to the controller, the next message would match
        // RemoteFunctionFailed instead of FetchResult.
        check_fetch_result_error(
            &test_setup.client,
            test_setup.stream_actor.clone(),
            3.into(),
            captured_ref,
            &mut test_setup.controller_rx,
            "torch operator error",
        )
        .await;

        Ok(())
    }

    #[async_timed_test(timeout_secs = 60)]
    async fn test_borrow_create_duplicate_borrow() -> Result<()> {
        let mut test_setup = TestSetup::new().await?;
        test_setup
            .stream_actor
            .define_recording(&test_setup.client, 0.into())
            .await?;

        let borrow_id = 1;
        let tensor_ref = test_setup.next_ref();
        let (first_use_sender, _first_use_receiver) = test_setup.client.open_port();

        test_setup
            .stream_actor
            .borrow_create(
                &test_setup.client,
                borrow_id,
                tensor_ref,
                first_use_sender.clone(),
            )
            .await?;

        test_setup
            .stream_actor
            .borrow_create(&test_setup.client, borrow_id, tensor_ref, first_use_sender)
            .await?;

        assert_actor_failed_with_msg(
            &test_setup.proc,
            test_setup.stream_actor.actor_id(),
            "duplicate borrow create in recording".into(),
        )
        .await;

        Ok(())
    }

    #[async_timed_test(timeout_secs = 60)]
    async fn test_borrow_drop_borrow_not_defined() -> Result<()> {
        let test_setup = TestSetup::new().await?;
        test_setup
            .stream_actor
            .define_recording(&test_setup.client, 0.into())
            .await?;

        let borrow_id = 1;
        let (_last_use_sender, last_use_receiver) = test_setup.client.open_port();

        test_setup
            .stream_actor
            .borrow_drop(
                &test_setup.client,
                borrow_id,
                Arc::new(Mutex::new(last_use_receiver)),
            )
            .await?;

        assert_actor_failed_with_msg(
            &test_setup.proc,
            test_setup.stream_actor.actor_id(),
            "borrow drop for borrow not defined in recording".into(),
        )
        .await;

        Ok(())
    }

    #[async_timed_test(timeout_secs = 60)]
    async fn test_borrow_not_dropped_before_finalize() -> Result<()> {
        let mut test_setup = TestSetup::new().await?;
        test_setup
            .stream_actor
            .define_recording(&test_setup.client, 0.into())
            .await?;

        let borrow_id = 1;
        let tensor_ref = test_setup.next_ref();
        let (first_use_sender, _first_use_receiver) = test_setup.client.open_port();

        test_setup
            .stream_actor
            .borrow_create(
                &test_setup.client,
                borrow_id,
                tensor_ref,
                first_use_sender.clone(),
            )
            .await?;

        // Attempt to finalize the recording without dropping the borrow
        test_setup
            .stream_actor
            .finalize_recording(&test_setup.client, 0.into())
            .await?;

        assert_actor_failed_with_msg(
            &test_setup.proc,
            test_setup.stream_actor.actor_id(),
            "all borrows created within recording must be dropped within recording".into(),
        )
        .await;

        Ok(())
    }

    #[async_timed_test(timeout_secs = 60)]
    async fn test_borrow_in_recording() -> Result<()> {
        let mut test_setup = TestSetup::new().await?;

        let borrower_stream = test_setup
            .proc
            .spawn::<StreamActor>(
                "stream1",
                StreamParams {
                    world_size: 1,
                    rank: 0,
                    creation_mode: StreamCreationMode::CreateNewStream,
                    id: 1.into(),
                    device: Some(CudaDevice::new(0.into())),
                    controller_actor: test_setup.controller_actor.clone(),
                    respond_with_python_message: false,
                },
            )
            .await?;

        let lender_stream = test_setup.stream_actor.clone();

        let borrow_id = 1;
        let (first_use_sender, first_use_receiver) = test_setup.client.open_port();
        let (last_use_sender, last_use_receiver) = test_setup.client.open_port();

        // Stream 1: Define a recording that creates a borrow and drops it.
        lender_stream
            .define_recording(&test_setup.client, 0.into())
            .await?;

        let formal_ref = test_setup.next_ref();
        lender_stream
            .recording_formal(&test_setup.client, formal_ref, 0)
            .await?;

        lender_stream
            .borrow_create(&test_setup.client, borrow_id, formal_ref, first_use_sender)
            .await?;

        lender_stream
            .borrow_drop(
                &test_setup.client,
                borrow_id,
                Arc::new(Mutex::new(last_use_receiver)),
            )
            .await?;

        lender_stream
            .finalize_recording(&test_setup.client, 0.into())
            .await?;

        let borrower_tensor_ref = test_setup.next_ref();
        let borrower_tensor = TensorCell::new(factory_float_tensor(
            &[1.0, 2.0, 3.0],
            "cuda".try_into().unwrap(),
        ));

        borrower_stream
            .set_tensor_ref_unit_tests_only(
                &test_setup.client,
                borrower_tensor_ref,
                Ok(borrower_tensor.clone()),
            )
            .await?;

        // Stream 2: Define a recording that uses the borrow from Stream 1.
        borrower_stream
            .define_recording(&test_setup.client, 0.into())
            .await?;

        let borrowed_ref = test_setup.next_ref();

        borrower_stream
            .borrow_first_use(
                &test_setup.client,
                borrow_id,
                borrowed_ref,
                Arc::new(Mutex::new(first_use_receiver)),
            )
            .await?;

        let result_ref = test_setup.next_ref();
        borrower_stream
            .call_function(
                &test_setup.client,
                CallFunctionParams {
                    seq: 100.into(),
                    function: ResolvableFunction::FunctionPath("torch.ops.aten.add.Tensor".into()),
                    args: vec![
                        WireValue::Ref(borrowed_ref),
                        WireValue::Ref(borrower_tensor_ref),
                    ],
                    kwargs: HashMap::new(),
                    results: vec![Some(result_ref)],
                    mutates: vec![],
                    stream: 1.into(),
                    remote_process_groups: Vec::new(),
                },
                HashMap::new(),
                HashMap::new(),
            )
            .await?;

        borrower_stream
            .borrow_last_use(&test_setup.client, borrow_id, borrowed_ref, last_use_sender)
            .await?;

        borrower_stream
            .recording_result(&test_setup.client, result_ref, 0)
            .await?;

        borrower_stream
            .finalize_recording(&test_setup.client, 0.into())
            .await?;

        // Set up a tensor in the lender stream and call the recording.
        let input_tensor_ref = test_setup.next_ref();
        test_setup
            .set_tensor(input_tensor_ref, &[4.0, 5.0, 6.0])
            .await?;

        let result_tensor_ref = test_setup.next_ref();

        let lender_future = lender_stream.call_recording(
            &test_setup.client,
            0.into(),
            0.into(),
            vec![],
            vec![input_tensor_ref],
        );

        let borrower_future = borrower_stream.call_recording(
            &test_setup.client,
            0.into(),
            0.into(),
            vec![result_tensor_ref],
            vec![],
        );

        tokio::try_join!(lender_future, borrower_future)?;

        let result_tensor = borrower_stream
            .get_tensor_ref_unit_tests_only(&test_setup.client, result_tensor_ref)
            .await?
            .unwrap()
            .unwrap();

        let expected_tensor = TensorCell::new(factory_float_tensor(
            &[5.0, 7.0, 9.0],
            "cpu".try_into().unwrap(),
        ));
        assert!(allclose(&result_tensor.borrow(), &expected_tensor.borrow()).unwrap());

        // Set borrower_tensor to a tensor with only 2 elements to cause a failure.
        let invalid_borrower_tensor = TensorCell::new(factory_float_tensor(
            &[1.0, 2.0],
            "cuda".try_into().unwrap(),
        ));
        borrower_stream
            .set_tensor_ref_unit_tests_only(
                &test_setup.client,
                borrower_tensor_ref,
                Ok(invalid_borrower_tensor.clone()),
            )
            .await?;

        // Call the recording again.
        let lender_future = lender_stream.call_recording(
            &test_setup.client,
            1.into(),
            0.into(),
            vec![],
            vec![input_tensor_ref],
        );

        let borrower_future = borrower_stream.call_recording(
            &test_setup.client,
            1.into(),
            0.into(),
            vec![result_tensor_ref],
            vec![],
        );

        tokio::try_join!(lender_future, borrower_future)?;

        // Check that the borrower_stream reports the error to the controller.
        let controller_msg = test_setup.controller_rx.recv().await.unwrap();
        match controller_msg {
            ControllerMessage::RemoteFunctionFailed { seq, error } => {
                assert_eq!(seq, 1.into());
                assert!(
                    error.backtrace.contains("recording failed"),
                    "Unexpected WorkerError: {:?}",
                    error
                );
                assert_eq!(&error.worker_actor_id, borrower_stream.actor_id());
            }
            _ => panic!("Unexpected controller message: {:?}", controller_msg),
        };

        // Check that no error was reported from the lender stream
        check_fetch_result_value(
            &test_setup.client,
            lender_stream.clone(),
            2.into(),
            input_tensor_ref,
            &mut test_setup.controller_rx,
        )
        .await;

        // Set the recording's input tensor to an error.
        let input_error = fake_seq_error(anyhow!("input error"));
        lender_stream
            .set_tensor_ref_unit_tests_only(
                &test_setup.client,
                input_tensor_ref,
                Err(input_error.clone()),
            )
            .await?;

        let lender_future = lender_stream.call_recording(
            &test_setup.client,
            3.into(),
            0.into(),
            vec![],
            vec![input_tensor_ref],
        );

        let borrower_future = borrower_stream.call_recording(
            &test_setup.client,
            3.into(),
            0.into(),
            vec![result_tensor_ref],
            vec![],
        );

        tokio::try_join!(lender_future, borrower_future)?;

        // Verify that borrower_stream sets a CallFunctionError::DependentError on result_tensor_ref.
        let result_error = borrower_stream
            .get_tensor_ref_unit_tests_only(&test_setup.client, result_tensor_ref)
            .await?
            .unwrap()
            .unwrap_err();

        // Check that the error contains the expected strings
        let error_str = result_error.to_string();
        assert!(
            error_str.contains("input error"),
            "Error should contain input error: {}",
            error_str
        );

        // Since we're checking for pointer equality in the original code, we need to ensure
        // the error is propagated correctly. We can check that the original error message is contained.
        let input_error_str = input_error.to_string();
        assert!(
            error_str.contains(&input_error_str),
            "Error should contain the original error: {}",
            error_str
        );

        // Verify that neither stream sends a failure message to the controller.
        check_fetch_result_error(
            &test_setup.client,
            lender_stream,
            4.into(),
            input_tensor_ref,
            &mut test_setup.controller_rx,
            "input error",
        )
        .await;

        // Verify that neither stream sends a failure message to the controller.
        check_fetch_result_error(
            &test_setup.client,
            borrower_stream,
            5.into(),
            result_tensor_ref,
            &mut test_setup.controller_rx,
            "input error",
        )
        .await;

        Ok(())
    }

    #[async_timed_test(timeout_secs = 60)]
    async fn test_reduce_in_recording() -> Result<()> {
        let mut test_setup = TestSetup::new().await?;
        let recording_ref = test_setup.next_ref();

        let comm = Arc::new(
            test_setup
                .proc
                .spawn::<NcclCommActor>(
                    "comm",
                    CommParams::New {
                        device: CudaDevice::new(0.into()),
                        unique_id: UniqueId::new()?,
                        world_size: 1,
                        rank: 0,
                    },
                )
                .await?,
        );

        let factory = Factory {
            size: vec![3],
            dtype: torch_sys::ScalarType::Float,
            layout: torch_sys::Layout::Strided,
            device: "cuda".try_into().unwrap(),
        };

        let reduction = Reduction::ReduceOp(torch_sys_cuda::nccl::ReduceOp::Sum);

        test_setup
            .stream_actor
            .define_recording(&test_setup.client, recording_ref)
            .await?;

        let formal_tensor_ref_0 = test_setup.next_ref();
        let formal_tensor_ref_1 = test_setup.next_ref();
        let formal_tensor_ref_2 = test_setup.next_ref();

        test_setup
            .stream_actor
            .recording_formal(&test_setup.client, formal_tensor_ref_0, 0)
            .await?;
        test_setup
            .stream_actor
            .recording_formal(&test_setup.client, formal_tensor_ref_1, 1)
            .await?;
        test_setup
            .stream_actor
            .recording_formal(&test_setup.client, formal_tensor_ref_2, 2)
            .await?;

        let intermediate_tensor_ref_0 = test_setup.next_ref();

        // Handle case with in_place = true.
        test_setup
            .stream_actor
            .reduce(
                &test_setup.client,
                comm.clone(),
                1,
                intermediate_tensor_ref_0,
                formal_tensor_ref_0,
                factory.clone(),
                reduction.clone(),
                false,
                true,
                None,
            )
            .await?;

        // Handle case with in_place = false and out = None.
        let intermediate_tensor_ref_1 = test_setup.next_ref();
        test_setup
            .stream_actor
            .reduce(
                &test_setup.client,
                comm.clone(),
                1,
                intermediate_tensor_ref_1,
                formal_tensor_ref_1,
                factory.clone(),
                reduction.clone(),
                false,
                false,
                None,
            )
            .await?;

        let intermediate_tensor_ref_2 = test_setup.next_ref();

        // Third reduce call with out = formal_tensor_ref_2
        test_setup
            .stream_actor
            .reduce(
                &test_setup.client,
                comm.clone(),
                1,
                intermediate_tensor_ref_2,
                intermediate_tensor_ref_1,
                factory.clone(),
                reduction.clone(),
                false,
                false,
                Some(formal_tensor_ref_2),
            )
            .await?;

        test_setup
            .stream_actor
            .recording_result(&test_setup.client, intermediate_tensor_ref_2, 0)
            .await?;

        test_setup
            .stream_actor
            .finalize_recording(&test_setup.client, recording_ref)
            .await?;

        let input_tensor_ref_0 = test_setup.next_ref();
        let input_tensor_ref_1 = test_setup.next_ref();
        let input_tensor_ref_2 = test_setup.next_ref();

        test_setup
            .set_tensor(input_tensor_ref_0, &[1.0, 2.0, 3.0])
            .await?;

        test_setup
            .set_tensor(input_tensor_ref_1, &[4.0, 5.0, 6.0])
            .await?;

        test_setup
            .set_tensor(input_tensor_ref_2, &[7.0, 8.0, 9.0])
            .await?;

        let output_ref = test_setup.next_ref();

        test_setup
            .stream_actor
            .call_recording(
                &test_setup.client,
                0.into(),
                recording_ref,
                vec![output_ref],
                vec![input_tensor_ref_0, input_tensor_ref_1, input_tensor_ref_2],
            )
            .await?;

        // Validate that input_tensor_ref_0 is unchanged.
        assert!(
            test_setup
                .allclose(input_tensor_ref_0, &[1.0, 2.0, 3.0])
                .await
        );
        // All the other inputs/outputs should be equal to input 1
        for ref_ in [input_tensor_ref_1, input_tensor_ref_2, output_ref] {
            assert!(test_setup.allclose(ref_, &[4.0, 5.0, 6.0]).await);
        }

        // Set an error on input 0
        let input_error = fake_seq_error(anyhow!("input error"));
        test_setup
            .stream_actor
            .set_tensor_ref_unit_tests_only(
                &test_setup.client,
                input_tensor_ref_0,
                Err(input_error.clone()),
            )
            .await?;

        test_setup
            .stream_actor
            .call_recording(
                &test_setup.client,
                1.into(),
                recording_ref,
                vec![output_ref],
                vec![input_tensor_ref_0, input_tensor_ref_1, input_tensor_ref_2],
            )
            .await?;

        // Verify that input_tensor_ref_0, input_tensor_ref_2, and output_ref have a dependent error.
        for ref_ in [input_tensor_ref_0, input_tensor_ref_2, output_ref] {
            test_setup
                .validate_dependent_error(ref_, input_error.clone())
                .await;
        }

        // Verify that input_tensor_ref_1 is untouched.
        assert!(
            test_setup
                .allclose(input_tensor_ref_1, &[4.0, 5.0, 6.0])
                .await
        );

        // Verify that no failure was reported to the controller.
        check_fetch_result_value(
            &test_setup.client,
            test_setup.stream_actor.clone(),
            2.into(),
            input_tensor_ref_1,
            &mut test_setup.controller_rx,
        )
        .await;

        // Reset input tensors 0 and 2 to their original values
        test_setup
            .set_tensor(input_tensor_ref_0, &[1.0, 2.0, 3.0])
            .await?;
        test_setup
            .set_tensor(input_tensor_ref_2, &[7.0, 8.0, 9.0])
            .await?;

        // Set an error on input tensor 1
        test_setup
            .stream_actor
            .set_tensor_ref_unit_tests_only(
                &test_setup.client,
                input_tensor_ref_1,
                Err(input_error.clone()),
            )
            .await?;

        test_setup
            .stream_actor
            .call_recording(
                &test_setup.client,
                3.into(),
                recording_ref,
                vec![output_ref],
                vec![input_tensor_ref_0, input_tensor_ref_1, input_tensor_ref_2],
            )
            .await?;

        // Validate that the mutated inputs and the output have a dependent error containing
        // the input error
        for ref_ in [input_tensor_ref_0, input_tensor_ref_2, output_ref] {
            test_setup
                .validate_dependent_error(ref_, input_error.clone())
                .await;
        }

        // Validate that no error was reported to the controller
        check_fetch_result_error(
            &test_setup.client,
            test_setup.stream_actor.clone(),
            4.into(),
            input_tensor_ref_1,
            &mut test_setup.controller_rx,
            "input error",
        )
        .await;

        // Reset input tensors 0 and 1 to their original values
        test_setup
            .set_tensor(input_tensor_ref_0, &[1.0, 2.0, 3.0])
            .await?;
        test_setup
            .set_tensor(input_tensor_ref_1, &[4.0, 5.0, 6.0])
            .await?;

        // Set an error on input tensor 2
        test_setup
            .stream_actor
            .set_tensor_ref_unit_tests_only(
                &test_setup.client,
                input_tensor_ref_2,
                Err(input_error.clone()),
            )
            .await?;

        test_setup
            .stream_actor
            .call_recording(
                &test_setup.client,
                5.into(),
                recording_ref,
                vec![output_ref],
                vec![input_tensor_ref_0, input_tensor_ref_1, input_tensor_ref_2],
            )
            .await?;

        // Validate that input tensor 1 has its original values
        assert!(
            test_setup
                .allclose(input_tensor_ref_1, &[4.0, 5.0, 6.0])
                .await
        );

        // Validate that the mutated inputs and the output have a dependent error containing
        // the input error
        for ref_ in [input_tensor_ref_0, input_tensor_ref_2, output_ref] {
            test_setup
                .validate_dependent_error(ref_, input_error.clone())
                .await;
        }

        // Validate that no error was reported to the controller
        check_fetch_result_value(
            &test_setup.client,
            test_setup.stream_actor.clone(),
            6.into(),
            input_tensor_ref_1,
            &mut test_setup.controller_rx,
        )
        .await;

        Ok(())
    }

    #[async_timed_test(timeout_secs = 60)]
    async fn test_send_tensor_in_recording() -> Result<()> {
        let mut test_setup = TestSetup::new_with_world_size(2).await?;
        let recording_ref = test_setup.next_ref();

        let unique_id = UniqueId::new()?;
        let comm0 = test_setup.proc.spawn::<NcclCommActor>(
            "comm0",
            CommParams::New {
                device: CudaDevice::new(0.into()),
                unique_id: unique_id.clone(),
                world_size: 2,
                rank: 0,
            },
        );
        let comm1 = test_setup.proc.spawn::<NcclCommActor>(
            "comm1",
            CommParams::New {
                device: CudaDevice::new(1.into()),
                unique_id,
                world_size: 2,
                rank: 1,
            },
        );
        let (comm0, comm1) = tokio::try_join!(comm0, comm1)?;
        let comm0 = Arc::new(comm0);
        let comm1 = Arc::new(comm1);

        let factory = Factory {
            size: vec![3],
            dtype: torch_sys::ScalarType::Float,
            layout: torch_sys::Layout::Strided,
            device: "cuda".try_into().unwrap(),
        };

        let send_stream = test_setup.stream_actor.clone();
        let recv_stream = test_setup
            .proc
            .spawn::<StreamActor>(
                "recv_stream",
                StreamParams {
                    world_size: 2,
                    rank: 1,
                    creation_mode: StreamCreationMode::CreateNewStream,
                    id: 1.into(),
                    device: Some(CudaDevice::new(1.into())),
                    controller_actor: test_setup.controller_actor.clone(),
                    respond_with_python_message: false,
                },
            )
            .await?;

        send_stream
            .define_recording(&test_setup.client, recording_ref)
            .await?;
        recv_stream
            .define_recording(&test_setup.client, recording_ref)
            .await?;

        let formal_tensor_ref_0 = test_setup.next_ref();
        let formal_tensor_ref_1 = test_setup.next_ref();

        send_stream
            .recording_formal(&test_setup.client, formal_tensor_ref_0, 0)
            .await?;
        send_stream
            .recording_formal(&test_setup.client, formal_tensor_ref_1, 1)
            .await?;

        let _ref = test_setup.next_ref();
        send_stream
            .send_tensor(
                &test_setup.client,
                _ref,
                None,
                Some(1),
                formal_tensor_ref_0,
                factory.clone(),
                comm0.clone(),
            )
            .await?;

        let result_ref_0 = test_setup.next_ref();
        let _ref = test_setup.next_ref();
        recv_stream
            .send_tensor(
                &test_setup.client,
                result_ref_0,
                Some(0),
                None,
                _ref,
                factory.clone(),
                comm1,
            )
            .await?;

        let result_ref_1 = test_setup.next_ref();
        send_stream
            .send_tensor(
                &test_setup.client,
                result_ref_1,
                Some(0),
                Some(0),
                formal_tensor_ref_1,
                factory.clone(),
                comm0,
            )
            .await?;

        send_stream
            .recording_result(&test_setup.client, result_ref_1, 0)
            .await?;
        recv_stream
            .recording_result(&test_setup.client, result_ref_0, 0)
            .await?;

        send_stream
            .finalize_recording(&test_setup.client, recording_ref)
            .await?;
        recv_stream
            .finalize_recording(&test_setup.client, recording_ref)
            .await?;

        let input_tensor_ref_0 = test_setup.next_ref();
        let input_tensor_ref_1 = test_setup.next_ref();
        test_setup
            .set_tensor(input_tensor_ref_0, &[1.0, 2.0, 3.0])
            .await?;
        test_setup
            .set_tensor(input_tensor_ref_1, &[4.0, 5.0, 6.0])
            .await?;

        let actual_result_ref_0 = test_setup.next_ref();
        let actual_result_ref_1 = test_setup.next_ref();
        let send_fut = send_stream.call_recording(
            &test_setup.client,
            0.into(),
            recording_ref,
            vec![actual_result_ref_1],
            vec![input_tensor_ref_0, input_tensor_ref_1],
        );
        let recv_fut = recv_stream.call_recording(
            &test_setup.client,
            0.into(),
            recording_ref,
            vec![actual_result_ref_0],
            vec![],
        );
        tokio::try_join!(send_fut, recv_fut)?;

        assert!(
            test_setup
                .allclose(input_tensor_ref_0, &[1.0, 2.0, 3.0])
                .await
        );
        assert!(
            test_setup
                .allclose(input_tensor_ref_1, &[4.0, 5.0, 6.0])
                .await
        );
        assert!(
            test_setup
                .allclose(actual_result_ref_1, &[4.0, 5.0, 6.0])
                .await
        );

        let actual_result_0 = recv_stream
            .get_tensor_ref_unit_tests_only(&test_setup.client, actual_result_ref_0)
            .await
            .unwrap()
            .unwrap()
            .unwrap();
        assert!(allclose(
            &actual_result_0.borrow(),
            &factory_float_tensor(&[1.0, 2.0, 3.0], "cpu".try_into().unwrap())
        )?);

        // Validate that failure wasn't reported to controller.
        check_fetch_result_value(
            &test_setup.client,
            send_stream.clone(),
            1.into(),
            actual_result_ref_1,
            &mut test_setup.controller_rx,
        )
        .await;
        check_fetch_result_value(
            &test_setup.client,
            recv_stream.clone(),
            2.into(),
            actual_result_ref_0,
            &mut test_setup.controller_rx,
        )
        .await;

        let input_error = fake_seq_error(anyhow!("input error"));
        send_stream
            .set_tensor_ref_unit_tests_only(
                &test_setup.client,
                input_tensor_ref_0,
                Err(input_error.clone()),
            )
            .await?;

        let send_fut = send_stream.call_recording(
            &test_setup.client,
            3.into(),
            recording_ref,
            vec![actual_result_ref_1],
            vec![input_tensor_ref_0, input_tensor_ref_1],
        );
        let recv_fut = recv_stream.call_recording(
            &test_setup.client,
            3.into(),
            recording_ref,
            vec![actual_result_ref_0],
            vec![],
        );
        tokio::try_join!(send_fut, recv_fut)?;

        // The result on recv_stream should have a value, but it will be garbage.
        let _ = recv_stream
            .get_tensor_ref_unit_tests_only(&test_setup.client, actual_result_ref_0)
            .await
            .unwrap()
            .unwrap()
            .unwrap();

        test_setup
            .validate_dependent_error(actual_result_ref_1, input_error.clone())
            .await;

        // Input 1 should be untouched.
        assert!(
            test_setup
                .allclose(input_tensor_ref_1, &[4.0, 5.0, 6.0])
                .await
        );

        // Validate that failure wasn't reported to controller.
        check_fetch_result_error(
            &test_setup.client,
            send_stream.clone(),
            4.into(),
            actual_result_ref_1,
            &mut test_setup.controller_rx,
            "input error",
        )
        .await;
        check_fetch_result_value(
            &test_setup.client,
            recv_stream.clone(),
            5.into(),
            actual_result_ref_0,
            &mut test_setup.controller_rx,
        )
        .await;

        test_setup
            .set_tensor(input_tensor_ref_0, &[1.0, 2.0, 3.0])
            .await?;
        send_stream
            .set_tensor_ref_unit_tests_only(
                &test_setup.client,
                input_tensor_ref_1,
                Err(input_error.clone()),
            )
            .await?;

        let send_fut = send_stream.call_recording(
            &test_setup.client,
            6.into(),
            recording_ref,
            vec![actual_result_ref_1],
            vec![input_tensor_ref_0, input_tensor_ref_1],
        );
        let recv_fut = recv_stream.call_recording(
            &test_setup.client,
            6.into(),
            recording_ref,
            vec![actual_result_ref_0],
            vec![],
        );
        tokio::try_join!(send_fut, recv_fut)?;

        let actual_result_0 = recv_stream
            .get_tensor_ref_unit_tests_only(&test_setup.client, actual_result_ref_0)
            .await
            .unwrap()
            .unwrap()
            .unwrap();
        assert!(allclose(
            &actual_result_0.borrow(),
            &factory_float_tensor(&[1.0, 2.0, 3.0], "cpu".try_into().unwrap())
        )?);

        assert!(
            test_setup
                .allclose(input_tensor_ref_0, &[1.0, 2.0, 3.0])
                .await
        );

        test_setup
            .validate_dependent_error(actual_result_ref_1, input_error)
            .await;

        // Validate that failure wasn't reported to controller.
        check_fetch_result_error(
            &test_setup.client,
            send_stream.clone(),
            7.into(),
            actual_result_ref_1,
            &mut test_setup.controller_rx,
            "input error",
        )
        .await;
        check_fetch_result_value(
            &test_setup.client,
            recv_stream.clone(),
            8.into(),
            actual_result_ref_0,
            &mut test_setup.controller_rx,
        )
        .await;

        Ok(())
    }

    #[async_timed_test(timeout_secs = 60)]
    async fn test_set_value_in_recording_valid_pipe() -> Result<()> {
        let mut test_setup = TestSetup::new().await?;

        let (pipe_tx, mut pipe_rx) = test_setup.client.open_port();

        let recording_ref = test_setup.next_ref();
        test_setup
            .stream_actor
            .define_recording(&test_setup.client, recording_ref)
            .await?;

        let result_ref_0 = test_setup.next_ref();

        test_setup
            .stream_actor
            .set_value(
                &test_setup.client,
                0.into(),
                vec![Some(result_ref_0)],
                pipe_tx,
            )
            .await?;

        test_setup
            .stream_actor
            .recording_result(&test_setup.client, result_ref_0, 0)
            .await?;

        test_setup
            .stream_actor
            .finalize_recording(&test_setup.client, recording_ref)
            .await?;

        let real_result_ref = test_setup.next_ref();
        let recording_fut = test_setup.stream_actor.call_recording(
            &test_setup.client,
            0.into(),
            recording_ref,
            vec![real_result_ref],
            vec![],
        );

        let pipe_fut = async {
            let msg = pipe_rx.recv().await.unwrap();
            match msg {
                PipeMessage::RecvValue(tx) => {
                    tx.send(PyTree::from(RValue::Tensor(TensorCell::new(
                        factory_float_tensor(&[1.0, 2.0, 3.0], "cuda".try_into().unwrap()),
                    ))))
                    .unwrap();
                }
                _ => panic!("Unexpected message"),
            }
            Ok(())
        };

        tokio::try_join!(recording_fut, pipe_fut)?;

        assert!(test_setup.allclose(real_result_ref, &[1.0, 2.0, 3.0]).await);

        // This will cause the next call to set_value to fail.
        drop(pipe_rx);

        let real_result_ref = test_setup.next_ref();
        test_setup
            .stream_actor
            .call_recording(
                &test_setup.client,
                1.into(),
                recording_ref,
                vec![real_result_ref],
                vec![],
            )
            .await?;

        let real_result_err = test_setup
            .stream_actor
            .get_tensor_ref_unit_tests_only(&test_setup.client, real_result_ref)
            .await?
            .unwrap()
            .unwrap_err();
        // Check that the error contains the expected string
        let error_str = real_result_err.to_string();
        assert!(
            error_str.contains("send error"),
            "Error should contain 'send error': {}",
            error_str
        );

        let controller_msg = test_setup.controller_rx.recv().await.unwrap();
        match controller_msg {
            ControllerMessage::RemoteFunctionFailed { seq, error } => {
                assert_eq!(seq, 1.into());
                assert!(
                    error.backtrace.contains("send error"),
                    "Unexpected WorkerError: {:?}",
                    error
                );
            }
            _ => panic!("Unexpected controller message: {:?}", controller_msg),
        };

        Ok(())
    }
}<|MERGE_RESOLUTION|>--- conflicted
+++ resolved
@@ -45,7 +45,6 @@
 use monarch_messages::controller::Seq;
 use monarch_messages::controller::WorkerError;
 use monarch_messages::worker::ActorCallParams;
-use monarch_messages::worker::ActorMethodParams;
 use monarch_messages::worker::CallFunctionError;
 use monarch_messages::worker::CallFunctionParams;
 use monarch_messages::worker::SeqError;
@@ -266,7 +265,6 @@
     GetTensorRefUnitTestsOnly(Ref, #[reply] OncePortHandle<Option<TensorCellResult>>),
 
     SendResultOfActorCall(ActorId, ActorCallParams),
-    CallActorMethod(ActorMethodParams),
 }
 
 impl StreamMessage {
@@ -673,7 +671,6 @@
     }
 
     async fn report_seq_error(
-<<<<<<< HEAD
         &mut self,
         cx: &Context<'_, Self>,
         seq: Seq,
@@ -703,37 +700,6 @@
         &mut self,
         cx: &Context<'_, Self>,
         seq: Seq,
-=======
-        &mut self,
-        cx: &Context<'_, Self>,
-        seq: Seq,
-        error: CallFunctionError,
-    ) -> Result<Arc<SeqError>, anyhow::Error> {
-        match error {
-            CallFunctionError::DependentError(root) => Ok(root),
-            CallFunctionError::Error(e) => {
-                if self.active_recording.is_none() {
-                    let worker_error = WorkerError {
-                        backtrace: format!("{e}"),
-                        worker_actor_id: cx.self_id().clone(),
-                    };
-                    tracing::info!("Propagating remote function error to client: {worker_error}");
-                    self.controller_actor
-                        .remote_function_failed(cx, seq, worker_error)
-                        .await?
-                }
-                let err = Arc::new(SeqError { seq, error: e });
-                self.last_seq_error = Some(err.clone());
-                Ok(err)
-            }
-        }
-    }
-
-    async fn try_define<F>(
-        &mut self,
-        cx: &Context<'_, Self>,
-        seq: Seq,
->>>>>>> b43dc315
         result_refs: Vec<Option<Ref>>,
         mutates: &Vec<Ref>,
         f: F,
@@ -1095,47 +1061,6 @@
             .ok_or_else(|| CallFunctionError::RefNotFound(src))?;
         self.env.insert(dest, rvalue.clone());
         Ok(())
-<<<<<<< HEAD
-    }
-    async fn call_actor(
-        &mut self,
-        cx: &Context<'_, Self>,
-        params: ActorCallParams,
-    ) -> Result<PyObject, CallFunctionError> {
-        let local_state: Result<Vec<PyObject>> = Python::with_gil(|py| {
-            params
-                .local_state
-                .into_iter()
-                .map(|elem| {
-                    // SAFETY: python is gonna make unsafe copies of this stuff anyway
-                    unsafe {
-                        let x = self.ref_to_rvalue(&elem)?.try_to_object_unsafe(py)?.into();
-                        Ok(x)
-                    }
-                })
-                .collect()
-        });
-
-        let (send, recv) = cx.open_once_port();
-        let state = LocalState {
-            response_port: send,
-            state: local_state?,
-        };
-        let x: u64 = params.seq.into();
-        let message = LocalStateBrokerMessage::Set(x as usize, state);
-
-        let broker = BrokerId::new(params.broker_id).resolve(cx).unwrap();
-        broker
-            .send(message)
-            .map_err(|e| CallFunctionError::Error(e.into()))?;
-        let result = recv
-            .recv()
-            .await
-            .map_err(|e| CallFunctionError::Error(e.into()))?;
-
-        result.map_err(|pyerr| anyhow::Error::msg(pyerr.to_string()).into())
-=======
->>>>>>> b43dc315
     }
 }
 
@@ -1744,40 +1669,6 @@
         worker_actor_id: ActorId,
         params: ActorCallParams,
     ) -> anyhow::Result<()> {
-<<<<<<< HEAD
-        let seq = params.seq;
-        let mutates = params.mutates.clone();
-        self.try_define(cx, seq, vec![], &mutates, async |self| {
-            let value = self.call_actor(cx, params).await?;
-            let result = Python::with_gil(|py| {
-                pickle_python_result(py, value.into_bound(py), worker_actor_id)
-            })?;
-            let result = Serialized::serialize(&result).unwrap();
-            self.controller_actor
-                .fetch_result(cx, seq, Ok(result))
-                .await?;
-            Ok(vec![])
-        })
-        .await
-    }
-
-    async fn call_actor_method(
-        &mut self,
-        cx: &Context<Self>,
-        params: ActorMethodParams,
-    ) -> anyhow::Result<()> {
-        let seq = params.call.seq;
-        let mutates = params.call.mutates.clone();
-        self.try_define(cx, seq, params.results, &mutates, async |self| {
-            let result = self.call_actor(cx, params.call).await?;
-            let result = Python::with_gil(|py| {
-                PyTree::<RValue>::extract_bound(&result.into_bound(py))
-                    .map_err(SerializablePyErr::from_fn(py))
-            })?;
-            Ok(result.into_leaves())
-        })
-        .await
-=======
         // TODO: handle mutates
         let local_state: Result<Vec<PyObject>> = Python::with_gil(|py| {
             params
@@ -1834,7 +1725,6 @@
             }
         }
         Ok(())
->>>>>>> b43dc315
     }
 
     async fn set_value(

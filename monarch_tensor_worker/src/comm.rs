--- conflicted
+++ resolved
@@ -1062,33 +1062,6 @@
 
         let unique_id = UniqueId::new().unwrap();
         let device0 = CudaDevice::new(DeviceIndex(0));
-<<<<<<< HEAD
-        let handle0 = proc.spawn(
-            "comm0",
-            NcclCommActor::new(CommParams::New {
-                device: device0,
-                unique_id: unique_id.clone(),
-                world_size: 2,
-                rank: 0,
-            })
-            .await
-            .unwrap(),
-        );
-
-        let device1 = CudaDevice::new(DeviceIndex(1));
-        let handle1 = proc.spawn(
-            "comm1",
-            NcclCommActor::new(CommParams::New {
-                device: device1,
-                unique_id,
-                world_size: 2,
-                rank: 1,
-            })
-            .await
-            .unwrap(),
-        );
-        let (handle0, handle1) = (handle0.unwrap(), handle1.unwrap());
-=======
         let actor0 = NcclCommActor::new(CommParams::New {
             device: device0,
             unique_id: unique_id.clone(),
@@ -1109,7 +1082,6 @@
 
         let handle0 = actor0.spawn_detached().unwrap();
         let handle1 = actor1.spawn_detached().unwrap();
->>>>>>> 58ab3c30
 
         let cell0 = TensorCell::new(factory_float_tensor(&[1.0], device0.into()));
 
@@ -1157,37 +1129,19 @@
 
         let unique_id = UniqueId::new().unwrap();
         let device0 = CudaDevice::new(DeviceIndex(0));
-<<<<<<< HEAD
-        let handle0 = NcclCommActor::new(CommParams::New {
-=======
         let actor0 = NcclCommActor::new(CommParams::New {
->>>>>>> 58ab3c30
             device: device0,
             unique_id: unique_id.clone(),
             world_size: 2,
             rank: 0,
-        })
-        .await
-        .unwrap()
-        .spawn_detached();
+        });
 
         let device1 = CudaDevice::new(DeviceIndex(1));
-<<<<<<< HEAD
-        let handle1 = NcclCommActor::new(CommParams::New {
-=======
         let actor1 = NcclCommActor::new(CommParams::New {
->>>>>>> 58ab3c30
             device: device1,
             unique_id,
             world_size: 2,
             rank: 1,
-<<<<<<< HEAD
-        })
-        .await
-        .unwrap()
-        .spawn_detached();
-        let (handle0, handle1) = (handle0.unwrap(), handle1.unwrap());
-=======
         });
 
         let (actor0, actor1) = tokio::join!(actor0, actor1);
@@ -1195,7 +1149,6 @@
 
         let handle0 = actor0.spawn_detached().unwrap();
         let handle1 = actor1.spawn_detached().unwrap();
->>>>>>> 58ab3c30
 
         let cell0 = TensorCell::new(factory_float_tensor(&[1.0], device0.into()));
 
@@ -1251,33 +1204,6 @@
 
         let unique_id = UniqueId::new()?;
         let device0 = CudaDevice::new(DeviceIndex(0));
-<<<<<<< HEAD
-        let handle0 = proc.spawn(
-            "comm0",
-            NcclCommActor::new(CommParams::New {
-                device: device0,
-                unique_id: unique_id.clone(),
-                world_size: 2,
-                rank: 0,
-            })
-            .await
-            .unwrap(),
-        );
-
-        let device1 = CudaDevice::new(DeviceIndex(1));
-        let handle1 = proc.spawn(
-            "comm1",
-            NcclCommActor::new(CommParams::New {
-                device: device1,
-                unique_id,
-                world_size: 2,
-                rank: 1,
-            })
-            .await
-            .unwrap(),
-        );
-        let (handle0, handle1) = (handle0.unwrap(), handle1.unwrap());
-=======
         let actor0 = NcclCommActor::new(CommParams::New {
             device: device0,
             unique_id: unique_id.clone(),
@@ -1296,7 +1222,6 @@
 
         let handle0 = proc.spawn("comm0", actor0).unwrap();
         let handle1 = proc.spawn("comm1", actor1).unwrap();
->>>>>>> 58ab3c30
 
         let cell0 = TensorCell::new(factory_float_tensor(&[1.0], device0.into()));
         let dest_rank = 0;
@@ -1817,37 +1742,19 @@
 
         let unique_id = UniqueId::new()?;
         let device0 = CudaDevice::new(DeviceIndex(0));
-<<<<<<< HEAD
-        let handle0 = NcclCommActor::new(CommParams::New {
-=======
         let actor0 = NcclCommActor::new(CommParams::New {
->>>>>>> 58ab3c30
             device: device0,
             unique_id: unique_id.clone(),
             world_size: 2,
             rank: 0,
-        })
-        .await
-        .unwrap()
-        .spawn_detached();
+        });
 
         let device1 = CudaDevice::new(DeviceIndex(1));
-<<<<<<< HEAD
-        let handle1 = NcclCommActor::new(CommParams::New {
-=======
         let actor1 = NcclCommActor::new(CommParams::New {
->>>>>>> 58ab3c30
             device: device1,
             unique_id,
             world_size: 2,
             rank: 1,
-<<<<<<< HEAD
-        })
-        .await
-        .unwrap()
-        .spawn_detached();
-        let (handle0, handle1) = (handle0?, handle1?);
-=======
         });
 
         let (actor0, actor1) = tokio::join!(actor0, actor1);
@@ -1855,7 +1762,6 @@
 
         let handle0 = actor0.spawn_detached().unwrap();
         let handle1 = actor1.spawn_detached().unwrap();
->>>>>>> 58ab3c30
 
         let cell0 = TensorCell::new(factory_float_tensor(&[1.0], device0.into()));
         let port0 = client.open_once_port();

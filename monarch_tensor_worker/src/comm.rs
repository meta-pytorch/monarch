--- conflicted
+++ resolved
@@ -1070,20 +1070,6 @@
         });
 
         let device1 = CudaDevice::new(DeviceIndex(1));
-<<<<<<< HEAD
-        let handle1 = proc.spawn(
-            "comm1",
-            NcclCommActor::new(CommParams::New {
-                device: device1,
-                unique_id,
-                world_size: 2,
-                rank: 1,
-            })
-            .await
-            .unwrap(),
-        );
-        let (handle0, handle1) = (handle0.unwrap(), handle1.unwrap());
-=======
         let actor1 = NcclCommActor::new(CommParams::New {
             device: device1,
             unique_id,
@@ -1094,9 +1080,8 @@
         let (actor0, actor1) = tokio::join!(actor0, actor1);
         let (actor0, actor1) = (actor0.unwrap(), actor1.unwrap());
 
-        let handle0 = actor0.spawn_detached().await.unwrap();
-        let handle1 = actor1.spawn_detached().await.unwrap();
->>>>>>> c3094be3
+        let handle0 = actor0.spawn_detached().unwrap();
+        let handle1 = actor1.spawn_detached().unwrap();
 
         let cell0 = TensorCell::new(factory_float_tensor(&[1.0], device0.into()));
 
@@ -1157,21 +1142,13 @@
             unique_id,
             world_size: 2,
             rank: 1,
-<<<<<<< HEAD
-        })
-        .await
-        .unwrap()
-        .spawn_detached();
-        let (handle0, handle1) = (handle0.unwrap(), handle1.unwrap());
-=======
         });
 
         let (actor0, actor1) = tokio::join!(actor0, actor1);
         let (actor0, actor1) = (actor0.unwrap(), actor1.unwrap());
 
-        let handle0 = actor0.spawn_detached().await.unwrap();
-        let handle1 = actor1.spawn_detached().await.unwrap();
->>>>>>> c3094be3
+        let handle0 = actor0.spawn_detached().unwrap();
+        let handle1 = actor1.spawn_detached().unwrap();
 
         let cell0 = TensorCell::new(factory_float_tensor(&[1.0], device0.into()));
 
@@ -1234,20 +1211,6 @@
             rank: 0,
         });
         let device1 = CudaDevice::new(DeviceIndex(1));
-<<<<<<< HEAD
-        let handle1 = proc.spawn(
-            "comm1",
-            NcclCommActor::new(CommParams::New {
-                device: device1,
-                unique_id,
-                world_size: 2,
-                rank: 1,
-            })
-            .await
-            .unwrap(),
-        );
-        let (handle0, handle1) = (handle0.unwrap(), handle1.unwrap());
-=======
         let actor1 = NcclCommActor::new(CommParams::New {
             device: device1,
             unique_id,
@@ -1257,9 +1220,8 @@
         let (actor0, actor1) = tokio::join!(actor0, actor1);
         let (actor0, actor1) = (actor0.unwrap(), actor1.unwrap());
 
-        let handle0 = proc.spawn("comm0", actor0).await.unwrap();
-        let handle1 = proc.spawn("comm1", actor1).await.unwrap();
->>>>>>> c3094be3
+        let handle0 = proc.spawn("comm0", actor0).unwrap();
+        let handle1 = proc.spawn("comm1", actor1).unwrap();
 
         let cell0 = TensorCell::new(factory_float_tensor(&[1.0], device0.into()));
         let dest_rank = 0;
@@ -1793,21 +1755,13 @@
             unique_id,
             world_size: 2,
             rank: 1,
-<<<<<<< HEAD
-        })
-        .await
-        .unwrap()
-        .spawn_detached();
-        let (handle0, handle1) = (handle0?, handle1?);
-=======
         });
 
         let (actor0, actor1) = tokio::join!(actor0, actor1);
         let (actor0, actor1) = (actor0?, actor1?);
 
-        let handle0 = actor0.spawn_detached().await.unwrap();
-        let handle1 = actor1.spawn_detached().await.unwrap();
->>>>>>> c3094be3
+        let handle0 = actor0.spawn_detached().unwrap();
+        let handle1 = actor1.spawn_detached().unwrap();
 
         let cell0 = TensorCell::new(factory_float_tensor(&[1.0], device0.into()));
         let port0 = client.open_once_port();
@@ -1826,11 +1780,11 @@
             Stream::get_current_stream_on_device(device1),
             port1.0,
         ))?;
-        let (work0, work1) = tokio::join!(
+        let (work0, work1) = tokio::try_join!(
             CommWork::from(vec![cell0.clone()], port0.1),
             CommWork::from(vec![cell1.clone()], port1.1)
-        );
-        let (work0, work1) = (work0?, work1?);
+        )
+        .unwrap();
         // Wait for the work to enqueue onto the stream.
         work0.wait().await?;
         work1.wait().await?;
@@ -1840,11 +1794,9 @@
         while !work0.is_completed().await? {
             // No need to sleep or yield, because the await on each iteration
             // will give other tasks a chance to make progress.
-            tracing::debug!("waiting for work0...");
         }
         while !work1.is_completed().await? {
             // Same as above.
-            tracing::debug!("waiting for work1...");
         }
 
         // Check that the tensors are correct after the work completes.

--- conflicted
+++ resolved
@@ -11,10 +11,6 @@
 //! torch-sys crate for core PyTorch integration.
 
 #![feature(exit_status_error)]
-
-use std::path::PathBuf;
-
-use build_utils::find_cuda_home;
 
 #[cfg(target_os = "macos")]
 fn main() {}
@@ -38,37 +34,8 @@
         println!("cargo::rustc-link-lib={}", lib_name);
     }
 
-    let cuda_home = PathBuf::from(find_cuda_home().expect("CUDA installation not found"));
-
-<<<<<<< HEAD
-    // Prefix includes with `monarch` to maintain consistency with fbcode
-    // folder structure
-    CFG.include_prefix = "monarch/torch-sys-cuda";
-    let _builder = cxx_build::bridge("src/bridge.rs")
-        .file("src/bridge.cpp")
-        .flag("-std=c++14")
-        .include(format!("{}/include", cuda_home.display()))
-        // Suppress warnings, otherwise we get massive spew from libtorch
-        .flag_if_supported("-w")
-        .compile("torch-sys-cuda");
-
     // Statically link libstdc++ to avoid runtime dependency on system libstdc++
     build_utils::link_libstdcpp_static();
-
-    // Configure CUDA-specific linking - use static cudart
-    println!("cargo::rustc-link-lib=static=cudart_static");
-    // cudart_static requires linking against librt and libpthread
-    println!("cargo::rustc-link-lib=rt");
-    println!("cargo::rustc-link-lib=pthread");
-    println!("cargo::rustc-link-lib=dl");
-=======
-    // Configure CUDA-specific linking
-    println!("cargo::rustc-link-lib=cudart");
->>>>>>> f56f4c7c
-    println!(
-        "cargo::rustc-link-search=native={}/lib64",
-        cuda_home.display()
-    );
 
     // Add Python library directory to rpath for runtime linking
     if let Some(python_lib_dir) = &python_lib_dir {

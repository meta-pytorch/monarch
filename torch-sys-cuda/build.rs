--- conflicted
+++ resolved
@@ -5,17 +5,18 @@
  * This source code is licensed under the BSD-style license found in the
  * LICENSE file in the root directory of this source tree.
  */
-
 //! This build script configures platform detection for torch-sys-cuda.
 //! The crate is now pure Rust, using nccl-sys for CUDA/HIP type bindings.
 //! No C++ compilation is needed.
-
 #[cfg(target_os = "macos")]
 fn main() {}
-
 #[cfg(not(target_os = "macos"))]
 fn main() {
-<<<<<<< HEAD
+    // Set up Python rpath for runtime linking
+    build_utils::set_python_rpath();
+    // Statically link libstdc++ to avoid runtime dependency on system libstdc++
+    build_utils::link_libstdcpp_static();
+
     // Declare custom cfg options to avoid warnings
     println!("cargo::rustc-check-cfg=cfg(rocm)");
     println!("cargo::rustc-check-cfg=cfg(rocm_6_x)");
@@ -53,11 +54,4 @@
     } else {
         println!("cargo::rustc-link-search=native={}/lib64", compute_home);
     }
-=======
-    // Set up Python rpath for runtime linking
-    build_utils::set_python_rpath();
-
-    // Statically link libstdc++ to avoid runtime dependency on system libstdc++
-    build_utils::link_libstdcpp_static();
->>>>>>> 2758105d
 }
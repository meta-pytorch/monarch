--- conflicted
+++ resolved
@@ -191,11 +191,7 @@
     event_state: Option<EventState>,
     actor_event_router: ActorEventRouter,
     shape: Shape,
-<<<<<<< HEAD
-    ranks: Vec<(ProcId, (ChannelAddr, ActorRef<ProcMeshAgent>))>,
-=======
-    ranks: Vec<(ShortUuid, ProcId, ChannelAddr, ActorRef<MeshAgent>)>,
->>>>>>> e306bdc6
+    ranks: Vec<(ShortUuid, ProcId, ChannelAddr, ActorRef<ProcMeshAgent>)>,
     #[allow(dead_code)] // will be used in subsequent diff
     client_proc: Proc,
     client: Mailbox,
@@ -493,13 +489,8 @@
             .collect())
     }
 
-<<<<<<< HEAD
     fn agents(&self) -> impl Iterator<Item = ActorRef<ProcMeshAgent>> + '_ {
-        self.ranks.iter().map(|(_, (_, agent))| agent.clone())
-=======
-    fn agents(&self) -> impl Iterator<Item = ActorRef<MeshAgent>> + '_ {
         self.ranks.iter().map(|(_, _, _, agent)| agent.clone())
->>>>>>> e306bdc6
     }
 
     /// Return the comm actor to which casts should be forwarded.

/*
 * Copyright (c) Meta Platforms, Inc. and affiliates.
 * All rights reserved.
 *
 * This source code is licensed under the BSD-style license found in the
 * LICENSE file in the root directory of this source tree.
 */

use crate::comm::multicast::CAST_ORIGINATING_SENDER;
use crate::reference::ActorMeshId;
use crate::resource;
pub mod multicast;

use std::cmp::Ordering;
use std::collections::HashMap;
use std::fmt::Debug;

use anyhow::Result;
use async_trait::async_trait;
use hyperactor::Actor;
use hyperactor::ActorId;
use hyperactor::ActorRef;
use hyperactor::Context;
use hyperactor::Handler;
use hyperactor::Instance;
use hyperactor::Named;
use hyperactor::PortRef;
use hyperactor::WorldId;
use hyperactor::data::Serialized;
use hyperactor::mailbox::DeliveryError;
use hyperactor::mailbox::MailboxSender;
use hyperactor::mailbox::Undeliverable;
use hyperactor::mailbox::UndeliverableMailboxSender;
use hyperactor::mailbox::UndeliverableMessageError;
use hyperactor::mailbox::monitored_return_handle;
use hyperactor::reference::UnboundPort;
use ndslice::selection::routing::RoutingFrame;
use serde::Deserialize;
use serde::Serialize;

use crate::comm::multicast::CastMessage;
use crate::comm::multicast::CastMessageEnvelope;
use crate::comm::multicast::ForwardMessage;
use crate::comm::multicast::set_cast_info_on_headers;

/// Parameters to initialize the CommActor
#[derive(Debug, Clone, Serialize, Deserialize, Named, Default)]
pub struct CommActorParams {}

/// A message buffered due to out-of-order delivery.
#[derive(Debug)]
struct Buffered {
    /// Sequence number of this message.
    seq: usize,
    /// Whether to deliver this message to this comm-actors actors.
    deliver_here: bool,
    /// Peer comm actors to forward message to.
    next_steps: HashMap<usize, Vec<RoutingFrame>>,
    /// The message to deliver.
    message: CastMessageEnvelope,
}

/// Bookkeeping to handle sequence numbers and in-order delivery for messages
/// sent to and through this comm actor.
#[derive(Debug, Default)]
struct ReceiveState {
    /// The sequence of the last received message.
    seq: usize,
    /// A buffer storing messages we received out-of-order, indexed by the seq
    /// that should precede it.
    buffer: HashMap<usize, Buffered>,
    /// A map of the last sequence number we sent to next steps, indexed by rank.
    last_seqs: HashMap<usize, usize>,
}

/// This is the comm actor used for efficient and scalable message multicasting
/// and result accumulation.
#[derive(Debug)]
#[hyperactor::export(
    spawn = true,
    handlers = [
        CommActorMode,
        CastMessage,
        ForwardMessage,
    ],
)]
pub struct CommActor {
    /// Sequence numbers are maintained for each (actor mesh id, sender).
    send_seq: HashMap<(ActorMeshId, ActorId), usize>,
    /// Each sender is a unique stream.
    recv_state: HashMap<(ActorMeshId, ActorId), ReceiveState>,

    /// The comm actor's mode.
    mode: CommActorMode,
}

/// Configuration for how a `CommActor` determines its own rank and locates peers.
///
/// - In `Mesh` mode, the comm actor is assigned an explicit rank and a mapping to each peer by rank.
/// - In `Implicit` mode, the comm actor infers its rank and peers from its own actor ID.
#[derive(Debug, Clone, Serialize, Deserialize, Named)]
pub enum CommActorMode {
    /// When configured as a mesh, the comm actor is assigned a rank
    /// and a set of references for each peer rank.
    Mesh(usize, HashMap<usize, ActorRef<CommActor>>),

    /// In an implicit mode, the comm actor derives its rank and
    /// peers from its own ID.
    Implicit,

    /// Like `Implicit`, but override the destination world id.
    /// This is useful for setups where comm actors may not reside
    /// in the destination world. It is meant as a temporary bridge
    /// until we are fully onto ActorMeshes.
    // TODO: T224926642 Remove this once we are fully onto ActorMeshes.
    ImplicitWithWorldId(WorldId),
}

impl Default for CommActorMode {
    fn default() -> Self {
        Self::Implicit
    }
}

impl CommActorMode {
    /// Return the peer comm actor for the given rank, given a self id,
    /// destination port, and rank.
    fn peer_for_rank(&self, self_id: &ActorId, rank: usize) -> Result<ActorRef<CommActor>> {
        match self {
            Self::Mesh(_self_rank, peers) => peers
                .get(&rank)
                .cloned()
                .ok_or_else(|| anyhow::anyhow!("no peer for rank {}", rank)),
            Self::Implicit => {
                let world_id = self_id
                    .proc_id()
                    .world_id()
                    .ok_or_else(|| anyhow::anyhow!("comm actor must be on a ranked proc"))?;
                let proc_id = world_id.proc_id(rank);
                let actor_id = ActorId::root(proc_id, self_id.name().to_string());
                Ok(ActorRef::<CommActor>::attest(actor_id))
            }
            Self::ImplicitWithWorldId(world_id) => {
                let proc_id = world_id.proc_id(rank);
                let actor_id = ActorId::root(proc_id, self_id.name().to_string());
                Ok(ActorRef::<CommActor>::attest(actor_id))
            }
        }
    }

    /// Return the rank of the comm actor, given a self id.
    fn self_rank(&self, self_id: &ActorId) -> Result<usize> {
        match self {
            Self::Mesh(rank, _) => Ok(*rank),
            Self::Implicit | Self::ImplicitWithWorldId(_) => self_id
                .proc_id()
                .rank()
                .ok_or_else(|| anyhow::anyhow!("comm actor must be on a ranked proc")),
        }
    }
}

#[async_trait]
impl Actor for CommActor {
    type Params = CommActorParams;

    async fn new(_params: Self::Params) -> Result<Self> {
        Ok(Self {
            send_seq: HashMap::new(),
            recv_state: HashMap::new(),
            mode: Default::default(),
        })
    }

    // This is an override of the default actor behavior.
    async fn handle_undeliverable_message(
        &mut self,
        cx: &Instance<Self>,
        undelivered: hyperactor::mailbox::Undeliverable<hyperactor::mailbox::MessageEnvelope>,
    ) -> Result<(), anyhow::Error> {
        let Undeliverable(mut message_envelope) = undelivered;

        // 1. Case delivery failure at a "forwarding" step.
        if let Ok(ForwardMessage { message, .. }) =
            message_envelope.deserialized::<ForwardMessage>()
        {
            let sender = message.sender();
            let return_port = PortRef::attest_message_port(sender);
            message_envelope.set_error(DeliveryError::Multicast(format!(
                "comm actor {} failed to forward the cast message; return to \
                its original sender's port {}",
                cx.self_id(),
                return_port.port_id(),
            )));
            return_port
                .send(cx, Undeliverable(message_envelope.clone()))
                .map_err(|err| {
                    let error = DeliveryError::BrokenLink(format!(
                        "error occured when returning ForwardMessage to the original \
                        sender's port {}; error is: {}",
                        return_port.port_id(),
                        err,
                    ));
                    message_envelope.set_error(error);
                    UndeliverableMessageError::return_failure(&message_envelope)
                })?;
            return Ok(());
        }

        // 2. Case delivery failure at a "deliver here" step.
        if let Some(sender) = message_envelope.headers().get(CAST_ORIGINATING_SENDER) {
            let return_port = PortRef::attest_message_port(sender);
            message_envelope.set_error(DeliveryError::Multicast(format!(
                "comm actor {} failed to deliver the cast message to the dest \
                actor; return to its original sender's port {}",
                cx.self_id(),
                return_port.port_id(),
            )));
            return_port
                .send(cx, Undeliverable(message_envelope.clone()))
                .map_err(|err| {
                    let error = DeliveryError::BrokenLink(format!(
                        "error occured when returning cast message to the original \
                        sender's port {}; error is: {}",
                        return_port.port_id(),
                        err,
                    ));
                    message_envelope.set_error(error);
                    UndeliverableMessageError::return_failure(&message_envelope)
                })?;
            return Ok(());
        }

        // 3. A return of an undeliverable message was itself returned.
        UndeliverableMailboxSender
            .post(message_envelope, /*unused */ monitored_return_handle());
        Ok(())
    }
}

impl CommActor {
    /// Forward the message to the comm actor on the given peer rank.
    fn forward(
        cx: &Instance<Self>,
        mode: &CommActorMode,
        rank: usize,
        message: ForwardMessage,
    ) -> Result<()> {
        let child = mode.peer_for_rank(cx.self_id(), rank)?;
        child.send(cx, message)?;
        Ok(())
    }

    fn handle_message(
        cx: &Context<Self>,
        mode: &CommActorMode,
        deliver_here: bool,
        next_steps: HashMap<usize, Vec<RoutingFrame>>,
        sender: ActorId,
        mut message: CastMessageEnvelope,
        seq: usize,
        last_seqs: &mut HashMap<usize, usize>,
    ) -> Result<()> {
        // Split ports, if any, and update message with new ports. In this
        // way, children actors will reply to this comm actor's ports, instead
        // of to the original ports provided by parent.
        message.data_mut().visit_mut::<UnboundPort>(
            |UnboundPort(port_id, reducer_spec, reducer_opts)| {
                let split = port_id.split(cx, reducer_spec.clone(), reducer_opts.clone())?;

                #[cfg(test)]
                tests::collect_split_port(port_id, &split, deliver_here);

                *port_id = split;
                Ok(())
            },
        )?;

        // Deliver message here, if necessary.
        if deliver_here {
            let rank_on_root_mesh = mode.self_rank(cx.self_id())?;
            let cast_rank = message.relative_rank(rank_on_root_mesh)?;
            // Replace ranks with self ranks.
            message
                .data_mut()
                .visit_mut::<resource::Rank>(|resource::Rank(rank)| {
                    *rank = Some(cast_rank);
                    Ok(())
                })?;
            let cast_shape = message.shape();
            let point = cast_shape
                .extent()
                .point_of_rank(cast_rank)
                .expect("rank out of bounds");
            let mut headers = cx.headers().clone();
            set_cast_info_on_headers(&mut headers, point, message.sender().clone());
            cx.post(
                cx.self_id()
                    .proc_id()
                    .actor_id(message.dest_port().actor_name(), 0)
                    .port_id(message.dest_port().port()),
                headers,
                Serialized::serialize(message.data())?,
            );
        }

        // Forward to peers.
        next_steps
            .into_iter()
            .map(|(peer, dests)| {
                let last_seq = last_seqs.entry(peer).or_default();
                Self::forward(
                    cx,
                    mode,
                    peer,
                    ForwardMessage {
                        dests,
                        sender: sender.clone(),
                        message: message.clone(),
                        seq,
                        last_seq: *last_seq,
                    },
                )?;
                *last_seq = seq;
                Ok(())
            })
            .collect::<Result<Vec<_>>>()?;

        Ok(())
    }
}

#[async_trait]
impl Handler<CommActorMode> for CommActor {
    async fn handle(&mut self, _cx: &Context<Self>, mode: CommActorMode) -> Result<()> {
        self.mode = mode;
        Ok(())
    }
}

// TODO(T218630526): reliable casting for mutable topology
#[async_trait]
impl Handler<CastMessage> for CommActor {
    async fn handle(&mut self, cx: &Context<Self>, cast_message: CastMessage) -> Result<()> {
        // Always forward the message to the root rank of the slice, casting starts from there.
        let slice = cast_message.dest.slice.clone();
        let selection = cast_message.dest.selection.clone();
        let frame = RoutingFrame::root(selection, slice);
        let rank = frame.slice.location(&frame.here)?;
        let seq = self
            .send_seq
            .entry(cast_message.message.stream_key())
            .or_default();
        let last_seq = *seq;
        *seq += 1;
        Self::forward(
            cx,
            &self.mode,
            rank,
            ForwardMessage {
                dests: vec![frame],
                sender: cx.self_id().clone(),
                message: cast_message.message,
                seq: *seq,
                last_seq,
            },
        )?;
        Ok(())
    }
}

#[async_trait]
impl Handler<ForwardMessage> for CommActor {
    async fn handle(&mut self, cx: &Context<Self>, fwd_message: ForwardMessage) -> Result<()> {
        let ForwardMessage {
            sender,
            dests,
            message,
            seq,
            last_seq,
        } = fwd_message;

        // Resolve/dedup routing frames.
        let rank = self.mode.self_rank(cx.self_id())?;
        let (deliver_here, next_steps) =
            ndslice::selection::routing::resolve_routing(rank, dests, &mut |_| {
                panic!("Choice encountered in CommActor routing")
            })?;

        let recv_state = self.recv_state.entry(message.stream_key()).or_default();
        match recv_state.seq.cmp(&last_seq) {
            // We got the expected next message to deliver to this host.
            Ordering::Equal => {
                // We got an in-order operation, so handle it now.
                Self::handle_message(
                    cx,
                    &self.mode,
                    deliver_here,
                    next_steps,
                    sender.clone(),
                    message,
                    seq,
                    &mut recv_state.last_seqs,
                )?;
                recv_state.seq = seq;

                // Also deliver any pending operations from the recv buffer that
                // were received out-of-order that are now unblocked.
                while let Some(Buffered {
                    seq,
                    deliver_here,
                    next_steps,
                    message,
                }) = recv_state.buffer.remove(&recv_state.seq)
                {
                    Self::handle_message(
                        cx,
                        &self.mode,
                        deliver_here,
                        next_steps,
                        sender.clone(),
                        message,
                        seq,
                        &mut recv_state.last_seqs,
                    )?;
                    recv_state.seq = seq;
                }
            }
            // We got an out-of-order operation, so buffer it for now, until we
            // recieved the onces sequenced before it.
            Ordering::Less => {
                tracing::warn!(
                    "buffering out-of-order message with seq {} (last {}), expected {}: {:?}",
                    seq,
                    last_seq,
                    recv_state.seq,
                    message
                );
                recv_state.buffer.insert(
                    last_seq,
                    Buffered {
                        seq,
                        deliver_here,
                        next_steps,
                        message,
                    },
                );
            }
            // We already got this message -- just drop it.
            Ordering::Greater => {
                tracing::warn!("received duplicate message with seq {}: {:?}", seq, message);
            }
        }

        Ok(())
    }
}

pub mod test_utils {
    use anyhow::Result;
    use async_trait::async_trait;
    use hyperactor::Actor;
    use hyperactor::ActorId;
    use hyperactor::Bind;
    use hyperactor::Context;
    use hyperactor::Handler;
    use hyperactor::Named;
    use hyperactor::PortRef;
    use hyperactor::Unbind;
    use serde::Deserialize;
    use serde::Serialize;

    use super::*;

    #[derive(Debug, Clone, Serialize, Deserialize, PartialEq, Named)]
    pub struct MyReply {
        pub sender: ActorId,
        pub value: u64,
    }

    #[derive(Debug, Named, Serialize, Deserialize, PartialEq, Clone, Bind, Unbind)]
    pub enum TestMessage {
        Forward(String),
        CastAndReply {
            arg: String,
            // Intentionally not including 0. As a result, this port will not be
            // split.
            // #[binding(include)]
            reply_to0: PortRef<String>,
            #[binding(include)]
            reply_to1: PortRef<u64>,
            #[binding(include)]
            reply_to2: PortRef<MyReply>,
        },
    }

    #[derive(Debug)]
    #[hyperactor::export(
        spawn = true,
        handlers = [
            TestMessage { cast = true },
        ],
    )]
    pub struct TestActor {
        // Forward the received message to this port, so it can be inspected by
        // the unit test.
        forward_port: PortRef<TestMessage>,
    }

    #[derive(Debug, Clone, Named, Serialize, Deserialize)]
    pub struct TestActorParams {
        pub forward_port: PortRef<TestMessage>,
    }

    #[async_trait]
    impl Actor for TestActor {
        type Params = TestActorParams;

        async fn new(params: Self::Params) -> Result<Self> {
            let Self::Params { forward_port } = params;
            Ok(Self { forward_port })
        }
    }

    #[async_trait]
    impl Handler<TestMessage> for TestActor {
        async fn handle(&mut self, cx: &Context<Self>, msg: TestMessage) -> anyhow::Result<()> {
            self.forward_port.send(cx, msg)?;
            Ok(())
        }
    }
}

#[cfg(test)]
mod tests {
    use std::collections::BTreeMap;
    use std::collections::HashSet;
    use std::fmt::Display;
    use std::hash::Hash;
    use std::ops::Deref;
    use std::ops::DerefMut;
    use std::sync::Arc;
    use std::sync::Mutex;
    use std::sync::OnceLock;

    use hyperactor::PortId;
    use hyperactor::PortRef;
    use hyperactor::accum;
    use hyperactor::accum::Accumulator;
    use hyperactor::accum::ReducerSpec;
    use hyperactor::channel::ChannelTransport;
    use hyperactor::clock::Clock;
    use hyperactor::clock::RealClock;
    use hyperactor::config;
    use hyperactor::context::Mailbox;
    use hyperactor::mailbox::PortReceiver;
    use hyperactor::mailbox::open_port;
    use hyperactor::reference::Index;
    use hyperactor_mesh_macros::sel;
    use maplit::btreemap;
    use maplit::hashmap;
    use ndslice::Extent;
    use ndslice::Selection;
    use ndslice::ViewExt as _;
    use ndslice::extent;
    use ndslice::selection::test_utils::collect_commactor_routing_tree;
    use test_utils::*;
    use timed_test::async_timed_test;
    use tokio::time::Duration;

    use super::*;
    use crate::ProcMesh;
    use crate::actor_mesh::ActorMesh;
    use crate::actor_mesh::RootActorMesh;
    use crate::alloc::AllocSpec;
    use crate::alloc::Allocator;
    use crate::alloc::LocalAllocator;
    use crate::proc_mesh::SharedSpawnable;
    use crate::v1;

    struct Edge<T> {
        from: T,
        to: T,
        is_leaf: bool,
    }

    impl<T> From<(T, T, bool)> for Edge<T> {
        fn from((from, to, is_leaf): (T, T, bool)) -> Self {
            Self { from, to, is_leaf }
        }
    }

    // The relationship between original ports and split ports. The elements in
    // the tuple are (original port, split port, deliver_here).
    static SPLIT_PORT_TREE: OnceLock<Mutex<Vec<Edge<PortId>>>> = OnceLock::new();

    // Collect the relationships between original ports and split ports into
    // SPLIT_PORT_TREE. This is used by tests to verify that ports are split as expected.
    pub(crate) fn collect_split_port(original: &PortId, split: &PortId, deliver_here: bool) {
        let mutex = SPLIT_PORT_TREE.get_or_init(|| Mutex::new(vec![]));
        let mut tree = mutex.lock().unwrap();

        tree.deref_mut().push(Edge {
            from: original.clone(),
            to: split.clone(),
            is_leaf: deliver_here,
        });
    }

    // There could be other cast calls before the one we want to check, e.g. from
    // allocating the proc mesh, or spawning the actor mesh. Clear the collected
    // tree so it will only contain the cast we want to check.
    fn clear_collected_tree() {
        if let Some(tree) = SPLIT_PORT_TREE.get() {
            let mut tree = tree.lock().unwrap();
            tree.clear();
        }
    }

    // A representation of a tree.
    //   * Map's keys are the tree's leafs;
    //   * Map's values are the path from the root to that leaf.
    #[derive(PartialEq)]
    struct PathToLeaves<T>(BTreeMap<T, Vec<T>>);

    // Add a custom Debug trait impl so the result from assert_eq! is readable.
    impl<T: Display> Debug for PathToLeaves<T> {
        fn fmt(&self, f: &mut std::fmt::Formatter<'_>) -> std::fmt::Result {
            fn vec_to_string<T: Display>(v: &[T]) -> String {
                v.iter()
                    .map(ToString::to_string)
                    .collect::<Vec<String>>()
                    .join(", ")
            }

            for (src, path) in &self.0 {
                write!(f, "{} -> {}\n", src, vec_to_string(path))?;
            }
            Ok(())
        }
    }

    fn build_paths<T: Clone + Eq + Hash + Ord>(edges: &[Edge<T>]) -> PathToLeaves<T> {
        let mut child_parent_map = HashMap::new();
        let mut all_nodes = HashSet::new();
        let mut parents = HashSet::new();
        let mut children = HashSet::new();
        let mut dests = HashSet::new();

        // Build parent map and track all nodes and children
        for Edge { from, to, is_leaf } in edges {
            child_parent_map.insert(to.clone(), from.clone());
            all_nodes.insert(from.clone());
            all_nodes.insert(to.clone());
            parents.insert(from.clone());
            children.insert(to.clone());
            if *is_leaf {
                dests.insert(to.clone());
            }
        }

        // For each leaf, reconstruct path back to root
        let mut result = BTreeMap::new();
        for dest in dests {
            let mut path = vec![dest.clone()];
            let mut current = dest.clone();
            while let Some(parent) = child_parent_map.get(&current) {
                path.push(parent.clone());
                current = parent.clone();
            }
            path.reverse();
            result.insert(dest, path);
        }

        PathToLeaves(result)
    }

    #[test]
    fn test_build_paths() {
        // Given the tree:
        //     0
        //    / \
        //   1   4
        //  / \   \
        // 2   3   5
        let edges: Vec<_> = [
            (0, 1, false),
            (1, 2, true),
            (1, 3, true),
            (0, 4, true),
            (4, 5, true),
        ]
        .into_iter()
        .map(|(from, to, is_leaf)| Edge { from, to, is_leaf })
        .collect();

        let paths = build_paths(&edges);

        let expected = btreemap! {
            2 => vec![0, 1, 2],
            3 => vec![0, 1, 3],
            4 => vec![0, 4],
            5 => vec![0, 4, 5],
        };

        assert_eq!(paths.0, expected);
    }

    //  Given a port tree,
    //     * remove the client port, i.e. the 1st element of the path;
    //     * verify all remaining ports are comm actor ports;
    //     * remove the actor information and return a rank-based tree representation.
    //
    //  The rank-based tree representation is what [collect_commactor_routing_tree] returns.
    //  This conversion enables us to compare the path against [collect_commactor_routing_tree]'s result.
    //
    //      For example, for a 2x2 slice, the port tree could look like:
    //      dest[0].comm[0][1028] -> [client[0].client_user[0][1025], dest[0].comm[0][1028]]
    //      dest[1].comm[0][1028] -> [client[0].client_user[0][1025], dest[0].comm[0][1028], dest[1].comm[0][1028]]
    //      dest[2].comm[0][1028] -> [client[0].client_user[0][1025], dest[0].comm[0][1028], dest[2].comm[0][1028]]
    //      dest[3].comm[0][1028] -> [client[0].client_user[0][1025], dest[0].comm[0][1028], dest[2].comm[0][1028], dest[3].comm[0][1028]]
    //
    //     The result should be:
    //     0 -> 0
    //     1 -> 0, 1
    //     2 -> 0, 2
    //     3 -> 0, 2, 3
    fn get_ranks(paths: PathToLeaves<PortId>, client_reply: &PortId) -> PathToLeaves<Index> {
        let ranks = paths
            .0
            .into_iter()
            .map(|(dst, mut path)| {
                let first = path.remove(0);
                // The first PortId is the client's reply port.
                assert_eq!(&first, client_reply);
                // Other ports's actor ID must be dest[?].comm[0], where ? is
                // the rank we want to extract here.
                assert!(dst.actor_id().name().contains("comm"));
                let actor_path = path
                    .into_iter()
                    .map(|p| {
                        assert!(p.actor_id().name().contains("comm"));
                        p.actor_id().rank()
                    })
                    .collect();
                (dst.into_actor_id().rank(), actor_path)
            })
            .collect();
        PathToLeaves(ranks)
    }

    struct MeshSetup {
        actor_mesh: RootActorMesh<'static, TestActor>,
        reply1_rx: PortReceiver<u64>,
        reply2_rx: PortReceiver<MyReply>,
        reply_tos: Vec<(PortRef<u64>, PortRef<MyReply>)>,
    }

    struct NoneAccumulator;

    impl Accumulator for NoneAccumulator {
        type State = u64;
        type Update = u64;

        fn accumulate(
            &self,
            _state: &mut Self::State,
            _update: Self::Update,
        ) -> anyhow::Result<()> {
            unimplemented!()
        }

        fn reducer_spec(&self) -> Option<ReducerSpec> {
            unimplemented!()
        }
    }

    // Verify the split port paths are the same as the casting paths.
    fn verify_split_port_paths(
        selection: &Selection,
        extent: &Extent,
        reply_port_ref1: &PortRef<u64>,
        reply_port_ref2: &PortRef<MyReply>,
    ) {
        // Get the paths used in casting
        let sel_paths = PathToLeaves(
            collect_commactor_routing_tree(selection, &extent.to_slice())
                .delivered
                .into_iter()
                .collect(),
        );

        // Get the split port paths collected in SPLIT_PORT_TREE during casting
        let (reply1_paths, reply2_paths) = {
            let tree = SPLIT_PORT_TREE.get().unwrap();
            let edges = tree.lock().unwrap();
            let (reply1, reply2): (BTreeMap<_, _>, BTreeMap<_, _>) = build_paths(&edges)
                .0
                .into_iter()
                .partition(|(_dst, path)| &path[0] == reply_port_ref1.port_id());
            (
                get_ranks(PathToLeaves(reply1), reply_port_ref1.port_id()),
                get_ranks(PathToLeaves(reply2), reply_port_ref2.port_id()),
            )
        };

        // split port paths should be the same as casting paths
        assert_eq!(sel_paths, reply1_paths);
        assert_eq!(sel_paths, reply2_paths);
    }

    async fn setup_mesh<A>(accum: Option<A>) -> MeshSetup
    where
        A: Accumulator<Update = u64, State = u64> + Send + Sync + 'static,
    {
        let extent = extent!(replica = 4, host = 4, gpu = 4);
        let alloc = LocalAllocator
            .allocate(AllocSpec {
                extent: extent.clone(),
                constraints: Default::default(),
                proc_name: None,
                transport: ChannelTransport::Local,
            })
            .await
            .unwrap();

        let proc_mesh = Arc::new(ProcMesh::allocate(alloc).await.unwrap());
        let dest_actor_name = "dest_actor";
        let (tx, mut rx) = hyperactor::mailbox::open_port(proc_mesh.client());
        let params = TestActorParams {
            forward_port: tx.bind(),
        };
        let instance = crate::v1::testing::instance().await;
        let actor_mesh = Arc::clone(&proc_mesh)
            .spawn::<TestActor>(&instance, dest_actor_name, &params)
            .await
            .unwrap();

        let (reply_port_handle0, _) = open_port::<String>(proc_mesh.client());
        let reply_port_ref0 = reply_port_handle0.bind();
        let (reply_port_handle1, reply1_rx) = match accum {
            Some(a) => proc_mesh.client().mailbox().open_accum_port(a),
            None => open_port(proc_mesh.client()),
        };
        let reply_port_ref1 = reply_port_handle1.bind();
        let (reply_port_handle2, reply2_rx) = open_port::<MyReply>(proc_mesh.client());
        let reply_port_ref2 = reply_port_handle2.bind();
        let message = TestMessage::CastAndReply {
            arg: "abc".to_string(),
            reply_to0: reply_port_ref0.clone(),
            reply_to1: reply_port_ref1.clone(),
            reply_to2: reply_port_ref2.clone(),
        };

        let selection = sel!(*);
        clear_collected_tree();
        actor_mesh
            .cast(proc_mesh.client(), selection.clone(), message)
            .unwrap();

        let mut reply_tos = vec![];
        for _ in extent.points() {
            let msg = rx.recv().await.expect("missing");
            match msg {
                TestMessage::CastAndReply {
                    arg,
                    reply_to0,
                    reply_to1,
                    reply_to2,
                } => {
                    assert_eq!(arg, "abc");
                    // port 0 is still the same as the original one because it
                    // is not included in MutVisitor.
                    assert_eq!(reply_to0, reply_port_ref0);
                    // ports have been replaced by comm actor's split ports.
                    assert_ne!(reply_to1, reply_port_ref1);
                    assert_eq!(reply_to1.port_id().actor_id().name(), "comm");
                    assert_ne!(reply_to2, reply_port_ref2);
                    assert_eq!(reply_to2.port_id().actor_id().name(), "comm");
                    reply_tos.push((reply_to1, reply_to2));
                }
                _ => {
                    panic!("unexpected message: {:?}", msg);
                }
            }
        }

        verify_split_port_paths(&selection, &extent, &reply_port_ref1, &reply_port_ref2);

        MeshSetup {
            actor_mesh,
            reply1_rx,
            reply2_rx,
            reply_tos,
        }
    }

    async fn execute_cast_and_reply(
        ranks: Vec<ActorRef<TestActor>>,
        instance: &Instance<()>,
        mut reply1_rx: PortReceiver<u64>,
        mut reply2_rx: PortReceiver<MyReply>,
        reply_tos: Vec<(PortRef<u64>, PortRef<MyReply>)>,
    ) {
        // Reply from each dest actor. The replies should be received by client.
        {
<<<<<<< HEAD
            for (dest_actor, (reply_to1, reply_to2)) in
                actor_mesh.ranks().iter().zip(reply_tos.iter())
            {
=======
            for (dest_actor, (reply_to1, reply_to2)) in ranks.iter().zip(reply_tos.iter()) {
>>>>>>> 3e4a5899
                let rank = dest_actor.actor_id().rank() as u64;
                reply_to1.send(instance, rank).unwrap();
                let my_reply = MyReply {
                    sender: dest_actor.actor_id().clone(),
                    value: rank,
                };
                reply_to2.send(instance, my_reply.clone()).unwrap();

                assert_eq!(reply1_rx.recv().await.unwrap(), rank);
                assert_eq!(reply2_rx.recv().await.unwrap(), my_reply);
            }
        }

        tracing::info!("the 1st updates from all dest actors were receivered by client");

        // Now send multiple replies from the dest actors. They should all be
        // received by client. Replies sent from the same dest actor should
        // be received in the same order as they were sent out.
        {
            let n = 100;
            let mut expected2: HashMap<usize, Vec<MyReply>> = hashmap! {};
<<<<<<< HEAD
            for (dest_actor, (_reply_to1, reply_to2)) in
                actor_mesh.ranks().iter().zip(reply_tos.iter())
            {
=======
            for (dest_actor, (_reply_to1, reply_to2)) in ranks.iter().zip(reply_tos.iter()) {
>>>>>>> 3e4a5899
                let rank = dest_actor.actor_id().rank();
                let mut sent2 = vec![];
                for i in 0..n {
                    let value = (rank * 100 + i) as u64;
                    let my_reply = MyReply {
                        sender: dest_actor.actor_id().clone(),
                        value,
                    };
                    reply_to2.send(instance, my_reply.clone()).unwrap();
                    sent2.push(my_reply);
                }
                assert!(
                    expected2.insert(rank, sent2).is_none(),
                    "duplicate rank {rank} in map"
                );
            }

            let mut received2: HashMap<usize, Vec<MyReply>> = hashmap! {};

<<<<<<< HEAD
            for _ in 0..(n * actor_mesh.ranks().len()) {
=======
            for _ in 0..(n * ranks.len()) {
>>>>>>> 3e4a5899
                let my_reply = reply2_rx.recv().await.unwrap();
                received2
                    .entry(my_reply.sender.rank())
                    .or_default()
                    .push(my_reply);
            }
            assert_eq!(received2, expected2);
        }
    }

    #[async_timed_test(timeout_secs = 30)]
    async fn test_cast_and_reply() {
        let MeshSetup {
            actor_mesh,
            reply1_rx,
            reply2_rx,
            reply_tos,
            ..
        } = setup_mesh::<NoneAccumulator>(None).await;
        let proc_mesh_client = actor_mesh.proc_mesh().client();

        let ranks = actor_mesh.ranks.clone();
        execute_cast_and_reply(ranks, proc_mesh_client, reply1_rx, reply2_rx, reply_tos).await;
    }

    async fn wait_for_with_timeout(
        receiver: &mut PortReceiver<u64>,
        expected: u64,
        dur: Duration,
    ) -> anyhow::Result<()> {
        // timeout wraps the entire async block
        RealClock
            .timeout(dur, async {
                loop {
                    let msg = receiver.recv().await.unwrap();
                    if msg == expected {
                        break;
                    }
                }
            })
            .await?;
        Ok(())
    }

    async fn execute_cast_and_accum(
        ranks: Vec<ActorRef<TestActor>>,
        instance: &Instance<()>,
        mut reply1_rx: PortReceiver<u64>,
        reply_tos: Vec<(PortRef<u64>, PortRef<MyReply>)>,
    ) {
        // Now send multiple replies from the dest actors. They should all be
        // received by client. Replies sent from the same dest actor should
        // be received in the same order as they were sent out.
        let mut sum = 0;
        let n = 100;
        for (dest_actor, (reply_to1, _reply_to2)) in ranks.iter().zip(reply_tos.iter()) {
            let rank = dest_actor.actor_id().rank();
            for i in 0..n {
                let value = (rank + i) as u64;
                reply_to1.send(instance, value).unwrap();
                sum += value;
            }
        }
        wait_for_with_timeout(&mut reply1_rx, sum, Duration::from_secs(2))
            .await
            .unwrap();
        // no more messages
        RealClock.sleep(Duration::from_secs(2)).await;
        let msg = reply1_rx.try_recv().unwrap();
        assert_eq!(msg, None);
    }

    #[async_timed_test(timeout_secs = 30)]
    async fn test_cast_and_accum() {
        let config = config::global::lock();
        // Use temporary config for this test
        let _guard1 = config.override_key(config::SPLIT_MAX_BUFFER_SIZE, 1);

        let MeshSetup {
            actor_mesh,
            reply1_rx,
            reply_tos,
            ..
        } = setup_mesh(Some(accum::sum::<u64>())).await;
        let proc_mesh_client = actor_mesh.proc_mesh().client();
        let ranks = actor_mesh.ranks.clone();
        execute_cast_and_accum(ranks, proc_mesh_client, reply1_rx, reply_tos).await;
    }

<<<<<<< HEAD
        // Now send multiple replies from the dest actors. They should all be
        // received by client. Replies sent from the same dest actor should
        // be received in the same order as they were sent out.
        {
            let mut sum = 0;
            let n = 100;
            for (dest_actor, (reply_to1, _reply_to2)) in
                actor_mesh.ranks().iter().zip(reply_tos.iter())
            {
                let rank = dest_actor.actor_id().rank();
                for i in 0..n {
                    let value = (rank + i) as u64;
                    reply_to1.send(proc_mesh_client, value).unwrap();
                    sum += value;
=======
    struct MeshSetupV1 {
        instance: &'static Instance<()>,
        actor_mesh_ref: v1::ActorMeshRef<TestActor>,
        reply1_rx: PortReceiver<u64>,
        reply2_rx: PortReceiver<MyReply>,
        reply_tos: Vec<(PortRef<u64>, PortRef<MyReply>)>,
    }

    async fn setup_mesh_v1<A>(accum: Option<A>) -> MeshSetupV1
    where
        A: Accumulator<Update = u64, State = u64> + Send + Sync + 'static,
    {
        let instance = v1::testing::instance().await;

        let extent = extent!(replica = 4, host = 4, gpu = 4);
        let alloc = LocalAllocator
            .allocate(AllocSpec {
                extent: extent.clone(),
                constraints: Default::default(),
                proc_name: None,
                transport: ChannelTransport::Local,
            })
            .await
            .unwrap();

        let proc_mesh = v1::ProcMesh::allocate(instance, Box::new(alloc), "test.local")
            .await
            .unwrap();

        let (tx, mut rx) = hyperactor::mailbox::open_port(instance);
        let params = TestActorParams {
            forward_port: tx.bind(),
        };
        let actor_mesh = proc_mesh.spawn(&instance, "test", &params).await.unwrap();
        let actor_mesh_ref = actor_mesh.deref().clone();

        let (reply_port_handle0, _) = open_port::<String>(instance);
        let reply_port_ref0 = reply_port_handle0.bind();
        let (reply_port_handle1, reply1_rx) = match accum {
            Some(a) => instance.mailbox().open_accum_port(a),
            None => open_port(instance),
        };
        let reply_port_ref1 = reply_port_handle1.bind();
        let (reply_port_handle2, reply2_rx) = open_port::<MyReply>(instance);
        let reply_port_ref2 = reply_port_handle2.bind();
        let message = TestMessage::CastAndReply {
            arg: "abc".to_string(),
            reply_to0: reply_port_ref0.clone(),
            reply_to1: reply_port_ref1.clone(),
            reply_to2: reply_port_ref2.clone(),
        };

        clear_collected_tree();
        actor_mesh_ref.cast(instance, message).unwrap();

        let mut reply_tos = vec![];
        for _ in extent.points() {
            let msg = rx.recv().await.expect("missing");
            match msg {
                TestMessage::CastAndReply {
                    arg,
                    reply_to0,
                    reply_to1,
                    reply_to2,
                } => {
                    assert_eq!(arg, "abc");
                    // port 0 is still the same as the original one because it
                    // is not included in MutVisitor.
                    assert_eq!(reply_to0, reply_port_ref0);
                    // ports have been replaced by comm actor's split ports.
                    assert_ne!(reply_to1, reply_port_ref1);
                    assert!(reply_to1.port_id().actor_id().name().contains("comm"));
                    assert_ne!(reply_to2, reply_port_ref2);
                    assert!(reply_to2.port_id().actor_id().name().contains("comm"));
                    reply_tos.push((reply_to1, reply_to2));
                }
                _ => {
                    panic!("unexpected message: {:?}", msg);
>>>>>>> 3e4a5899
                }
            }
        }

        // v1 always uses sel!(*) when casting to a mesh.
        let selection = sel!(*);
        verify_split_port_paths(&selection, &extent, &reply_port_ref1, &reply_port_ref2);

        MeshSetupV1 {
            instance,
            actor_mesh_ref,
            reply1_rx,
            reply2_rx,
            reply_tos,
        }
    }

    #[async_timed_test(timeout_secs = 30)]
    async fn test_cast_and_reply_v1() {
        let MeshSetupV1 {
            instance,
            actor_mesh_ref,
            reply1_rx,
            reply2_rx,
            reply_tos,
            ..
        } = setup_mesh_v1::<NoneAccumulator>(None).await;

        let ranks = actor_mesh_ref.values().collect::<Vec<_>>();
        execute_cast_and_reply(ranks, instance, reply1_rx, reply2_rx, reply_tos).await;
    }

    #[async_timed_test(timeout_secs = 30)]
    async fn test_cast_and_accum_v1() {
        let config = config::global::lock();
        // Use temporary config for this test
        let _guard1 = config.override_key(config::SPLIT_MAX_BUFFER_SIZE, 1);

        let MeshSetupV1 {
            instance,
            actor_mesh_ref,
            reply1_rx,
            reply_tos,
            ..
        } = setup_mesh_v1(Some(accum::sum::<u64>())).await;

        let ranks = actor_mesh_ref.values().collect::<Vec<_>>();
        execute_cast_and_accum(ranks, instance, reply1_rx, reply_tos).await;
    }
}<|MERGE_RESOLUTION|>--- conflicted
+++ resolved
@@ -904,13 +904,7 @@
     ) {
         // Reply from each dest actor. The replies should be received by client.
         {
-<<<<<<< HEAD
-            for (dest_actor, (reply_to1, reply_to2)) in
-                actor_mesh.ranks().iter().zip(reply_tos.iter())
-            {
-=======
-            for (dest_actor, (reply_to1, reply_to2)) in ranks.iter().zip(reply_tos.iter()) {
->>>>>>> 3e4a5899
+            for (dest_actor, (reply_to1, reply_to2)) in ranks().iter().zip(reply_tos.iter()) {
                 let rank = dest_actor.actor_id().rank() as u64;
                 reply_to1.send(instance, rank).unwrap();
                 let my_reply = MyReply {
@@ -932,13 +926,7 @@
         {
             let n = 100;
             let mut expected2: HashMap<usize, Vec<MyReply>> = hashmap! {};
-<<<<<<< HEAD
-            for (dest_actor, (_reply_to1, reply_to2)) in
-                actor_mesh.ranks().iter().zip(reply_tos.iter())
-            {
-=======
-            for (dest_actor, (_reply_to1, reply_to2)) in ranks.iter().zip(reply_tos.iter()) {
->>>>>>> 3e4a5899
+            for (dest_actor, (_reply_to1, reply_to2)) in ranks().iter().zip(reply_tos.iter()) {
                 let rank = dest_actor.actor_id().rank();
                 let mut sent2 = vec![];
                 for i in 0..n {
@@ -958,11 +946,7 @@
 
             let mut received2: HashMap<usize, Vec<MyReply>> = hashmap! {};
 
-<<<<<<< HEAD
-            for _ in 0..(n * actor_mesh.ranks().len()) {
-=======
-            for _ in 0..(n * ranks.len()) {
->>>>>>> 3e4a5899
+            for _ in 0..(n * ranks().len()) {
                 let my_reply = reply2_rx.recv().await.unwrap();
                 received2
                     .entry(my_reply.sender.rank())
@@ -1052,22 +1036,6 @@
         execute_cast_and_accum(ranks, proc_mesh_client, reply1_rx, reply_tos).await;
     }
 
-<<<<<<< HEAD
-        // Now send multiple replies from the dest actors. They should all be
-        // received by client. Replies sent from the same dest actor should
-        // be received in the same order as they were sent out.
-        {
-            let mut sum = 0;
-            let n = 100;
-            for (dest_actor, (reply_to1, _reply_to2)) in
-                actor_mesh.ranks().iter().zip(reply_tos.iter())
-            {
-                let rank = dest_actor.actor_id().rank();
-                for i in 0..n {
-                    let value = (rank + i) as u64;
-                    reply_to1.send(proc_mesh_client, value).unwrap();
-                    sum += value;
-=======
     struct MeshSetupV1 {
         instance: &'static Instance<()>,
         actor_mesh_ref: v1::ActorMeshRef<TestActor>,
@@ -1146,7 +1114,6 @@
                 }
                 _ => {
                     panic!("unexpected message: {:?}", msg);
->>>>>>> 3e4a5899
                 }
             }
         }

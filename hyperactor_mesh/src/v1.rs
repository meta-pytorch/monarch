--- conflicted
+++ resolved
@@ -78,13 +78,11 @@
     #[error("error while sending message to actor {0}: {1}")]
     SendingError(ActorId, Box<MailboxSenderError>),
 
-<<<<<<< HEAD
+    #[error("error while casting message to {0}: {1}")]
+    CastingError(Name, anyhow::Error),
+
     #[error("error configuring host mesh agent {0}: {1}")]
     HostMeshAgentConfigurationError(ActorId, String),
-=======
-    #[error("error while casting message to {0}: {1}")]
-    CastingError(Name, anyhow::Error),
->>>>>>> 9cfec03e
 }
 
 /// Errors that occur during serialization and deserialization.

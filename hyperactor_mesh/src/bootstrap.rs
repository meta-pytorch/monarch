/*
 * Copyright (c) Meta Platforms, Inc. and affiliates.
 * All rights reserved.
 *
 * This source code is licensed under the BSD-style license found in the
 * LICENSE file in the root directory of this source tree.
 */

use std::collections::HashMap;
use std::collections::VecDeque;
use std::env::VarError;
use std::fmt;
use std::fs::OpenOptions;
use std::future;
use std::io;
use std::io::Write;
use std::os::unix::process::ExitStatusExt;
use std::path::Path;
use std::path::PathBuf;
use std::process::Stdio;
use std::sync::Arc;
use std::sync::Mutex;
use std::sync::OnceLock;
use std::time::Duration;
use std::time::SystemTime;

use async_trait::async_trait;
use base64::prelude::*;
use futures::StreamExt;
use futures::stream;
use humantime::format_duration;
use hyperactor::ActorId;
use hyperactor::ActorRef;
use hyperactor::Named;
use hyperactor::ProcId;
use hyperactor::attrs::Attrs;
use hyperactor::channel;
use hyperactor::channel::ChannelAddr;
use hyperactor::channel::ChannelError;
use hyperactor::channel::ChannelTransport;
use hyperactor::channel::Rx;
use hyperactor::channel::Tx;
use hyperactor::clock::Clock;
use hyperactor::clock::RealClock;
use hyperactor::config::CONFIG;
use hyperactor::config::ConfigAttr;
use hyperactor::config::global as config;
use hyperactor::context;
use hyperactor::declare_attrs;
use hyperactor::host;
use hyperactor::host::Host;
use hyperactor::host::HostError;
use hyperactor::host::ProcHandle;
use hyperactor::host::ProcManager;
use hyperactor::host::TerminateSummary;
use hyperactor::mailbox::IntoBoxedMailboxSender;
use hyperactor::mailbox::MailboxClient;
use hyperactor::mailbox::MailboxServer;
use hyperactor::proc::Proc;
use serde::Deserialize;
use serde::Serialize;
use tempfile::TempDir;
use tokio::process::Child;
use tokio::process::ChildStderr;
use tokio::process::ChildStdout;
use tokio::process::Command;
use tokio::sync::oneshot;
use tokio::sync::watch;

use crate::logging::OutputTarget;
use crate::logging::StreamFwder;
use crate::proc_mesh::mesh_agent::ProcMeshAgent;
use crate::resource::StopAllClient;
use crate::v1;
use crate::v1::host_mesh::mesh_agent::HostAgentMode;
use crate::v1::host_mesh::mesh_agent::HostMeshAgent;

mod mailbox;

declare_attrs! {
    /// Enable forwarding child stdout/stderr over the mesh log
    /// channel.
    ///
    /// When `true` (default): child stdio is piped; [`StreamFwder`]
    /// mirrors output to the parent console and forwards bytes to the
    /// log channel so a `LogForwardActor` can receive them.
    ///
    /// When `false`: no channel forwarding occurs. Child stdio may
    /// still be piped if [`MESH_ENABLE_FILE_CAPTURE`] is `true` or
    /// [`MESH_TAIL_LOG_LINES`] > 0; otherwise the child inherits the
    /// parent stdio (no interception).
    ///
    /// This flag does not affect console mirroring: child output
    /// always reaches the parent console—either via inheritance (no
    /// piping) or via [`StreamFwder`] when piping is active.
    @meta(CONFIG = ConfigAttr {
        env_name: Some("HYPERACTOR_MESH_ENABLE_LOG_FORWARDING".to_string()),
        py_name: None,
    })
    pub attr MESH_ENABLE_LOG_FORWARDING: bool = true;

    /// When `true`: if stdio is piped, each child's `StreamFwder`
    /// also forwards lines to a host-scoped `FileAppender` managed by
    /// the `BootstrapProcManager`. That appender creates exactly two
    /// files per manager instance—one for stdout and one for
    /// stderr—and **all** child processes' lines are multiplexed into
    /// those two files. This can be combined with
    /// [`MESH_ENABLE_LOG_FORWARDING`] ("stream+local").
    ///
    /// Notes:
    /// - The on-disk files are *aggregate*, not per-process.
    ///   Disambiguation is via the optional rank prefix (see
    ///   `PREFIX_WITH_RANK`), which `StreamFwder` prepends to lines
    ///   before writing.
    /// - On local runs, file capture is suppressed unless
    ///   `FORCE_FILE_LOG=true`. In that case `StreamFwder` still
    ///   runs, but the `FileAppender` may be `None` and no files are
    ///   written.
    /// - `MESH_TAIL_LOG_LINES` only controls the in-memory rotating
    ///   buffer used for peeking—independent of file capture.
    @meta(CONFIG = ConfigAttr {
        env_name: Some("HYPERACTOR_MESH_ENABLE_FILE_CAPTURE".to_string()),
        py_name: None,
    })
    pub attr MESH_ENABLE_FILE_CAPTURE: bool = true;

    /// Maximum number of log lines retained in a proc's stderr/stdout
    /// tail buffer. Used by [`StreamFwder`] when wiring child
    /// pipes. Default: 100
    @meta(CONFIG = ConfigAttr {
        env_name: Some("HYPERACTOR_MESH_TAIL_LOG_LINES".to_string()),
        py_name: None,
    })
    pub attr MESH_TAIL_LOG_LINES: usize = 100;

    /// If enabled (default), bootstrap child processes install
    /// `PR_SET_PDEATHSIG(SIGKILL)` so the kernel reaps them if the
    /// parent dies unexpectedly. This is a **production safety net**
    /// against leaked children; tests usually disable it via
    /// `std::env::set_var("HYPERACTOR_MESH_BOOTSTRAP_ENABLE_PDEATHSIG",
    /// "false")`.
    @meta(CONFIG = ConfigAttr {
        env_name: Some("HYPERACTOR_MESH_BOOTSTRAP_ENABLE_PDEATHSIG".to_string()),
        py_name: None,
    })
    pub attr MESH_BOOTSTRAP_ENABLE_PDEATHSIG: bool = true;

    /// Maximum number of child terminations to run concurrently
    /// during bulk shutdown. Prevents unbounded spawning of
    /// termination tasks (which could otherwise spike CPU, I/O, or
    /// file descriptor load).
    @meta(CONFIG = ConfigAttr {
        env_name: Some("HYPERACTOR_MESH_TERMINATE_CONCURRENCY".to_string()),
        py_name: None,
    })
    pub attr MESH_TERMINATE_CONCURRENCY: usize = 16;

    /// Per-child grace window for termination. When a shutdown is
    /// requested, the manager sends SIGTERM and waits this long for
    /// the child to exit before escalating to SIGKILL.
    @meta(CONFIG = ConfigAttr {
        env_name: Some("HYPERACTOR_MESH_TERMINATE_TIMEOUT".to_string()),
        py_name: None,
    })
    pub attr MESH_TERMINATE_TIMEOUT: Duration = Duration::from_secs(10);
}

pub const BOOTSTRAP_ADDR_ENV: &str = "HYPERACTOR_MESH_BOOTSTRAP_ADDR";
pub const BOOTSTRAP_INDEX_ENV: &str = "HYPERACTOR_MESH_INDEX";
pub const CLIENT_TRACE_ID_ENV: &str = "MONARCH_CLIENT_TRACE_ID";
/// A channel used by each process to receive its own stdout and stderr
/// Because stdout and stderr can only be obtained by the parent process,
/// they need to be streamed back to the process.
pub(crate) const BOOTSTRAP_LOG_CHANNEL: &str = "BOOTSTRAP_LOG_CHANNEL";

/// Messages sent from the process to the allocator. This is an envelope
/// containing the index of the process (i.e., its "address" assigned by
/// the allocator), along with the control message in question.
#[derive(Debug, Clone, Serialize, Deserialize, Named)]
pub(crate) struct Process2Allocator(pub usize, pub Process2AllocatorMessage);

/// Control messages sent from processes to the allocator.
#[derive(Debug, Clone, Serialize, Deserialize, Named)]
pub(crate) enum Process2AllocatorMessage {
    /// Initialize a process2allocator session. The process is
    /// listening on the provided channel address, to which
    /// [`Allocator2Process`] messages are sent.
    Hello(ChannelAddr),

    /// A proc with the provided ID was started. Its mailbox is
    /// served at the provided channel address. Procs are started
    /// after instruction by the allocator through the corresponding
    /// [`Allocator2Process`] message.
    StartedProc(ProcId, ActorRef<ProcMeshAgent>, ChannelAddr),

    Heartbeat,
}

/// Messages sent from the allocator to a process.
#[derive(Debug, Clone, Serialize, Deserialize, Named)]
pub(crate) enum Allocator2Process {
    /// Request to start a new proc with the provided ID, listening
    /// to an address on the indicated channel transport.
    StartProc(ProcId, ChannelTransport),

    /// A request for the process to shut down its procs and exit the
    /// process with the provided code.
    StopAndExit(i32),

    /// A request for the process to immediately exit with the provided
    /// exit code
    Exit(i32),
}

async fn exit_if_missed_heartbeat(bootstrap_index: usize, bootstrap_addr: ChannelAddr) {
    let tx = match channel::dial(bootstrap_addr.clone()) {
        Ok(tx) => tx,

        Err(err) => {
            tracing::error!(
                "Failed to establish heartbeat connection to allocator, exiting! (addr: {:?}): {}",
                bootstrap_addr,
                err
            );
            std::process::exit(1);
        }
    };
    tracing::info!(
        "Heartbeat connection established to allocator (idx: {bootstrap_index}, addr: {bootstrap_addr:?})",
    );
    loop {
        RealClock.sleep(Duration::from_secs(5)).await;

        let result = tx
            .send(Process2Allocator(
                bootstrap_index,
                Process2AllocatorMessage::Heartbeat,
            ))
            .await;

        if let Err(err) = result {
            tracing::error!(
                "Heartbeat failed to allocator, exiting! (addr: {:?}): {}",
                bootstrap_addr,
                err
            );
            std::process::exit(1);
        }
    }
}

#[macro_export]
macro_rules! ok {
    ($expr:expr $(,)?) => {
        match $expr {
            Ok(value) => value,
            Err(e) => return ::anyhow::Error::from(e),
        }
    };
}

async fn halt<R>() -> R {
    future::pending::<()>().await;
    unreachable!()
}

/// Bootstrap configures how a mesh process starts up.
///
/// Both `Proc` and `Host` variants may include an optional
/// configuration snapshot (`hyperactor::config::Attrs`). This
/// snapshot is serialized into the bootstrap payload and made
/// available to the child. Interpretation and application of that
/// snapshot is up to the child process; if omitted, the child falls
/// back to environment/default values.
#[derive(Clone, Default, Debug, Serialize, Deserialize)]
pub enum Bootstrap {
    /// "v1" proc bootstrap
    Proc {
        /// The ProcId of the proc to be bootstrapped.
        proc_id: ProcId,
        /// The backend address to which messages are forwarded.
        /// See [`hyperactor::host`] for channel topology details.
        backend_addr: ChannelAddr,
        /// The callback address used to indicate successful spawning.
        callback_addr: ChannelAddr,
        /// Directory for storing proc socket files. Procs place their sockets
        /// in this directory, so that they can be looked up by other procs
        /// for direct transfer.
        socket_dir_path: PathBuf,
        /// Optional config snapshot (`hyperactor::config::Attrs`)
        /// captured by the parent. If present, the child installs it
        /// as the `ClientOverride` layer so the parent's effective config
        /// takes precedence over Defaults.
        config: Option<Attrs>,
    },

    /// Host bootstrap. This sets up a new `Host`, managed by a
    /// [`crate::v1::host_mesh::mesh_agent::HostMeshAgent`].
    Host {
        /// The address on which to serve the host.
        addr: ChannelAddr,
        /// If specified, use the provided command instead of
        /// [`BootstrapCommand::current`].
        command: Option<BootstrapCommand>,
        /// Optional config snapshot (`hyperactor::config::Attrs`)
        /// captured by the parent. If present, the child installs it
        /// as the `ClientOverride` layer so the parent's effective config
        /// takes precedence over Defaults.
        config: Option<Attrs>,
    },

    #[default]
    V0ProcMesh, // pass through to the v0 allocator
}

impl Bootstrap {
    /// Serialize the mode into a environment-variable-safe string by
    /// base64-encoding its JSON representation.
    #[allow(clippy::result_large_err)]
    fn to_env_safe_string(&self) -> v1::Result<String> {
        Ok(BASE64_STANDARD.encode(serde_json::to_string(&self)?))
    }

    /// Deserialize the mode from the representation returned by [`to_env_safe_string`].
    #[allow(clippy::result_large_err)]
    fn from_env_safe_string(str: &str) -> v1::Result<Self> {
        let data = BASE64_STANDARD.decode(str)?;
        let data = std::str::from_utf8(&data)?;
        Ok(serde_json::from_str(data)?)
    }

    /// Get a bootstrap configuration from the environment; returns `None`
    /// if the environment does not specify a boostrap config.
    pub fn get_from_env() -> anyhow::Result<Option<Self>> {
        match std::env::var("HYPERACTOR_MESH_BOOTSTRAP_MODE") {
            Ok(mode) => match Bootstrap::from_env_safe_string(&mode) {
                Ok(mode) => Ok(Some(mode)),
                Err(e) => {
                    Err(anyhow::Error::from(e).context("parsing HYPERACTOR_MESH_BOOTSTRAP_MODE"))
                }
            },
            Err(VarError::NotPresent) => Ok(None),
            Err(e) => Err(anyhow::Error::from(e).context("reading HYPERACTOR_MESH_BOOTSTRAP_MODE")),
        }
    }

    /// Inject this bootstrap configuration into the environment of the provided command.
    pub fn to_env(&self, cmd: &mut Command) {
        cmd.env(
            "HYPERACTOR_MESH_BOOTSTRAP_MODE",
            self.to_env_safe_string().unwrap(),
        );
    }

    /// Bootstrap this binary according to this configuration.
    /// This either runs forever, or returns an error.
    pub async fn bootstrap(self) -> anyhow::Error {
        tracing::info!(
            "bootstrapping mesh process: {}",
            serde_json::to_string(&self).unwrap()
        );

        if Debug::is_active() {
            let mut buf = Vec::new();
            writeln!(&mut buf, "bootstrapping {}:", std::process::id()).unwrap();
            #[cfg(unix)]
            writeln!(
                &mut buf,
                "\tparent pid: {}",
                std::os::unix::process::parent_id()
            )
            .unwrap();
            writeln!(
                &mut buf,
                "\tconfig: {}",
                serde_json::to_string(&self).unwrap()
            )
            .unwrap();
            match std::env::current_exe() {
                Ok(path) => writeln!(&mut buf, "\tcurrent_exe: {}", path.display()).unwrap(),
                Err(e) => writeln!(&mut buf, "\tcurrent_exe: error<{}>", e).unwrap(),
            }
            writeln!(&mut buf, "\targs:").unwrap();
            for arg in std::env::args() {
                writeln!(&mut buf, "\t\t{}", arg).unwrap();
            }
            writeln!(&mut buf, "\tenv:").unwrap();
            for (key, val) in std::env::vars() {
                writeln!(&mut buf, "\t\t{}={}", key, val).unwrap();
            }
            let _ = Debug.write(&buf);
            if let Ok(s) = std::str::from_utf8(&buf) {
                tracing::info!("{}", s);
            } else {
                tracing::info!("{:?}", buf);
            }
        }

        match self {
            Bootstrap::Proc {
                proc_id,
                backend_addr,
                callback_addr,
                socket_dir_path,
                config,
            } => {
                if let Some(attrs) = config {
                    config::set(config::Source::ClientOverride, attrs);
                    tracing::debug!("bootstrap: installed ClientOverride config snapshot (Proc)");
                } else {
                    tracing::debug!("bootstrap: no config snapshot provided (Proc)");
                }

                if hyperactor::config::global::get(MESH_BOOTSTRAP_ENABLE_PDEATHSIG) {
                    // Safety net: normal shutdown is via
                    // `host_mesh.shutdown(&instance)`; PR_SET_PDEATHSIG
                    // is a last-resort guard against leaks if that
                    // protocol is bypassed.
                    let _ = install_pdeathsig_kill();
                } else {
                    eprintln!("(bootstrap) PDEATHSIG disabled via config");
                }

                let (local_addr, name) = ok!(proc_id
                    .as_direct()
                    .ok_or_else(|| anyhow::anyhow!("invalid proc id type: {}", proc_id)));
                // TODO provide a direct way to construct these
                let serve_addr = format!("unix:{}", socket_dir_path.join(name).display());
                let serve_addr = serve_addr.parse().unwrap();

                // The following is a modified host::spawn_proc to support direct
                // dialing between local procs: 1) we bind each proc to a deterministic
                // address in socket_dir_path; 2) we use LocalProcDialer to dial these
                // addresses for local procs.
                let proc_sender = mailbox::LocalProcDialer::new(
                    local_addr.clone(),
                    socket_dir_path,
                    ok!(MailboxClient::dial(backend_addr)),
                );

                let proc = Proc::new(proc_id.clone(), proc_sender.into_boxed());

                let agent_handle = ok!(ProcMeshAgent::boot_v1(proc.clone())
                    .await
                    .map_err(|e| HostError::AgentSpawnFailure(proc_id, e)));

                // Finally serve the proc on the same transport as the backend address,
                // and call back.
                let (proc_addr, proc_rx) = ok!(channel::serve(serve_addr, "proc_backend"));
                proc.clone().serve(proc_rx);
                ok!(ok!(channel::dial(callback_addr))
                    .send((proc_addr, agent_handle.bind::<ProcMeshAgent>()))
                    .await
                    .map_err(ChannelError::from));

                halt().await
            }
            Bootstrap::Host {
                addr,
                command,
                config,
            } => {
                if let Some(attrs) = config {
                    config::set(config::Source::Runtime, attrs);
                    tracing::debug!("bootstrap: installed Runtime config snapshot (Host)");
                } else {
                    tracing::debug!("bootstrap: no config snapshot provided (Host)");
                }

                let command = match command {
                    Some(command) => command,
                    None => ok!(BootstrapCommand::current()),
                };
                let manager = BootstrapProcManager::new(command).unwrap();

                let (host, _handle) = ok!(Host::serve(manager, addr).await);
                let addr = host.addr().clone();
                let host_mesh_agent = ok!(host
                    .system_proc()
                    .clone()
                    .spawn::<HostMeshAgent>("agent", HostAgentMode::Process(host))
                    .await);

                tracing::info!(
                    "serving host at {}, agent: {}",
                    addr,
                    host_mesh_agent.bind::<HostMeshAgent>()
                );
                halt().await
            }
            Bootstrap::V0ProcMesh => bootstrap_v0_proc_mesh().await,
        }
    }

    /// A variant of [`bootstrap`] that logs the error and exits the process
    /// if bootstrapping fails.
    pub async fn bootstrap_or_die(self) -> ! {
        let err = self.bootstrap().await;
        tracing::error!("failed to bootstrap mesh process: {}", err);
        std::process::exit(1)
    }
}

/// Install "kill me if parent dies" and close the race window.
pub fn install_pdeathsig_kill() -> io::Result<()> {
    #[cfg(target_os = "linux")]
    {
        // SAFETY: Calling into libc; does not dereference memory, just
        // asks the kernel to deliver SIGKILL on parent death.
        let rc = unsafe { libc::prctl(libc::PR_SET_PDEATHSIG, libc::SIGKILL as libc::c_int) };
        if rc != 0 {
            return Err(io::Error::last_os_error());
        }
    }
    // Race-close: if the parent died between our exec and prctl(),
    // we won't get a signal, so detect that and exit now.
    //
    // If getppid() == 1, we've already been reparented (parent gone).
    // SAFETY: `getppid()` is a simple libc syscall returning the
    // parent PID; it has no side effects and does not touch memory.
    if unsafe { libc::getppid() } == 1 {
        std::process::exit(0);
    }
    Ok(())
}

/// Represents the lifecycle state of a **proc as hosted in an OS
/// process** managed by `BootstrapProcManager`.
///
/// Note: This type is deliberately distinct from [`ProcState`] and
/// [`ProcStopReason`] (see `alloc.rs`). Those types model allocator
/// *events* - e.g. "a proc was Created/Running/Stopped" - and are
/// consumed from an event stream during allocation. By contrast,
/// [`ProcStatus`] is a **live, queryable view**: it reflects the
/// current observed status of a running proc, as seen through the
/// [`BootstrapProcHandle`] API (stop, kill, status).
///
/// In short:
/// - `ProcState`/`ProcStopReason`: historical / event-driven model
/// - `ProcStatus`: immediate status surface for lifecycle control
#[derive(Debug, Clone, Serialize, Deserialize, PartialEq, Eq)]
pub enum ProcStatus {
    /// The OS process has been spawned but is not yet fully running.
    /// (Process-level: child handle exists, no confirmation yet.)
    Starting,
    /// The OS process is alive and considered running.
    /// (Process-level: `pid` is known; Proc-level: bootstrap
    /// may still be running.)
    Running { pid: u32, started_at: SystemTime },
    /// Ready means bootstrap has completed and the proc is serving.
    /// (Process-level: `pid` is known; Proc-level: bootstrap
    /// completed.)
    Ready {
        pid: u32,
        started_at: SystemTime,
        addr: ChannelAddr,
        agent: ActorRef<ProcMeshAgent>,
    },
    /// A stop has been requested (SIGTERM, graceful shutdown, etc.),
    /// but the OS process has not yet fully exited. (Proc-level:
    /// shutdown in progress; Process-level: still running.)
    Stopping { pid: u32, started_at: SystemTime },
    /// The process exited with a normal exit code. (Process-level:
    /// exit observed.)
    Stopped {
        exit_code: i32,
        stderr_tail: Vec<String>,
    },
    /// The process was killed by a signal (e.g. SIGKILL).
    /// (Process-level: abnormal termination.)
    Killed { signal: i32, core_dumped: bool },
    /// The proc or its process failed for some other reason
    /// (bootstrap error, unexpected condition, etc.). (Both levels:
    /// catch-all failure.)
    Failed { reason: String },
}

impl ProcStatus {
    /// Returns `true` if the proc is in a terminal (exited) state:
    /// [`ProcStatus::Stopped`], [`ProcStatus::Killed`], or
    /// [`ProcStatus::Failed`].
    #[inline]
    pub fn is_exit(&self) -> bool {
        matches!(
            self,
            ProcStatus::Stopped { .. } | ProcStatus::Killed { .. } | ProcStatus::Failed { .. }
        )
    }
}

impl std::fmt::Display for ProcStatus {
    fn fmt(&self, f: &mut std::fmt::Formatter<'_>) -> std::fmt::Result {
        match self {
            ProcStatus::Starting => write!(f, "Starting"),
            ProcStatus::Running { pid, started_at } => {
                let uptime = started_at
                    .elapsed()
                    .map(|d| format!(" up {}", format_duration(d)))
                    .unwrap_or_default();
                write!(f, "Running[{pid}]{uptime}")
            }
            ProcStatus::Ready {
                pid,
                started_at,
                addr,
                ..
            } => {
                let uptime = started_at
                    .elapsed()
                    .map(|d| format!(" up {}", format_duration(d)))
                    .unwrap_or_default();
                write!(f, "Ready[{pid}] at {addr}{uptime}")
            }
            ProcStatus::Stopping { pid, started_at } => {
                let uptime = started_at
                    .elapsed()
                    .map(|d| format!(" up {}", format_duration(d)))
                    .unwrap_or_default();
                write!(f, "Stopping[{pid}]{uptime}")
            }
            ProcStatus::Stopped { exit_code, .. } => write!(f, "Stopped(exit={exit_code})"),
            ProcStatus::Killed {
                signal,
                core_dumped,
            } => {
                if *core_dumped {
                    write!(f, "Killed(sig={signal}, core)")
                } else {
                    write!(f, "Killed(sig={signal})")
                }
            }
            ProcStatus::Failed { reason } => write!(f, "Failed({reason})"),
        }
    }
}

/// Error returned by [`BootstrapProcHandle::ready`].
#[derive(Debug, Clone)]
pub enum ReadyError {
    /// The proc reached a terminal state before `Ready`.
    Terminal(ProcStatus),
    /// The internal watch channel closed unexpectedly.
    ChannelClosed,
}

impl std::fmt::Display for ReadyError {
    fn fmt(&self, f: &mut std::fmt::Formatter<'_>) -> std::fmt::Result {
        match self {
            ReadyError::Terminal(st) => write!(f, "proc terminated before running: {st:?}"),
            ReadyError::ChannelClosed => write!(f, "status channel closed"),
        }
    }
}
impl std::error::Error for ReadyError {}

/// A handle to a proc launched by [`BootstrapProcManager`].
///
/// `BootstrapProcHandle` is a lightweight supervisor for an external
/// process: it tracks and broadcasts lifecycle state, and exposes a
/// small control/observation surface. While it may temporarily hold a
/// `tokio::process::Child` (shared behind a mutex) so the exit
/// monitor can `wait()` it, it is **not** the unique owner of the OS
/// process, and dropping a `BootstrapProcHandle` does not by itself
/// terminate the process.
///
/// What it pairs together:
/// - the **logical proc identity** (`ProcId`)
/// - the **live status surface** ([`ProcStatus`]), available both as
///   a synchronous snapshot (`status()`) and as an async stream via a
///   `tokio::sync::watch` channel (`watch()` / `changed()`)
///
/// Responsibilities:
/// - Retain the child handle only until the exit monitor claims it,
///   so the OS process can be awaited and its terminal status
///   recorded.
/// - Hold stdout/stderr tailers until the exit monitor takes them,
///   then join to recover buffered output for diagnostics.
/// - Update status via the `mark_*` transitions and broadcast changes
///   over the watch channel so tasks can `await` lifecycle
///   transitions without polling.
/// - Provide the foundation for higher-level APIs like `wait()`
///   (await terminal) and, later, `terminate()` / `kill()`.
///
/// Notes:
/// - Manager-level cleanup happens in [`BootstrapProcManager::drop`]:
///   it SIGKILLs any still-recorded PIDs; we do not rely on
///   `Child::kill_on_drop`.
///
/// Relationship to types:
/// - [`ProcStatus`]: live status surface, updated by this handle.
/// - [`ProcState`]/[`ProcStopReason`] (in `alloc.rs`):
///   allocator-facing, historical event log; not directly updated by
///   this type.
#[derive(Clone)]
pub struct BootstrapProcHandle {
    /// Logical identity of the proc in the mesh.
    proc_id: ProcId,
    /// Live lifecycle snapshot (see [`ProcStatus`]). Kept in a mutex
    /// so [`BootstrapProcHandle::status`] can return a synchronous
    /// copy. All mutations now flow through
    /// [`BootstrapProcHandle::transition`], which updates this field
    /// under the lock and then broadcasts on the watch channel.
    status: Arc<std::sync::Mutex<ProcStatus>>,
    /// Underlying OS child handle. Held only until the exit monitor
    /// claims it (consumed by `wait()` there). Not relied on for
    /// teardown; manager `Drop` handles best-effort SIGKILL.
    child: Arc<std::sync::Mutex<Option<Child>>>,
    /// Stdout monitor for this proc. Created with `StreamFwder::start`, it
    /// forwards output to a log channel and keeps a bounded ring buffer.
    /// Transferred to the exit monitor, which joins it after `wait()`
    /// to recover buffered lines.
    stdout_fwder: Arc<std::sync::Mutex<Option<StreamFwder>>>,
    /// Stderr monitor for this proc. Same behavior as `stdout_fwder`
    /// but for stderr (used for exit-reason enrichment).
    stderr_fwder: Arc<std::sync::Mutex<Option<StreamFwder>>>,
    /// Watch sender for status transitions. Every `mark_*` goes
    /// through [`BootstrapProcHandle::transition`], which updates the
    /// snapshot under the lock and then `send`s the new
    /// [`ProcStatus`].
    tx: tokio::sync::watch::Sender<ProcStatus>,
    /// Watch receiver seed. `watch()` clones this so callers can
    /// `borrow()` the current status and `changed().await` future
    /// transitions independently.
    rx: tokio::sync::watch::Receiver<ProcStatus>,
}

impl fmt::Debug for BootstrapProcHandle {
    fn fmt(&self, f: &mut fmt::Formatter<'_>) -> fmt::Result {
        let status = self.status.lock().expect("status mutex poisoned").clone();
        f.debug_struct("BootstrapProcHandle")
            .field("proc_id", &self.proc_id)
            .field("status", &status)
            .field("child", &"<child>")
            .field("tx", &"<watch::Sender>")
            .field("rx", &"<watch::Receiver>")
            // Intentionally skip stdout_tailer / stderr_tailer (not
            // Debug).
            .finish()
    }
}

// Locking invariant:
// - Do not acquire other locks from inside `transition(...)` (it
//   holds the status mutex).
// - If you need the child PID during a transition, snapshot it
//   *before* calling `transition`.
impl BootstrapProcHandle {
    /// Construct a new [`BootstrapProcHandle`] for a freshly spawned
    /// OS process hosting a proc.
    ///
    /// - Initializes the status to [`ProcStatus::Starting`] since the
    ///   child process has been created but not yet confirmed running.
    /// - Wraps the provided [`Child`] handle in an
    ///   `Arc<Mutex<Option<Child>>>` so lifecycle methods (`wait`,
    ///   `terminate`, etc.) can consume it later.
    ///
    /// This is the canonical entry point used by
    /// `BootstrapProcManager` when it launches a proc into a new
    /// process.
    pub fn new(proc_id: ProcId, child: Child) -> Self {
        let (tx, rx) = watch::channel(ProcStatus::Starting);
        Self {
            proc_id,
            status: Arc::new(std::sync::Mutex::new(ProcStatus::Starting)),
            child: Arc::new(std::sync::Mutex::new(Some(child))),
            stdout_fwder: Arc::new(std::sync::Mutex::new(None)),
            stderr_fwder: Arc::new(std::sync::Mutex::new(None)),
            tx,
            rx,
        }
    }

    /// Return the logical proc identity in the mesh.
    #[inline]
    pub fn proc_id(&self) -> &ProcId {
        &self.proc_id
    }

    /// Create a new subscription to this proc's status stream.
    ///
    /// Each call returns a fresh [`watch::Receiver`] tied to this
    /// handle's internal [`ProcStatus`] channel. The receiver can be
    /// awaited on (`rx.changed().await`) to observe lifecycle
    /// transitions as they occur.
    ///
    /// Notes:
    /// - Multiple subscribers can exist simultaneously; each sees
    ///   every status update in order.
    /// - Use [`BootstrapProcHandle::status`] for a one-off snapshot;
    ///   use `watch()` when you need to await changes over time.
    #[inline]
    pub fn watch(&self) -> tokio::sync::watch::Receiver<ProcStatus> {
        self.rx.clone()
    }

    /// Wait until this proc's status changes.
    ///
    /// This is a convenience wrapper around
    /// [`watch::Receiver::changed`]: it subscribes internally via
    /// [`BootstrapProcHandle::watch`] and awaits the next transition.
    /// If no subscribers exist or the channel is closed, this returns
    /// without error.
    ///
    /// Typical usage:
    /// ```ignore
    /// handle.changed().await;
    /// match handle.status() {
    ///     ProcStatus::Running { .. } => { /* now running */ }
    ///     ProcStatus::Stopped { .. } => { /* exited */ }
    ///     _ => {}
    /// }
    /// ```
    #[inline]
    pub async fn changed(&self) {
        let _ = self.watch().changed().await;
    }

    /// Return the OS process ID (`pid`) for this proc.
    ///
    /// If the proc is currently `Running`, this returns the cached
    /// pid even if the `Child` has already been taken by the exit
    /// monitor. Otherwise, it falls back to `Child::id()` if the
    /// handle is still present. Returns `None` once the proc has
    /// exited or if the handle has been consumed.
    #[inline]
    pub fn pid(&self) -> Option<u32> {
        match *self.status.lock().expect("status mutex poisoned") {
            ProcStatus::Running { pid, .. } | ProcStatus::Ready { pid, .. } => Some(pid),
            _ => self
                .child
                .lock()
                .expect("child mutex poisoned")
                .as_ref()
                .and_then(|c| c.id()),
        }
    }

    /// Return a snapshot of the current [`ProcStatus`] for this proc.
    ///
    /// This is a *live view* of the lifecycle state as tracked by
    /// [`BootstrapProcManager`]. It reflects what is currently known
    /// about the underlying OS process (e.g., `Starting`, `Running`,
    /// `Stopping`, etc.).
    ///
    /// Internally this reads the mutex-guarded status. Use this when
    /// you just need a synchronous snapshot; use
    /// [`BootstrapProcHandle::watch`] or
    /// [`BootstrapProcHandle::changed`] if you want to await
    /// transitions asynchronously.
    #[must_use]
    pub fn status(&self) -> ProcStatus {
        // Source of truth for now is the mutex. We broadcast via
        // `watch` in `transition`, but callers that want a
        // synchronous snapshot should read the guarded value.
        self.status.lock().expect("status mutex poisoned").clone()
    }

    /// Atomically apply a state transition while holding the status
    /// lock, and send the updated value on the watch channel **while
    /// still holding the lock**. This guarantees the mutex state and
    /// the broadcast value stay in sync and avoids reordering between
    /// concurrent transitions.
    fn transition<F>(&self, f: F) -> bool
    where
        F: FnOnce(&mut ProcStatus) -> bool,
    {
        let mut guard = self.status.lock().expect("status mutex poisoned");
        let _before = guard.clone();
        let changed = f(&mut guard);
        if changed {
            // Publish while still holding the lock to preserve order.
            let _ = self.tx.send(guard.clone());
        }
        changed
    }

    /// Transition this proc into the [`ProcStatus::Running`] state.
    ///
    /// Called internally once the child OS process has been spawned
    /// and we can observe a valid `pid`. Records the `pid` and the
    /// `started_at` timestamp so that callers can query them later
    /// via [`BootstrapProcHandle::status`] or
    /// [`BootstrapProcHandle::pid`].
    ///
    /// This is a best-effort marker: it reflects that the process
    /// exists at the OS level, but does not guarantee that the proc
    /// has completed bootstrap or is fully ready.
    pub(crate) fn mark_running(&self, pid: u32, started_at: SystemTime) -> bool {
        self.transition(|st| match *st {
            ProcStatus::Starting => {
                *st = ProcStatus::Running { pid, started_at };
                true
            }
            _ => {
                tracing::warn!(
                    "illegal transition: {:?} -> Running; leaving status unchanged",
                    *st
                );
                false
            }
        })
    }

    /// Attempt to transition this proc into the [`ProcStatus::Ready`]
    /// state.
    ///
    /// This records the process ID, start time, listening address,
    /// and agent once the proc has successfully started and is ready
    /// to serve.
    ///
    /// Returns `true` if the transition succeeded (from `Starting` or
    /// `Running`), or `false` if the current state did not allow
    /// moving to `Ready`. In the latter case the state is left
    /// unchanged and a warning is logged.
    pub(crate) fn mark_ready(
        &self,
        pid: u32,
        started_at: SystemTime,
        addr: ChannelAddr,
        agent: ActorRef<ProcMeshAgent>,
    ) -> bool {
        self.transition(|st| match st {
            ProcStatus::Starting | ProcStatus::Running { .. } => {
                *st = ProcStatus::Ready {
                    pid,
                    started_at,
                    addr,
                    agent,
                };
                true
            }
            _ => {
                tracing::warn!(
                    "illegal transition: {:?} -> Ready; leaving status unchanged",
                    st
                );
                false
            }
        })
    }

    /// Record that a stop has been requested for the proc (e.g. a
    /// graceful shutdown via SIGTERM), but the underlying process has
    /// not yet fully exited.
    pub(crate) fn mark_stopping(&self) -> bool {
        // Avoid taking out additional locks in .transition().
        let child_pid = self.child_pid_snapshot();
        let now = hyperactor::clock::RealClock.system_time_now();

        self.transition(|st| match *st {
            ProcStatus::Running { pid, started_at } => {
                *st = ProcStatus::Stopping { pid, started_at };
                true
            }
            ProcStatus::Ready {
                pid, started_at, ..
            } => {
                *st = ProcStatus::Stopping { pid, started_at };
                true
            }
            ProcStatus::Starting => {
                if let Some(pid) = child_pid {
                    *st = ProcStatus::Stopping {
                        pid,
                        started_at: now,
                    };
                    true
                } else {
                    false
                }
            }
            _ => false,
        })
    }

    /// Record that the process has exited normally with the given
    /// exit code.
    pub(crate) fn mark_stopped(&self, exit_code: i32, stderr_tail: Vec<String>) -> bool {
        self.transition(|st| match *st {
            ProcStatus::Starting
            | ProcStatus::Running { .. }
            | ProcStatus::Ready { .. }
            | ProcStatus::Stopping { .. } => {
                *st = ProcStatus::Stopped {
                    exit_code,
                    stderr_tail,
                };
                true
            }
            _ => {
                tracing::warn!(
                    "illegal transition: {:?} -> Stopped; leaving status unchanged",
                    *st
                );
                false
            }
        })
    }

    /// Record that the process was killed by the given signal (e.g.
    /// SIGKILL, SIGTERM).
    pub(crate) fn mark_killed(&self, signal: i32, core_dumped: bool) -> bool {
        self.transition(|st| match *st {
            ProcStatus::Starting
            | ProcStatus::Running { .. }
            | ProcStatus::Ready { .. }
            | ProcStatus::Stopping { .. } => {
                *st = ProcStatus::Killed {
                    signal,
                    core_dumped,
                };
                true
            }
            _ => {
                tracing::warn!(
                    "illegal transition: {:?} -> Killed; leaving status unchanged",
                    *st
                );
                false
            }
        })
    }

    /// Record that the proc or its process failed for an unexpected
    /// reason (bootstrap error, spawn failure, etc.).
    pub(crate) fn mark_failed<S: Into<String>>(&self, reason: S) -> bool {
        self.transition(|st| match *st {
            ProcStatus::Starting
            | ProcStatus::Running { .. }
            | ProcStatus::Ready { .. }
            | ProcStatus::Stopping { .. } => {
                *st = ProcStatus::Failed {
                    reason: reason.into(),
                };
                true
            }
            _ => {
                tracing::warn!(
                    "illegal transition: {:?} -> Failed; leaving status unchanged",
                    *st
                );
                false
            }
        })
    }

    /// Wait until the proc has reached a terminal state and return
    /// it.
    ///
    /// Terminal means [`ProcStatus::Stopped`],
    /// [`ProcStatus::Killed`], or [`ProcStatus::Failed`]. If the
    /// current status is already terminal, returns immediately.
    ///
    /// Non-consuming: `BootstrapProcHandle` is a supervisor, not the
    /// owner of the OS process, so you can call `wait()` from
    /// multiple tasks concurrently.
    ///
    /// Implementation detail: listens on this handle's `watch`
    /// channel. It snapshots the current status, and if not terminal
    /// awaits the next change. If the channel closes unexpectedly,
    /// returns the last observed status.
    ///
    /// Mirrors `tokio::process::Child::wait()`, but yields the
    /// higher-level [`ProcStatus`] instead of an `ExitStatus`.
    #[must_use]
    pub async fn wait_inner(&self) -> ProcStatus {
        let mut rx = self.watch();
        loop {
            let st = rx.borrow().clone();
            if st.is_exit() {
                return st;
            }
            // If the channel closes, return the last observed value.
            if rx.changed().await.is_err() {
                return st;
            }
        }
    }

    /// Wait until the proc reaches the [`ProcStatus::Ready`] state.
    ///
    /// If the proc hits a terminal state ([`ProcStatus::Stopped`],
    /// [`ProcStatus::Killed`], or [`ProcStatus::Failed`]) before ever
    /// becoming `Ready`, this returns
    /// `Err(ReadyError::Terminal(status))`. If the internal watch
    /// channel closes unexpectedly, this returns
    /// `Err(ReadyError::ChannelClosed)`. Otherwise it returns
    /// `Ok(())` when `Ready` is first observed.
    ///
    /// Non-consuming: `BootstrapProcHandle` is a supervisor, not the
    /// owner; multiple tasks may await `ready()` concurrently.
    /// `Stopping` is not treated as terminal here; we continue
    /// waiting until `Ready` or a terminal state is seen.
    ///
    /// Companion to [`BootstrapProcHandle::wait_inner`]:
    /// `wait_inner()` resolves on exit; `ready_inner()` resolves on
    /// startup.
    pub async fn ready_inner(&self) -> Result<(), ReadyError> {
        let mut rx = self.watch();
        loop {
            let st = rx.borrow().clone();
            match &st {
                ProcStatus::Ready { .. } => return Ok(()),
                s if s.is_exit() => return Err(ReadyError::Terminal(st)),
                _non_terminal => {
                    if rx.changed().await.is_err() {
                        return Err(ReadyError::ChannelClosed);
                    }
                }
            }
        }
    }

    /// Best-effort, non-blocking snapshot of the child's PID. Locks
    /// only the `child` mutex and never touches `status`.
    fn child_pid_snapshot(&self) -> Option<u32> {
        self.child
            .lock()
            .expect("child mutex poisoned")
            .as_ref()
            .and_then(|c| c.id())
    }

    /// Try to fetch a PID we can signal. Prefer cached PID from
    /// status; fall back to Child::id() if still present. None once
    /// terminal or if monitor already consumed the Child and we never
    /// cached a pid.
    fn signalable_pid(&self) -> Option<i32> {
        match &*self.status.lock().expect("status mutex poisoned") {
            ProcStatus::Running { pid, .. }
            | ProcStatus::Ready { pid, .. }
            | ProcStatus::Stopping { pid, .. } => Some(*pid as i32),
            _ => self
                .child
                .lock()
                .expect("child mutex poisoned")
                .as_ref()
                .and_then(|c| c.id())
                .map(|p| p as i32),
        }
    }

    /// Send a signal to the pid. Returns Ok(()) if delivered. If
    /// ESRCH (no such process), we treat that as "already gone" and
    /// return Ok(()) so callers can proceed to observe the terminal
    /// state through the monitor.
    fn send_signal(pid: i32, sig: i32) -> Result<(), anyhow::Error> {
        // SAFETY: Sending a POSIX signal; does not dereference
        // memory.
        let rc = unsafe { libc::kill(pid, sig) };
        if rc == 0 {
            Ok(())
        } else {
            let e = std::io::Error::last_os_error();
            if let Some(libc::ESRCH) = e.raw_os_error() {
                // Process already gone; proceed to wait/observe
                // terminal state.
                Ok(())
            } else {
                Err(anyhow::anyhow!("kill({pid}, {sig}) failed: {e}"))
            }
        }
    }

    pub fn set_stream_monitors(&self, out: Option<StreamFwder>, err: Option<StreamFwder>) {
        *self
            .stdout_fwder
            .lock()
            .expect("stdout_tailer mutex poisoned") = out;
        *self
            .stderr_fwder
            .lock()
            .expect("stderr_tailer mutex poisoned") = err;
    }

    fn take_stream_monitors(&self) -> (Option<StreamFwder>, Option<StreamFwder>) {
        let out = self
            .stdout_fwder
            .lock()
            .expect("stdout_tailer mutex poisoned")
            .take();
        let err = self
            .stderr_fwder
            .lock()
            .expect("stderr_tailer mutex poisoned")
            .take();
        (out, err)
    }
}

#[async_trait]
impl hyperactor::host::ProcHandle for BootstrapProcHandle {
    type Agent = ProcMeshAgent;
    type TerminalStatus = ProcStatus;

    #[inline]
    fn proc_id(&self) -> &ProcId {
        &self.proc_id
    }

    #[inline]
    fn addr(&self) -> Option<ChannelAddr> {
        match &*self.status.lock().expect("status mutex poisoned") {
            ProcStatus::Ready { addr, .. } => Some(addr.clone()),
            _ => None,
        }
    }

    #[inline]
    fn agent_ref(&self) -> Option<ActorRef<Self::Agent>> {
        match &*self.status.lock().expect("status mutex poisoned") {
            ProcStatus::Ready { agent, .. } => Some(agent.clone()),
            _ => None,
        }
    }

    /// Wait until this proc first reaches the [`ProcStatus::Ready`]
    /// state.
    ///
    /// Returns `Ok(())` once `Ready` is observed.
    ///
    /// If the proc transitions directly to a terminal state before
    /// becoming `Ready`, returns `Err(ReadyError::Terminal(status))`.
    ///
    /// If the internal status watch closes unexpectedly before
    /// `Ready` is observed, returns `Err(ReadyError::ChannelClosed)`.
    async fn ready(&self) -> Result<(), hyperactor::host::ReadyError<Self::TerminalStatus>> {
        match self.ready_inner().await {
            Ok(()) => Ok(()),
            Err(ReadyError::Terminal(status)) => {
                Err(hyperactor::host::ReadyError::Terminal(status))
            }
            Err(ReadyError::ChannelClosed) => Err(hyperactor::host::ReadyError::ChannelClosed),
        }
    }

    /// Wait until this proc reaches a terminal [`ProcStatus`].
    ///
    /// Returns `Ok(status)` when a terminal state is observed
    /// (`Stopped`, `Killed`, or `Failed`).
    ///
    /// If the internal status watch closes before any terminal state
    /// is seen, returns `Err(WaitError::ChannelClosed)`.
    async fn wait(&self) -> Result<Self::TerminalStatus, hyperactor::host::WaitError> {
        let status = self.wait_inner().await;
        if status.is_exit() {
            Ok(status)
        } else {
            Err(hyperactor::host::WaitError::ChannelClosed)
        }
    }

    /// Attempt to terminate the underlying OS process.
    ///
    /// This drives **process-level** teardown only:
    /// - Sends `SIGTERM` to the process.
    /// - Waits up to `timeout` for it to exit cleanly.
    /// - Escalates to `SIGKILL` if still alive, then waits a short
    ///   hard-coded grace period (`HARD_WAIT_AFTER_KILL`) to ensure
    ///   the process is reaped.
    ///
    /// If the process was already in a terminal state when called,
    /// returns [`TerminateError::AlreadyTerminated`].
    ///
    /// # Notes
    /// - This does *not* attempt a graceful proc-level stop via
    ///   `ProcMeshAgent` or other actor messaging. That integration
    ///   will come later once proc-level control is wired up.
    /// - Errors may also be returned if the process PID cannot be
    ///   determined, if signal delivery fails, or if the status
    ///   channel is closed unexpectedly.
    ///
    /// # Parameters
    /// - `timeout`: Grace period to wait after `SIGTERM` before
    ///   escalating.
    ///
    /// # Returns
    /// - `Ok(ProcStatus)` if the process exited during the
    ///   termination sequence.
    /// - `Err(TerminateError)` if already exited, signaling failed,
    ///   or the channel was lost.
    async fn terminate(
        &self,
        cx: &impl context::Actor,
        timeout: Duration,
    ) -> Result<ProcStatus, hyperactor::host::TerminateError<Self::TerminalStatus>> {
        const HARD_WAIT_AFTER_KILL: Duration = Duration::from_secs(5);

        // If already terminal, return that.
        let st0 = self.status();
        if st0.is_exit() {
            tracing::debug!(?st0, "terminate(): already terminal");
            return Err(hyperactor::host::TerminateError::AlreadyTerminated(st0));
        }

        // Find a PID to signal.
        let pid = self.signalable_pid().ok_or_else(|| {
            let st = self.status();
            tracing::warn!(?st, "terminate(): no signalable pid");
            hyperactor::host::TerminateError::Io(anyhow::anyhow!(
                "no signalable pid (state: {:?})",
                st
            ))
        })?;

        // Best-effort mark "Stopping" (ok if state races).

        // Before sending SIGTERM, try to close actors normally. Only works if
        // they are in the Ready state and have an Agent we can message.
        let agent = self.agent_ref();
        if let Some(agent) = agent {
            let mailbox_result = RealClock.timeout(timeout, agent.stop_all(cx)).await;
            if let Err(timeout_err) = mailbox_result {
                // Agent didn't respond in time, proceed with SIGTERM.
                tracing::warn!(
                    "ProcMeshAgent {} didn't respond in time to stop proc: {}",
                    agent.actor_id(),
                    timeout_err,
                );
            } else if let Ok(Err(e)) = mailbox_result {
                // Other mailbox error, proceed with SIGTERM.
                tracing::warn!(
                    "ProcMeshAgent {} did not successfully stop all actors: {}",
                    agent.actor_id(),
                    e
                );
            }
        }
        // After the stop all actors message may be successful, we still need
        // to actually stop the process.
        let _ = self.mark_stopping();

        // Send SIGTERM (ESRCH is treated as "already gone").
        tracing::info!(pid, ?timeout, "terminate(): sending SIGTERM");
        if let Err(e) = Self::send_signal(pid, libc::SIGTERM) {
            tracing::warn!(pid, error=%e, "terminate(): SIGTERM delivery failed");
            return Err(hyperactor::host::TerminateError::Io(e));
        }
        tracing::debug!(pid, "terminate(): SIGTERM sent");

        // Wait up to the timeout for a terminal state.
        match RealClock.timeout(timeout, self.wait_inner()).await {
            Ok(st) if st.is_exit() => {
                tracing::info!(pid, ?st, "terminate(): exited after SIGTERM");
                Ok(st)
            }
            Ok(non_exit) => {
                // wait_inner() should only resolve terminal; treat as
                // channel issue.
                tracing::warn!(pid, ?non_exit, "terminate(): wait returned non-terminal");
                Err(hyperactor::host::TerminateError::ChannelClosed)
            }
            Err(_elapsed) => {
                // Escalate to SIGKILL
                tracing::warn!(pid, "terminate(): timeout; escalating to SIGKILL");
                if let Some(pid2) = self.signalable_pid() {
                    if let Err(e) = Self::send_signal(pid2, libc::SIGKILL) {
                        tracing::warn!(pid=pid2, error=%e, "terminate(): SIGKILL delivery failed");
                        return Err(hyperactor::host::TerminateError::Io(e));
                    }
                    tracing::info!(pid = pid2, "terminate(): SIGKILL sent");
                } else {
                    tracing::warn!("terminate(): lost pid before SIGKILL escalation");
                }
                // Hard bound after KILL so we can't hang forever.
                match RealClock
                    .timeout(HARD_WAIT_AFTER_KILL, self.wait_inner())
                    .await
                {
                    Ok(st) if st.is_exit() => {
                        tracing::info!(?st, "terminate(): exited after SIGKILL");
                        Ok(st)
                    }
                    other => {
                        tracing::warn!(
                            ?other,
                            "terminate(): post-KILL wait did not yield terminal"
                        );
                        Err(hyperactor::host::TerminateError::ChannelClosed)
                    }
                }
            }
        }
    }

    /// Forcibly kill the underlying OS process with `SIGKILL`.
    ///
    /// This bypasses any graceful shutdown semantics and immediately
    /// delivers a non-catchable `SIGKILL` to the child. It is
    /// intended as a last-resort termination mechanism when
    /// `terminate()` fails or when no grace period is desired.
    ///
    /// # Behavior
    /// - If the process was already in a terminal state, returns
    ///   [`TerminateError::AlreadyTerminated`].
    /// - Otherwise attempts to send `SIGKILL` to the current PID.
    /// - Then waits for the exit monitor to observe a terminal state.
    ///
    /// # Notes
    /// - This is strictly an **OS-level kill**. It does *not* attempt
    ///   proc-level shutdown via `ProcMeshAgent` or actor messages.
    ///   That integration will be layered in later.
    /// - Errors may be returned if the PID cannot be determined, if
    ///   signal delivery fails, or if the status channel closes
    ///   unexpectedly.
    ///
    /// # Returns
    /// - `Ok(ProcStatus)` if the process exited after `SIGKILL`.
    /// - `Err(TerminateError)` if already exited, signaling failed,
    ///   or the channel was lost.
    async fn kill(
        &self,
    ) -> Result<ProcStatus, hyperactor::host::TerminateError<Self::TerminalStatus>> {
        // NOTE: This is a pure OS-level kill (SIGKILL) of the child
        // process. It bypasses any proc-level shutdown semantics.
        //
        // Future work: layer in proc-level stop semantics through
        // actor messages once those are implemented.

        // If already terminal, return that.
        let st0 = self.status();
        if st0.is_exit() {
            return Err(hyperactor::host::TerminateError::AlreadyTerminated(st0));
        }

        // Try to get a PID and send SIGKILL.
        let pid = self.signalable_pid().ok_or_else(|| {
            hyperactor::host::TerminateError::Io(anyhow::anyhow!(
                "no signalable pid (state: {:?})",
                self.status()
            ))
        })?;

        if let Err(e) = Self::send_signal(pid, libc::SIGKILL) {
            return Err(hyperactor::host::TerminateError::Io(e));
        }

        // Wait for exit monitor to record terminal status.
        let st = self.wait_inner().await;
        if st.is_exit() {
            Ok(st)
        } else {
            Err(hyperactor::host::TerminateError::ChannelClosed)
        }
    }
}

/// A specification of the command used to bootstrap procs.
#[derive(Debug, Named, Serialize, Deserialize, Clone, Default, PartialEq, Eq)]
pub struct BootstrapCommand {
    pub program: PathBuf,
    pub arg0: Option<String>,
    pub args: Vec<String>,
    pub env: HashMap<String, String>,
}

impl BootstrapCommand {
    /// Creates a bootstrap command specification to replicate the
    /// invocation of the currently running process.
    pub fn current() -> io::Result<Self> {
        let mut args: VecDeque<String> = std::env::args().collect();
        let arg0 = args.pop_front();

        Ok(Self {
            program: std::env::current_exe()?,
            arg0,
            args: args.into(),
            env: std::env::vars().collect(),
        })
    }

    /// Create a new `Command` reflecting this bootstrap command
    /// configuration.
    pub fn new(&self) -> Command {
        let mut cmd = Command::new(&self.program);
        if let Some(arg0) = &self.arg0 {
            cmd.arg0(arg0);
        }
        for arg in &self.args {
            cmd.arg(arg);
        }
        for (k, v) in &self.env {
            cmd.env(k, v);
        }
        cmd
    }

    /// Bootstrap command used for testing, invoking the Buck-built
    /// `monarch/hyperactor_mesh/bootstrap` binary.
    ///
    /// Intended for integration tests where we need to spawn real
    /// bootstrap processes under proc manager control. Not available
    /// outside of test builds.
    #[cfg(test)]
    pub(crate) fn test() -> Self {
        Self {
            program: crate::testresource::get("monarch/hyperactor_mesh/bootstrap"),
            arg0: None,
            args: vec![],
            env: HashMap::new(),
        }
    }
}

impl<T: Into<PathBuf>> From<T> for BootstrapCommand {
    /// Creates a bootstrap command from the provided path.
    fn from(s: T) -> Self {
        Self {
            program: s.into(),
            arg0: None,
            args: vec![],
            env: HashMap::new(),
        }
    }
}

/// A process manager for launching and supervising **bootstrap
/// processes** (via the [`bootstrap`] entry point).
///
/// `BootstrapProcManager` is the host-side runtime for external procs
/// in a hyperactor mesh. It spawns the configured bootstrap binary,
/// forwards each child's stdout/stderr into the logging channel,
/// tracks lifecycle state through [`BootstrapProcHandle`] /
/// [`ProcStatus`], and ensures best-effort teardown on drop.
///
/// Internally it maintains two maps:
/// - [`children`]: async map from [`ProcId`] to
///   [`BootstrapProcHandle`], used for lifecycle queries (`status`) and
///   exit monitoring.
/// - [`pid_table`]: synchronous map from [`ProcId`] to raw PIDs, used
///   in [`Drop`] to synchronously send `SIGKILL` to any still-running
///   children.
///
/// Together these provide both a queryable, real-time status surface
/// and a deterministic cleanup path, so no child processes are left
/// orphaned if the manager itself is dropped.
#[derive(Debug)]
pub struct BootstrapProcManager {
    /// The command specification used to bootstrap new processes.
    command: BootstrapCommand,
    /// Async registry of running children, keyed by [`ProcId`]. Holds
    /// [`BootstrapProcHandle`]s so callers can query or monitor
    /// status.
    children: Arc<tokio::sync::Mutex<HashMap<ProcId, BootstrapProcHandle>>>,
    /// Synchronous table of raw PIDs, keyed by [`ProcId`]. Used
    /// exclusively in the [`Drop`] impl to send `SIGKILL` without
    /// needing async context.
    pid_table: Arc<std::sync::Mutex<HashMap<ProcId, u32>>>,
    /// FileMonitor that aggregates logs from all children.
    /// None if file monitor creation failed.
    file_appender: Option<Arc<crate::logging::FileAppender>>,

    /// Directory for storing proc socket files. Procs place their sockets
    /// in this directory, so that they can be looked up by other procs
    /// for direct transfer.
    socket_dir: TempDir,
}

impl Drop for BootstrapProcManager {
    /// Drop implementation for [`BootstrapProcManager`].
    ///
    /// Ensures that when the manager itself is dropped, any child
    /// processes it spawned are also terminated. This is a
    /// best-effort cleanup mechanism: the manager iterates over its
    /// recorded PID table and sends `SIGKILL` to each one.
    ///
    /// Notes:
    /// - Uses a synchronous `Mutex` so it can be locked safely in
    ///   `Drop` without async context.
    /// - Safety: sending `SIGKILL` is low-level but safe here because
    ///   it only instructs the OS to terminate the process. The only
    ///   risk is PID reuse, in which case an unrelated process might
    ///   be signaled. This is accepted for shutdown semantics.
    /// - This makes `BootstrapProcManager` robust against leaks:
    ///   dropping it should not leave stray child processes running.
    fn drop(&mut self) {
        if let Ok(table) = self.pid_table.lock() {
            for (proc_id, pid) in table.iter() {
                // SAFETY: We own these PIDs because they were spawned and recorded
                // by this manager. Sending SIGKILL is safe here since it does not
                // dereference any memory; it only instructs the OS to terminate the
                // process. The worst-case outcome is that the PID has already exited
                // and been reused, in which case the signal may affect an unrelated
                // process. We accept that risk in Drop semantics because this path
                // is only used for cleanup at shutdown.
                unsafe {
                    libc::kill(*pid as i32, libc::SIGKILL);
                }
                tracing::info!(
                    "BootstrapProcManager::drop: sent SIGKILL to pid {} for {:?}",
                    pid,
                    proc_id
                );
            }
        }
    }
}

impl BootstrapProcManager {
    /// Construct a new [`BootstrapProcManager`] that will launch
    /// procs using the given bootstrap command specification.
    ///
    /// This is the general entry point when you want to manage procs
    /// backed by a specific binary path (e.g. a bootstrap
    /// trampoline).
<<<<<<< HEAD
    pub(crate) fn new(command: BootstrapCommand) -> Result<Self, io::Error> {
        let log_monitor = match crate::logging::FileAppender::new() {
            Some(fm) => {
                tracing::info!("log monitor created successfully");
                Some(Arc::new(fm))
            }
            None => {
                tracing::warn!("failed to create log monitor");
                None
=======
    pub(crate) fn new(command: BootstrapCommand) -> Self {
        let file_appender = if hyperactor::config::global::get(MESH_ENABLE_FILE_CAPTURE) {
            match crate::logging::FileAppender::new() {
                Some(fm) => {
                    tracing::info!("file appender created successfully");
                    Some(Arc::new(fm))
                }
                None => {
                    tracing::warn!("failed to create file appender");
                    None
                }
>>>>>>> b02b329f
            }
        } else {
            None
        };

        Ok(Self {
            command,
            children: Arc::new(tokio::sync::Mutex::new(HashMap::new())),
            pid_table: Arc::new(std::sync::Mutex::new(HashMap::new())),
<<<<<<< HEAD
            file_appender: log_monitor,
            socket_dir: runtime_dir()?,
        })
=======
            file_appender,
        }
>>>>>>> b02b329f
    }

    /// The bootstrap command used to launch processes.
    pub fn command(&self) -> &BootstrapCommand {
        &self.command
    }

    /// The socket directory, where per-proc Unix sockets are placed.
    pub fn socket_dir(&self) -> &Path {
        self.socket_dir.path()
    }

    /// Return the current [`ProcStatus`] for the given [`ProcId`], if
    /// the proc is known to this manager.
    ///
    /// This querprocies the live [`BootstrapProcHandle`] stored in the
    /// manager's internal map. It provides an immediate snapshot of
    /// lifecycle state (`Starting`, `Running`, `Stopping`, `Stopped`,
    /// etc.).
    ///
    /// Returns `None` if the manager has no record of the proc (e.g.
    /// never spawned here, or entry already removed).
    pub async fn status(&self, proc_id: &ProcId) -> Option<ProcStatus> {
        self.children.lock().await.get(proc_id).map(|h| h.status())
    }

    fn spawn_exit_monitor(&self, proc_id: ProcId, handle: BootstrapProcHandle) {
        let pid_table = Arc::clone(&self.pid_table);

        let maybe_child = {
            let mut guard = handle.child.lock().expect("child mutex");
            let taken = guard.take();
            debug_assert!(guard.is_none(), "no Child should remain in handles");
            taken
        };

        let Some(mut child) = maybe_child else {
            tracing::debug!("proc {proc_id}: child was already taken; skipping wait");
            return;
        };

        tokio::spawn(async move {
            let wait_res = child.wait().await;

            let mut stderr_tail: Vec<String> = Vec::new();
            let (stdout_mon, stderr_mon) = handle.take_stream_monitors();

            if let Some(t) = stderr_mon {
                let (lines, _bytes) = t.abort().await;
                stderr_tail = lines;
            }
            if let Some(t) = stdout_mon {
                let (_lines, _bytes) = t.abort().await;
            }

            match wait_res {
                Ok(status) => {
                    if let Some(sig) = status.signal() {
                        let _ = handle.mark_killed(sig, status.core_dumped());
                        if let Ok(mut table) = pid_table.lock() {
                            table.remove(&proc_id);
                        }
                        if stderr_tail.is_empty() {
                            tracing::debug!("proc {proc_id} killed by signal {sig}");
                        } else {
                            let tail = stderr_tail.join("\n");
                            tracing::debug!(
                                "proc {proc_id} killed by signal {sig}; stderr tail:\n{tail}"
                            );
                        }
                    } else if let Some(code) = status.code() {
                        let _ = handle.mark_stopped(code, stderr_tail.clone());
                        if let Ok(mut table) = pid_table.lock() {
                            table.remove(&proc_id);
                        }
                        let tail_str = if stderr_tail.is_empty() {
                            None
                        } else {
                            Some(stderr_tail.join("\n"))
                        };
                        if code == 0 {
                            tracing::debug!(%proc_id, exit_code = code, tail = tail_str.as_deref(), "proc exited");
                        } else {
                            tracing::info!(%proc_id, exit_code = code, tail = tail_str.as_deref(), "proc exited");
                        }
                    } else {
                        debug_assert!(
                            false,
                            "unreachable: process terminated with neither signal nor exit code"
                        );
                        tracing::error!(
                            "proc {proc_id}: unreachable exit status (no code, no signal)"
                        );
                        let _ = handle.mark_failed("process exited with unknown status");
                        if let Ok(mut table) = pid_table.lock() {
                            table.remove(&proc_id);
                        }
                        if stderr_tail.is_empty() {
                            tracing::warn!("proc {proc_id} unknown exit");
                        } else {
                            let tail = stderr_tail.join("\n");
                            tracing::warn!("proc {proc_id} unknown exit; stderr tail:\n{tail}");
                        }
                    }
                }
                Err(e) => {
                    let _ = handle.mark_failed(format!("wait_inner() failed: {e}"));
                    if let Ok(mut table) = pid_table.lock() {
                        table.remove(&proc_id);
                    }
                    if stderr_tail.is_empty() {
                        tracing::info!("proc {proc_id} wait failed");
                    } else {
                        let tail = stderr_tail.join("\n");
                        tracing::info!("proc {proc_id} wait failed; stderr tail:\n{tail}");
                    }
                }
            }
        });
    }
}

/// The configuration used for bootstrapped procs.
pub struct BootstrapProcConfig {
    /// The proc's create rank.
    pub create_rank: usize,

    /// Config values to set on the spawned proc's global config,
    /// at the `ClientOverride` layer.
    pub client_config_override: Attrs,
}

#[async_trait]
impl ProcManager for BootstrapProcManager {
    type Handle = BootstrapProcHandle;

    type Config = BootstrapProcConfig;

    /// Return the [`ChannelTransport`] used by this proc manager.
    ///
    /// For `BootstrapProcManager` this is always
    /// [`ChannelTransport::Unix`], since all procs are spawned
    /// locally on the same host and communicate over Unix domain
    /// sockets.
    fn transport(&self) -> ChannelTransport {
        ChannelTransport::Unix
    }

    /// Launch a new proc under this [`BootstrapProcManager`].
    ///
    /// Spawns the configured bootstrap binary (`self.program`) in a
    /// fresh child process. The environment is populated with
    /// variables that describe the bootstrap context — most
    /// importantly `HYPERACTOR_MESH_BOOTSTRAP_MODE`, which carries a
    /// base64-encoded JSON [`Bootstrap::Proc`] payload (proc id,
    /// backend addr, callback addr, optional config snapshot).
    /// Additional variables like `BOOTSTRAP_LOG_CHANNEL` are also set
    /// up for logging and control.
    ///
    /// Responsibilities performed here:
    /// - Create a one-shot callback channel so the child can confirm
    ///   successful bootstrap and return its mailbox address plus agent
    ///   reference.
    /// - Spawn the OS process with stdout/stderr piped.
    /// - Stamp the new [`BootstrapProcHandle`] as
    ///   [`ProcStatus::Running`] once a PID is observed.
    /// - Wire stdout/stderr pipes into local writers and forward them
    ///   over the logging channel (`BOOTSTRAP_LOG_CHANNEL`).
    /// - Insert the handle into the manager's children map and start
    ///   an exit monitor to track process termination.
    ///
    /// Returns a [`BootstrapProcHandle`] that exposes the child
    /// process's lifecycle (status, wait/ready, termination). Errors
    /// are surfaced as [`HostError`].
    async fn spawn(
        &self,
        proc_id: ProcId,
        backend_addr: ChannelAddr,
        config: BootstrapProcConfig,
    ) -> Result<Self::Handle, HostError> {
        let (callback_addr, mut callback_rx) = channel::serve(
            ChannelAddr::any(ChannelTransport::Unix),
            &format!("BootstrapProcManager::spawn callback_addr: {}", &proc_id),
        )?;

        let mode = Bootstrap::Proc {
            proc_id: proc_id.clone(),
            backend_addr,
            callback_addr,
            socket_dir_path: self.socket_dir.path().to_owned(),
            config: Some(config.client_config_override),
        };
        let mut cmd = self.command.new();
        cmd.env(
            "HYPERACTOR_MESH_BOOTSTRAP_MODE",
            mode.to_env_safe_string()
                .map_err(|e| HostError::ProcessConfigurationFailure(proc_id.clone(), e.into()))?,
        );

        // Decide whether we need to capture stdio.
        let enable_forwarding = hyperactor::config::global::get(MESH_ENABLE_LOG_FORWARDING);
        let enable_file_capture = hyperactor::config::global::get(MESH_ENABLE_FILE_CAPTURE);
        let tail_size = hyperactor::config::global::get(MESH_TAIL_LOG_LINES);
        let need_stdio = enable_forwarding || enable_file_capture || tail_size > 0;

        if need_stdio {
            cmd.stdout(Stdio::piped()).stderr(Stdio::piped());
        } else {
            cmd.stdout(Stdio::inherit()).stderr(Stdio::inherit());
            tracing::info!(
                %proc_id, enable_forwarding, enable_file_capture, tail_size,
                "child stdio NOT captured (forwarding/file_capture/tail all disabled); inheriting parent console"
            );
        }

        let log_channel: Option<ChannelAddr> = if enable_forwarding {
            let addr = ChannelAddr::any(ChannelTransport::Unix);
            cmd.env(BOOTSTRAP_LOG_CHANNEL, addr.to_string());
            Some(addr)
        } else {
            None
        };

        let mut child = cmd
            .spawn()
            .map_err(|e| HostError::ProcessSpawnFailure(proc_id.clone(), e))?;
        let pid = child.id().unwrap_or_default();

        let (out_fwder, err_fwder) = if need_stdio {
            let stdout: ChildStdout = child.stdout.take().expect("stdout piped but missing");
            let stderr: ChildStderr = child.stderr.take().expect("stderr piped but missing");

            let (file_stdout, file_stderr) = if enable_file_capture {
                match self.file_appender.as_deref() {
                    Some(fm) => (
                        Some(fm.addr_for(OutputTarget::Stdout)),
                        Some(fm.addr_for(OutputTarget::Stderr)),
                    ),
                    None => {
                        tracing::warn!("enable_file_capture=true but no FileAppender");
                        (None, None)
                    }
                }
            } else {
                (None, None)
            };

            let out = StreamFwder::start(
                stdout,
                file_stdout, // Option<ChannelAddr>
                OutputTarget::Stdout,
                tail_size,
                log_channel.clone(), // Option<ChannelAddr>
                pid,
                config.create_rank,
            );
            let err = StreamFwder::start(
                stderr,
                file_stderr,
                OutputTarget::Stderr,
                tail_size,
                log_channel.clone(),
                pid,
                config.create_rank,
            );
            (Some(out), Some(err))
        } else {
            (None, None)
        };

        let handle = BootstrapProcHandle::new(proc_id.clone(), child);

        if let Some(pid) = handle.pid() {
            handle.mark_running(pid, hyperactor::clock::RealClock.system_time_now());
            if let Ok(mut table) = self.pid_table.lock() {
                table.insert(proc_id.clone(), pid);
            }
        }

        handle.set_stream_monitors(out_fwder, err_fwder);

        // Retain handle for lifecycle mgt.
        {
            let mut children = self.children.lock().await;
            children.insert(proc_id.clone(), handle.clone());
        }

        // Kick off an exit monitor that updates ProcStatus when the
        // OS process ends
        self.spawn_exit_monitor(proc_id.clone(), handle.clone());

        let h = handle.clone();
        let pid_table = Arc::clone(&self.pid_table);
        tokio::spawn(async move {
            match callback_rx.recv().await {
                Ok((addr, agent)) => {
                    let pid = match h.pid() {
                        Some(p) => p,
                        None => {
                            tracing::warn!("mark_ready called with missing pid; using 0");
                            0
                        }
                    };
                    let started_at = RealClock.system_time_now();
                    let _ = h.mark_ready(pid, started_at, addr, agent);
                }
                Err(e) => {
                    // Child never called back; record failure.
                    let _ = h.mark_failed(format!("bootstrap callback failed: {e}"));
                    // Cleanup pid table entry if it was set.
                    if let Ok(mut table) = pid_table.lock() {
                        table.remove(&proc_id);
                    }
                }
            }
        });

        // Callers do `handle.read().await` for mesh readiness.
        Ok(handle)
    }
}

#[async_trait]
impl hyperactor::host::SingleTerminate for BootstrapProcManager {
    /// Attempt to gracefully terminate one child procs managed by
    /// this `BootstrapProcManager`.
    ///
    /// Each child handle is asked to `terminate(timeout)`, which
    /// sends SIGTERM, waits up to the deadline, and escalates to
    /// SIGKILL if necessary. Termination is attempted concurrently,
    /// with at most `max_in_flight` tasks running at once.
    ///
    /// Logs a warning for each failure.
    async fn terminate_proc(
        &self,
        cx: &impl context::Actor,
        proc: &ProcId,
        timeout: Duration,
    ) -> Result<(Vec<ActorId>, Vec<ActorId>), anyhow::Error> {
        // Snapshot to avoid holding the lock across awaits.
        let proc_handle: Option<BootstrapProcHandle> = {
            let mut guard = self.children.lock().await;
            guard.remove(proc)
        };

        if let Some(h) = proc_handle {
            h.terminate(cx, timeout)
                .await
                .map(|_| (Vec::new(), Vec::new()))
                .map_err(|e| e.into())
        } else {
            Err(anyhow::anyhow!("proc doesn't exist: {}", proc))
        }
    }
}

#[async_trait]
impl hyperactor::host::BulkTerminate for BootstrapProcManager {
    /// Attempt to gracefully terminate all child procs managed by
    /// this `BootstrapProcManager`.
    ///
    /// Each child handle is asked to `terminate(timeout)`, which
    /// sends SIGTERM, waits up to the deadline, and escalates to
    /// SIGKILL if necessary. Termination is attempted concurrently,
    /// with at most `max_in_flight` tasks running at once.
    ///
    /// Returns a [`TerminateSummary`] with counts of how many procs
    /// were attempted, how many successfully terminated (including
    /// those that were already terminal), and how many failed.
    ///
    /// Logs a warning for each failure.
    async fn terminate_all(
        &self,
        cx: &impl context::Actor,
        timeout: Duration,
        max_in_flight: usize,
    ) -> TerminateSummary {
        // Snapshot to avoid holding the lock across awaits.
        let handles: Vec<BootstrapProcHandle> = {
            let guard = self.children.lock().await;
            guard.values().cloned().collect()
        };

        let attempted = handles.len();
        let mut ok = 0usize;

        let results = stream::iter(handles.into_iter().map(|h| async move {
            match h.terminate(cx, timeout).await {
                Ok(_) | Err(hyperactor::host::TerminateError::AlreadyTerminated(_)) => {
                    // Treat "already terminal" as success.
                    true
                }
                Err(e) => {
                    tracing::warn!(error=%e, "terminate_all: failed to terminate child");
                    false
                }
            }
        }))
        .buffer_unordered(max_in_flight.max(1))
        .collect::<Vec<bool>>()
        .await;

        for r in results {
            if r {
                ok += 1;
            }
        }

        TerminateSummary {
            attempted,
            ok,
            failed: attempted.saturating_sub(ok),
        }
    }
}

/// Entry point to processes managed by hyperactor_mesh. Any process that is part
/// of a hyperactor_mesh program should call [`bootstrap`], which then configures
/// the process according to how it is invoked.
///
/// If bootstrap returns any error, it is defunct from the point of view of hyperactor_mesh,
/// and the process should likely exit:
///
/// ```ignore
/// let err = hyperactor_mesh::bootstrap().await;
/// tracing::error("could not bootstrap mesh process: {}", err);
/// std::process::exit(1);
/// ```
///
/// Use [`bootstrap_or_die`] to implement this behavior directly.
pub async fn bootstrap() -> anyhow::Error {
    let boot = ok!(Bootstrap::get_from_env()).unwrap_or_else(Bootstrap::default);
    boot.bootstrap().await
}

/// Bootstrap a v0 proc mesh. This launches a control process that responds to
/// Allocator2Process messages, conveying its own state in Process2Allocator messages.
///
/// The bootstrapping process is controlled by the
/// following environment variables:
///
/// - `HYPERACTOR_MESH_BOOTSTRAP_ADDR`: the channel address to which Process2Allocator messages
///   should be sent.
/// - `HYPERACTOR_MESH_INDEX`: an index used to identify this process to the allocator.
async fn bootstrap_v0_proc_mesh() -> anyhow::Error {
    pub async fn go() -> Result<(), anyhow::Error> {
        let procs = Arc::new(tokio::sync::Mutex::new(Vec::<Proc>::new()));
        let procs_for_cleanup = procs.clone();
        let _cleanup_guard = hyperactor::register_signal_cleanup_scoped(Box::pin(async move {
            for proc_to_stop in procs_for_cleanup.lock().await.iter_mut() {
                if let Err(err) = proc_to_stop
                    .destroy_and_wait::<()>(Duration::from_millis(10), None)
                    .await
                {
                    tracing::error!(
                        "error while stopping proc {}: {}",
                        proc_to_stop.proc_id(),
                        err
                    );
                }
            }
        }));

        let bootstrap_addr: ChannelAddr = std::env::var(BOOTSTRAP_ADDR_ENV)
            .map_err(|err| anyhow::anyhow!("read `{}`: {}", BOOTSTRAP_ADDR_ENV, err))?
            .parse()?;
        let bootstrap_index: usize = std::env::var(BOOTSTRAP_INDEX_ENV)
            .map_err(|err| anyhow::anyhow!("read `{}`: {}", BOOTSTRAP_INDEX_ENV, err))?
            .parse()?;
        let listen_addr = ChannelAddr::any(bootstrap_addr.transport());
        let (serve_addr, mut rx) =
            channel::serve(listen_addr, "bootstrap_v0_proc_mesh listen_addr")?;
        let tx = channel::dial(bootstrap_addr.clone())?;

        let (rtx, mut return_channel) = oneshot::channel();
        tx.try_post(
            Process2Allocator(bootstrap_index, Process2AllocatorMessage::Hello(serve_addr)),
            rtx,
        )?;
        tokio::spawn(exit_if_missed_heartbeat(bootstrap_index, bootstrap_addr));

        let mut the_msg;

        tokio::select! {
            msg = rx.recv() => {
                the_msg = msg;
            }
            returned_msg = &mut return_channel => {
                match returned_msg {
                    Ok(msg) => {
                        return Err(anyhow::anyhow!("Hello message was not delivered:{:?}", msg));
                    }
                    Err(_) => {
                        the_msg = rx.recv().await;
                    }
                }
            }
        }
        loop {
            let _ = hyperactor::tracing::info_span!("wait_for_next_message_from_mesh_agent");
            match the_msg? {
                Allocator2Process::StartProc(proc_id, listen_transport) => {
                    let (proc, mesh_agent) = ProcMeshAgent::bootstrap(proc_id.clone()).await?;
                    let (proc_addr, proc_rx) = channel::serve(
                        ChannelAddr::any(listen_transport),
                        &format!("bootstrap_v0_proc_mesh proc_addr: {}", &proc_id,),
                    )?;
                    let handle = proc.clone().serve(proc_rx);
                    drop(handle); // linter appeasement; it is safe to drop this future
                    tx.send(Process2Allocator(
                        bootstrap_index,
                        Process2AllocatorMessage::StartedProc(
                            proc_id.clone(),
                            mesh_agent.bind(),
                            proc_addr,
                        ),
                    ))
                    .await?;
                    procs.lock().await.push(proc);
                }
                Allocator2Process::StopAndExit(code) => {
                    tracing::info!("stopping procs with code {code}");
                    {
                        for proc_to_stop in procs.lock().await.iter_mut() {
                            if let Err(err) = proc_to_stop
                                .destroy_and_wait::<()>(Duration::from_millis(10), None)
                                .await
                            {
                                tracing::error!(
                                    "error while stopping proc {}: {}",
                                    proc_to_stop.proc_id(),
                                    err
                                );
                            }
                        }
                    }
                    tracing::info!("exiting with {code}");
                    std::process::exit(code);
                }
                Allocator2Process::Exit(code) => {
                    tracing::info!("exiting with {code}");
                    std::process::exit(code);
                }
            }
            the_msg = rx.recv().await;
        }
    }

    go().await.unwrap_err()
}

/// A variant of [`bootstrap`] that logs the error and exits the process
/// if bootstrapping fails.
pub async fn bootstrap_or_die() -> ! {
    let err = bootstrap().await;
    let _ = writeln!(Debug, "failed to bootstrap mesh process: {}", err);
    tracing::error!("failed to bootstrap mesh process: {}", err);
    std::process::exit(1)
}

#[derive(enum_as_inner::EnumAsInner)]
enum DebugSink {
    File(std::fs::File),
    Sink,
}

impl DebugSink {
    fn write(&mut self, buf: &[u8]) -> io::Result<usize> {
        match self {
            DebugSink::File(f) => f.write(buf),
            DebugSink::Sink => Ok(buf.len()),
        }
    }
    fn flush(&mut self) -> io::Result<()> {
        match self {
            DebugSink::File(f) => f.flush(),
            DebugSink::Sink => Ok(()),
        }
    }
}

fn debug_sink() -> &'static Mutex<DebugSink> {
    static DEBUG_SINK: OnceLock<Mutex<DebugSink>> = OnceLock::new();
    DEBUG_SINK.get_or_init(|| {
        let debug_path = {
            let mut p = std::env::temp_dir();
            if let Ok(user) = std::env::var("USER") {
                p.push(user);
            }
            std::fs::create_dir_all(&p).ok();
            p.push("monarch-bootstrap-debug.log");
            p
        };
        let sink = if debug_path.exists() {
            match OpenOptions::new()
                .append(true)
                .create(true)
                .open(debug_path.clone())
            {
                Ok(f) => DebugSink::File(f),
                Err(_e) => {
                    eprintln!(
                        "failed to open {} for bootstrap debug logging",
                        debug_path.display()
                    );
                    DebugSink::Sink
                }
            }
        } else {
            DebugSink::Sink
        };
        Mutex::new(sink)
    })
}

/// If true, send `Debug` messages to stderr.
const DEBUG_TO_STDERR: bool = false;

/// A bootstrap specific debug writer. If the file /tmp/monarch-bootstrap-debug.log
/// exists, then the writer's destination is that file; otherwise it discards all writes.
struct Debug;

impl Debug {
    fn is_active() -> bool {
        DEBUG_TO_STDERR || debug_sink().lock().unwrap().is_file()
    }
}

impl Write for Debug {
    fn write(&mut self, buf: &[u8]) -> io::Result<usize> {
        let res = debug_sink().lock().unwrap().write(buf);
        if DEBUG_TO_STDERR {
            let n = match res {
                Ok(n) => n,
                Err(_) => buf.len(),
            };
            let _ = io::stderr().write_all(&buf[..n]);
        }

        res
    }
    fn flush(&mut self) -> io::Result<()> {
        let res = debug_sink().lock().unwrap().flush();
        if DEBUG_TO_STDERR {
            let _ = io::stderr().flush();
        }
        res
    }
}

/// Create a new runtime [`TempDir`]. The directory is created in
/// `$XDG_RUNTIME_DIR`, otherwise falling back to the system tempdir.
fn runtime_dir() -> io::Result<TempDir> {
    match std::env::var_os("XDG_RUNTIME_DIR") {
        Some(runtime_dir) => {
            let path = PathBuf::from(runtime_dir);
            tempfile::tempdir_in(path)
        }
        None => tempfile::tempdir(),
    }
}

#[cfg(test)]
mod tests {
    use std::path::PathBuf;
    use std::process::Stdio;

    use hyperactor::ActorId;
    use hyperactor::ActorRef;
    use hyperactor::ProcId;
    use hyperactor::WorldId;
    use hyperactor::channel::ChannelAddr;
    use hyperactor::channel::ChannelTransport;
    use hyperactor::channel::TcpMode;
    use hyperactor::clock::RealClock;
    use hyperactor::context::Mailbox as _;
    use hyperactor::host::ProcHandle;
    use hyperactor::id;
    use ndslice::Extent;
    use ndslice::ViewExt;
    use ndslice::extent;
    use tokio::process::Command;

    use super::*;
    use crate::alloc::AllocSpec;
    use crate::alloc::Allocator;
    use crate::alloc::ProcessAllocator;
    use crate::v1::ActorMesh;
    use crate::v1::host_mesh::HostMesh;
    use crate::v1::testactor;

    // Helper: Avoid repeating
    // `ChannelAddr::any(ChannelTransport::Unix)`.
    fn any_addr_for_test() -> ChannelAddr {
        ChannelAddr::any(ChannelTransport::Unix)
    }

    #[test]
    fn test_bootstrap_mode_env_string_none_config_proc() {
        let values = [
            Bootstrap::default(),
            Bootstrap::Proc {
                proc_id: id!(foo[0]),
                backend_addr: ChannelAddr::any(ChannelTransport::Tcp(TcpMode::Hostname)),
                callback_addr: ChannelAddr::any(ChannelTransport::Unix),
                socket_dir_path: PathBuf::from("notexist"),
                config: None,
            },
        ];

        for value in values {
            let safe = value.to_env_safe_string().unwrap();
            let round = Bootstrap::from_env_safe_string(&safe).unwrap();

            // Re-encode and compare: deterministic round-trip of the
            // wire format.
            let safe2 = round.to_env_safe_string().unwrap();
            assert_eq!(safe, safe2, "env-safe round-trip should be stable");

            // Sanity: the decoded variant is what we expect.
            match (&value, &round) {
                (Bootstrap::Proc { config: None, .. }, Bootstrap::Proc { config: None, .. }) => {}
                (Bootstrap::V0ProcMesh, Bootstrap::V0ProcMesh) => {}
                _ => panic!("decoded variant mismatch: got {:?}", round),
            }
        }
    }

    #[test]
    fn test_bootstrap_mode_env_string_none_config_host() {
        let value = Bootstrap::Host {
            addr: ChannelAddr::any(ChannelTransport::Unix),
            command: None,
            config: None,
        };

        let safe = value.to_env_safe_string().unwrap();
        let round = Bootstrap::from_env_safe_string(&safe).unwrap();

        // Wire-format round-trip should be identical.
        let safe2 = round.to_env_safe_string().unwrap();
        assert_eq!(safe, safe2);

        // Sanity: decoded variant is Host with None config.
        match round {
            Bootstrap::Host { config: None, .. } => {}
            other => panic!("expected Host with None config, got {:?}", other),
        }
    }

    #[test]
    fn test_bootstrap_mode_env_string_invalid() {
        // Not valid base64
        assert!(Bootstrap::from_env_safe_string("!!!").is_err());
    }

    #[test]
    fn test_bootstrap_env_roundtrip_with_config_proc_and_host() {
        // Build a small, distinctive Attrs snapshot.
        let mut attrs = Attrs::new();
        attrs[MESH_TAIL_LOG_LINES] = 123;
        attrs[MESH_BOOTSTRAP_ENABLE_PDEATHSIG] = false;

        let socket_dir = runtime_dir().unwrap();

        // Proc case
        {
            let original = Bootstrap::Proc {
                proc_id: id!(foo[42]),
                backend_addr: ChannelAddr::any(ChannelTransport::Unix),
                callback_addr: ChannelAddr::any(ChannelTransport::Unix),
                config: Some(attrs.clone()),
                socket_dir_path: socket_dir.path().to_owned(),
            };
            let env_str = original.to_env_safe_string().expect("encode bootstrap");
            let decoded = Bootstrap::from_env_safe_string(&env_str).expect("decode bootstrap");
            match &decoded {
                Bootstrap::Proc { config, .. } => {
                    let cfg = config.as_ref().expect("expected Some(attrs)");
                    assert_eq!(cfg[MESH_TAIL_LOG_LINES], 123);
                    assert!(!cfg[MESH_BOOTSTRAP_ENABLE_PDEATHSIG]);
                }
                other => panic!("unexpected variant after roundtrip: {:?}", other),
            }
        }

        // Host case
        {
            let original = Bootstrap::Host {
                addr: ChannelAddr::any(ChannelTransport::Unix),
                command: None,
                config: Some(attrs.clone()),
            };
            let env_str = original.to_env_safe_string().expect("encode bootstrap");
            let decoded = Bootstrap::from_env_safe_string(&env_str).expect("decode bootstrap");
            match &decoded {
                Bootstrap::Host { config, .. } => {
                    let cfg = config.as_ref().expect("expected Some(attrs)");
                    assert_eq!(cfg[MESH_TAIL_LOG_LINES], 123);
                    assert!(!cfg[MESH_BOOTSTRAP_ENABLE_PDEATHSIG]);
                }
                other => panic!("unexpected variant after roundtrip: {:?}", other),
            }
        }
    }

    #[tokio::test]
    async fn test_child_terminated_on_manager_drop() {
        use std::path::PathBuf;
        use std::process::Stdio;

        use tokio::process::Command;

        // Manager; program path is irrelevant for this test.
        let command = BootstrapCommand {
            program: PathBuf::from("/bin/true"),
            ..Default::default()
        };
        let manager = BootstrapProcManager::new(command).unwrap();

        // Spawn a long-running child process (sleep 30) with
        // kill_on_drop(true).
        let mut cmd = Command::new("/bin/sleep");
        cmd.arg("30")
            .stdout(Stdio::null())
            .stderr(Stdio::null())
            .kill_on_drop(true);

        let child = cmd.spawn().expect("spawn sleep");
        let pid = child.id().expect("pid");

        // Insert into the manager's children map (simulates a spawned
        // proc).
        let proc_id = ProcId::Direct(ChannelAddr::any(ChannelTransport::Unix), "test".to_string());
        {
            let mut children = manager.children.lock().await;
            children.insert(
                proc_id.clone(),
                BootstrapProcHandle::new(proc_id.clone(), child),
            );
        }

        // (Linux-only) Verify the process exists before drop.
        #[cfg(target_os = "linux")]
        {
            let path = format!("/proc/{}", pid);
            assert!(
                std::fs::metadata(&path).is_ok(),
                "expected /proc/{pid} to exist before drop"
            );
        }

        // Drop the manager. We don't rely on `Child::kill_on_drop`.
        // The exit monitor owns the Child; the manager's Drop uses
        // `pid_table` to best-effort SIGKILL any recorded PIDs. This
        // should terminate the child.
        drop(manager);

        // Poll until the /proc entry disappears OR the state is
        // Zombie.
        #[cfg(target_os = "linux")]
        {
            let deadline = std::time::Instant::now() + Duration::from_millis(1500);
            let proc_dir = format!("/proc/{}", pid);
            let status_file = format!("{}/status", proc_dir);

            let mut ok = false;
            while std::time::Instant::now() < deadline {
                match std::fs::read_to_string(&status_file) {
                    Ok(s) => {
                        if let Some(state_line) = s.lines().find(|l| l.starts_with("State:")) {
                            if state_line.contains('Z') {
                                // Only 'Z' (Zombie) is acceptable.
                                ok = true;
                                break;
                            } else {
                                // Still alive (e.g. 'R', 'S', etc.). Give it more time.
                            }
                        }
                    }
                    Err(_) => {
                        // /proc/<pid>/status no longer exists -> fully gone
                        ok = true;
                        break;
                    }
                }
                RealClock.sleep(Duration::from_millis(100)).await;
            }

            assert!(ok, "expected /proc/{pid} to be gone or zombie after drop");
        }

        // On non-Linux, absence of panics/hangs is the signal; PID
        // probing is platform-specific.
    }

    #[tokio::test]
    async fn test_v1_child_logging() {
        use hyperactor::channel;
        use hyperactor::data::Serialized;
        use hyperactor::mailbox::BoxedMailboxSender;
        use hyperactor::mailbox::DialMailboxRouter;
        use hyperactor::mailbox::MailboxServer;
        use hyperactor::proc::Proc;

        use crate::bootstrap::BOOTSTRAP_LOG_CHANNEL;
        use crate::logging::LogClientActor;
        use crate::logging::LogClientMessageClient;
        use crate::logging::LogForwardActor;
        use crate::logging::LogMessage;
        use crate::logging::OutputTarget;
        use crate::logging::test_tap;

        let router = DialMailboxRouter::new();
        let (proc_addr, proc_rx) =
            channel::serve(ChannelAddr::any(ChannelTransport::Unix), "test").unwrap();
        let proc = Proc::new(id!(client[0]), BoxedMailboxSender::new(router.clone()));
        proc.clone().serve(proc_rx);
        router.bind(id!(client[0]).into(), proc_addr.clone());
        let (client, _handle) = proc.instance("client").unwrap();

        let (tap_tx, mut tap_rx) = tokio::sync::mpsc::unbounded_channel::<String>();
        test_tap::install(tap_tx);

        let log_channel = ChannelAddr::any(ChannelTransport::Unix);
        // SAFETY: unit-test scoped env var
        unsafe {
            std::env::set_var(BOOTSTRAP_LOG_CHANNEL, log_channel.to_string());
        }

        // Spawn the log client and disable aggregation (immediate
        // print + tap push).
        let log_client: ActorRef<LogClientActor> =
            proc.spawn("log_client", ()).await.unwrap().bind();
        log_client.set_aggregate(&client, None).await.unwrap();

        // Spawn the forwarder in this proc (it will serve
        // BOOTSTRAP_LOG_CHANNEL).
        let _log_forwarder: ActorRef<LogForwardActor> = proc
            .spawn("log_forwarder", log_client.clone())
            .await
            .unwrap()
            .bind();

        // Dial the channel but don't post until we know the forwarder
        // is receiving.
        let tx = channel::dial::<LogMessage>(log_channel.clone()).unwrap();

        // Send a fake log message as if it came from the proc
        // manager's writer.
        tx.post(LogMessage::Log {
            hostname: "testhost".into(),
            pid: 12345,
            output_target: OutputTarget::Stdout,
            payload: Serialized::serialize(&"hello from child".to_string()).unwrap(),
        });

        // Assert we see it via the tap.
        let line = RealClock
            .timeout(Duration::from_secs(2), tap_rx.recv())
            .await
            .expect("timed out waiting for log line")
            .expect("tap channel closed unexpectedly");
        assert!(
            line.contains("hello from child"),
            "log line did not appear via LogClientActor; got: {line}"
        );
    }

    mod proc_handle {

        use hyperactor::ActorId;
        use hyperactor::ActorRef;
        use hyperactor::ProcId;
        use hyperactor::WorldId;
        use hyperactor::host::ProcHandle;
        use tokio::process::Command;

        use super::super::*;
        use super::any_addr_for_test;

        // Helper: build a ProcHandle with a short-lived child
        // process. We don't rely on the actual process; we only
        // exercise the status transitions.
        fn handle_for_test() -> BootstrapProcHandle {
            // Spawn a trivial child that exits immediately.
            let child = Command::new("sh")
                .arg("-c")
                .arg("exit 0")
                .stdin(std::process::Stdio::null())
                .stdout(std::process::Stdio::null())
                .stderr(std::process::Stdio::null())
                .spawn()
                .expect("failed to spawn test child process");

            let proc_id = ProcId::Ranked(WorldId("test".into()), 0);
            BootstrapProcHandle::new(proc_id, child)
        }

        #[tokio::test]
        async fn starting_to_running_ok() {
            let h = handle_for_test();
            assert!(matches!(h.status(), ProcStatus::Starting));
            let child_pid = h.pid().expect("child should have a pid");
            let child_started_at = RealClock.system_time_now();
            assert!(h.mark_running(child_pid, child_started_at));
            match h.status() {
                ProcStatus::Running { pid, started_at } => {
                    assert_eq!(pid, child_pid);
                    assert_eq!(started_at, child_started_at);
                }
                other => panic!("expected Running, got {other:?}"),
            }
        }

        #[tokio::test]
        async fn running_to_stopping_to_stopped_ok() {
            let h = handle_for_test();
            let child_pid = h.pid().expect("child should have a pid");
            let child_started_at = RealClock.system_time_now();
            assert!(h.mark_running(child_pid, child_started_at));
            assert!(h.mark_stopping());
            assert!(matches!(h.status(), ProcStatus::Stopping { .. }));
            assert!(h.mark_stopped(0, Vec::new()));
            assert!(matches!(
                h.status(),
                ProcStatus::Stopped { exit_code: 0, .. }
            ));
        }

        #[tokio::test]
        async fn running_to_killed_ok() {
            let h = handle_for_test();
            let child_pid = h.pid().expect("child should have a pid");
            let child_started_at = RealClock.system_time_now();
            assert!(h.mark_running(child_pid, child_started_at));
            assert!(h.mark_killed(9, true));
            assert!(matches!(
                h.status(),
                ProcStatus::Killed {
                    signal: 9,
                    core_dumped: true
                }
            ));
        }

        #[tokio::test]
        async fn running_to_failed_ok() {
            let h = handle_for_test();
            let child_pid = h.pid().expect("child should have a pid");
            let child_started_at = RealClock.system_time_now();
            assert!(h.mark_running(child_pid, child_started_at));
            assert!(h.mark_failed("bootstrap error"));
            match h.status() {
                ProcStatus::Failed { reason } => {
                    assert_eq!(reason, "bootstrap error");
                }
                other => panic!("expected Failed(\"bootstrap error\"), got {other:?}"),
            }
        }

        #[tokio::test]
        async fn illegal_transitions_are_rejected() {
            let h = handle_for_test();
            let child_pid = h.pid().expect("child should have a pid");
            let child_started_at = RealClock.system_time_now();
            // Starting -> Running is fine; second Running should be rejected.
            assert!(h.mark_running(child_pid, child_started_at));
            assert!(!h.mark_running(child_pid, RealClock.system_time_now()));
            match h.status() {
                ProcStatus::Running { pid, .. } => assert_eq!(pid, child_pid),
                other => panic!("expected Running, got {other:?}"),
            }
            // Once Stopped, we can't go to Running/Killed/Failed/etc.
            assert!(h.mark_stopping());
            assert!(h.mark_stopped(0, Vec::new()));
            assert!(!h.mark_running(child_pid, child_started_at));
            assert!(!h.mark_killed(9, false));
            assert!(!h.mark_failed("nope"));

            assert!(matches!(
                h.status(),
                ProcStatus::Stopped { exit_code: 0, .. }
            ));
        }

        #[tokio::test]
        async fn transitions_from_ready_are_legal() {
            let h = handle_for_test();
            let addr = any_addr_for_test();
            // Mark Running.
            let pid = h.pid().expect("child should have a pid");
            let t0 = RealClock.system_time_now();
            assert!(h.mark_running(pid, t0));
            // Build a consistent AgentRef for Ready using the
            // handle's ProcId.
            let proc_id = <BootstrapProcHandle as ProcHandle>::proc_id(&h);
            let actor_id = ActorId(proc_id.clone(), "agent".into(), 0);
            let agent_ref: ActorRef<ProcMeshAgent> = ActorRef::attest(actor_id);
            // Ready -> Stopping -> Stopped should be legal.
            assert!(h.mark_ready(pid, t0, addr, agent_ref));
            assert!(h.mark_stopping());
            assert!(h.mark_stopped(0, Vec::new()));
        }

        #[tokio::test]
        async fn ready_to_killed_is_legal() {
            let h = handle_for_test();
            let addr = any_addr_for_test();
            // Starting -> Running
            let pid = h.pid().expect("child should have a pid");
            let t0 = RealClock.system_time_now();
            assert!(h.mark_running(pid, t0));
            // Build a consistent AgentRef for Ready using the
            // handle's ProcId.
            let proc_id = <BootstrapProcHandle as ProcHandle>::proc_id(&h);
            let actor_id = ActorId(proc_id.clone(), "agent".into(), 0);
            let agent: ActorRef<ProcMeshAgent> = ActorRef::attest(actor_id);
            // Running -> Ready
            assert!(h.mark_ready(pid, t0, addr, agent));
            // Ready -> Killed
            assert!(h.mark_killed(9, false));
        }

        #[tokio::test]
        async fn mark_stopping_from_starting_uses_child_pid_when_available() {
            let h = handle_for_test();

            // In `Starting`, we should still be able to see the PID via
            // Child::id().
            let child_pid = h
                .pid()
                .expect("Child::id() should be available in Starting");

            // mark_stopping() should transition to Stopping{pid,
            // started_at} and stash the same pid we observed.
            assert!(
                h.mark_stopping(),
                "mark_stopping() should succeed from Starting"
            );
            match h.status() {
                ProcStatus::Stopping { pid, started_at } => {
                    assert_eq!(pid, child_pid, "Stopping pid should come from Child::id()");
                    assert!(
                        started_at <= RealClock.system_time_now(),
                        "started_at should be sane"
                    );
                }
                other => panic!("expected Stopping{{..}}; got {other:?}"),
            }
        }

        #[tokio::test]
        async fn mark_stopping_noop_when_no_child_pid_available() {
            let h = handle_for_test();

            // Simulate the exit-monitor having already taken the
            // Child so there is no Child::id() and we haven't cached
            // a pid yet.
            {
                let _ = h.child.lock().expect("child mutex").take();
            }

            // With no observable pid, mark_stopping() must no-op and
            // leave us in Starting.
            assert!(
                !h.mark_stopping(),
                "mark_stopping() should no-op from Starting when no pid is observable"
            );
            assert!(matches!(h.status(), ProcStatus::Starting));
        }

        #[tokio::test]
        async fn mark_failed_from_stopping_is_allowed() {
            let h = handle_for_test();

            // Drive Starting -> Stopping (pid available via
            // Child::id()).
            assert!(h.mark_stopping(), "precondition: to Stopping");

            // Now allow Stopping -> Failed.
            assert!(
                h.mark_failed("boom"),
                "mark_failed() should succeed from Stopping"
            );
            match h.status() {
                ProcStatus::Failed { reason } => assert_eq!(reason, "boom"),
                other => panic!("expected Failed(\"boom\"), got {other:?}"),
            }
        }
    }

    #[tokio::test]
    async fn test_exit_monitor_updates_status_on_clean_exit() {
        let command = BootstrapCommand {
            program: PathBuf::from("/bin/true"),
            ..Default::default()
        };
        let manager = BootstrapProcManager::new(command).unwrap();

        // Spawn a fast-exiting child.
        let mut cmd = Command::new("true");
        cmd.stdout(Stdio::null()).stderr(Stdio::null());
        let child = cmd.spawn().expect("spawn true");

        let proc_id = ProcId::Direct(ChannelAddr::any(ChannelTransport::Unix), "clean".into());
        let handle = BootstrapProcHandle::new(proc_id.clone(), child);

        // Put into manager & start monitor.
        {
            let mut children = manager.children.lock().await;
            children.insert(proc_id.clone(), handle.clone());
        }
        manager.spawn_exit_monitor(proc_id.clone(), handle.clone());
        {
            let guard = handle.child.lock().expect("child mutex");
            assert!(
                guard.is_none(),
                "expected Child to be taken by exit monitor"
            );
        }

        let st = handle.wait_inner().await;
        assert!(matches!(st, ProcStatus::Stopped { .. }), "status={st:?}");
    }

    #[tokio::test]
    async fn test_exit_monitor_updates_status_on_kill() {
        let command = BootstrapCommand {
            program: PathBuf::from("/bin/sleep"),
            ..Default::default()
        };
        let manager = BootstrapProcManager::new(command).unwrap();

        // Spawn a process that will live long enough to kill.
        let mut cmd = Command::new("/bin/sleep");
        cmd.arg("5").stdout(Stdio::null()).stderr(Stdio::null());
        let child = cmd.spawn().expect("spawn sleep");
        let pid = child.id().expect("pid") as i32;

        // Register with the manager and start the exit monitor.
        let proc_id = ProcId::Direct(ChannelAddr::any(ChannelTransport::Unix), "killed".into());
        let handle = BootstrapProcHandle::new(proc_id.clone(), child);
        {
            let mut children = manager.children.lock().await;
            children.insert(proc_id.clone(), handle.clone());
        }
        manager.spawn_exit_monitor(proc_id.clone(), handle.clone());
        {
            let guard = handle.child.lock().expect("child mutex");
            assert!(
                guard.is_none(),
                "expected Child to be taken by exit monitor"
            );
        }
        // Send SIGKILL to the process.
        #[cfg(unix)]
        // SAFETY: We own the child process we just spawned and have
        // its PID.
        // Sending SIGKILL is safe here because:
        //  - the PID comes directly from `child.id()`
        //  - the process is guaranteed to be in our test scope
        //  - we don't touch any memory via this call, only signal the
        //    OS
        unsafe {
            libc::kill(pid, libc::SIGKILL);
        }

        let st = handle.wait_inner().await;
        match st {
            ProcStatus::Killed { signal, .. } => assert_eq!(signal, libc::SIGKILL),
            other => panic!("expected Killed(SIGKILL), got {other:?}"),
        }
    }

    #[tokio::test]
    async fn watch_notifies_on_status_changes() {
        let child = Command::new("sh")
            .arg("-c")
            .arg("sleep 0.1")
            .stdin(std::process::Stdio::null())
            .stdout(std::process::Stdio::null())
            .stderr(std::process::Stdio::null())
            .spawn()
            .expect("spawn");

        let proc_id = ProcId::Ranked(WorldId("test".into()), 1);
        let handle = BootstrapProcHandle::new(proc_id, child);
        let mut rx = handle.watch();

        // Starting -> Running
        let pid = handle.pid().unwrap_or(0);
        let now = RealClock.system_time_now();
        assert!(handle.mark_running(pid, now));
        rx.changed().await.ok(); // Observe the transition.
        match &*rx.borrow() {
            ProcStatus::Running { pid: p, started_at } => {
                assert_eq!(*p, pid);
                assert_eq!(*started_at, now);
            }
            s => panic!("expected Running, got {s:?}"),
        }

        // Running -> Stopped
        assert!(handle.mark_stopped(0, Vec::new()));
        rx.changed().await.ok(); // Observe the transition.
        assert!(matches!(
            &*rx.borrow(),
            ProcStatus::Stopped { exit_code: 0, .. }
        ));
    }

    #[tokio::test]
    async fn ready_errs_if_process_exits_before_running() {
        // Child exits immediately.
        let child = Command::new("sh")
            .arg("-c")
            .arg("exit 7")
            .stdin(std::process::Stdio::null())
            .stdout(std::process::Stdio::null())
            .stderr(std::process::Stdio::null())
            .spawn()
            .expect("spawn");

        let proc_id = ProcId::Direct(
            ChannelAddr::any(ChannelTransport::Unix),
            "early-exit".into(),
        );
        let handle = BootstrapProcHandle::new(proc_id.clone(), child);

        // Simulate the exit monitor doing its job directly here.
        // (Equivalent outcome: terminal state before Running.)
        assert!(handle.mark_stopped(7, Vec::new()));

        // `ready()` should return Err with the terminal status.
        match handle.ready_inner().await {
            Ok(()) => panic!("ready() unexpectedly succeeded"),
            Err(ReadyError::Terminal(ProcStatus::Stopped { exit_code, .. })) => {
                assert_eq!(exit_code, 7)
            }
            Err(other) => panic!("expected Stopped(7), got {other:?}"),
        }
    }

    #[tokio::test]
    async fn status_unknown_proc_is_none() {
        let manager = BootstrapProcManager::new(BootstrapCommand {
            program: PathBuf::from("/bin/true"),
            ..Default::default()
        })
        .unwrap();
        let unknown = ProcId::Direct(ChannelAddr::any(ChannelTransport::Unix), "nope".into());
        assert!(manager.status(&unknown).await.is_none());
    }

    #[tokio::test]
    async fn exit_monitor_child_already_taken_leaves_status_unchanged() {
        let manager = BootstrapProcManager::new(BootstrapCommand {
            program: PathBuf::from("/bin/sleep"),
            ..Default::default()
        })
        .unwrap();

        // Long-ish child so it's alive while we "steal" it.
        let mut cmd = Command::new("/bin/sleep");
        cmd.arg("5").stdout(Stdio::null()).stderr(Stdio::null());
        let child = cmd.spawn().expect("spawn sleep");

        let proc_id = ProcId::Direct(
            ChannelAddr::any(ChannelTransport::Unix),
            "already-taken".into(),
        );
        let handle = BootstrapProcHandle::new(proc_id.clone(), child);

        // Insert, then deliberately consume the Child before starting
        // the monitor.
        {
            let mut children = manager.children.lock().await;
            children.insert(proc_id.clone(), handle.clone());
        }
        {
            let _ = handle.child.lock().expect("child mutex").take();
        }

        // This should not panic; monitor will see None and bail.
        manager.spawn_exit_monitor(proc_id.clone(), handle.clone());

        // Status should remain whatever it was (Starting in this
        // setup).
        assert!(matches!(
            manager.status(&proc_id).await,
            Some(ProcStatus::Starting)
        ));
    }

    #[tokio::test]
    async fn pid_none_after_exit_monitor_takes_child() {
        let manager = BootstrapProcManager::new(BootstrapCommand {
            program: PathBuf::from("/bin/sleep"),
            ..Default::default()
        })
        .unwrap();

        let mut cmd = Command::new("/bin/sleep");
        cmd.arg("5").stdout(Stdio::null()).stderr(Stdio::null());
        let child = cmd.spawn().expect("spawn sleep");

        let proc_id = ProcId::Direct(ChannelAddr::any(ChannelTransport::Unix), "pid-none".into());
        let handle = BootstrapProcHandle::new(proc_id.clone(), child);

        // Before monitor: we should still be able to read a pid.
        assert!(handle.pid().is_some());
        {
            let mut children = manager.children.lock().await;
            children.insert(proc_id.clone(), handle.clone());
        }
        // `spawn_exit_monitor` takes the Child synchronously before
        // spawning the task.
        manager.spawn_exit_monitor(proc_id.clone(), handle.clone());

        // Immediately after, the handle should no longer expose a pid
        // (Child is gone).
        assert!(handle.pid().is_none());
    }

    #[tokio::test]
    async fn starting_may_directly_be_marked_stopped() {
        // Unit-level transition check for the "process exited very
        // fast" case.
        let child = Command::new("sh")
            .arg("-c")
            .arg("exit 0")
            .stdin(std::process::Stdio::null())
            .stdout(std::process::Stdio::null())
            .stderr(std::process::Stdio::null())
            .spawn()
            .expect("spawn true");

        let proc_id = ProcId::Direct(ChannelAddr::any(ChannelTransport::Unix), "fast-exit".into());
        let handle = BootstrapProcHandle::new(proc_id, child);

        // Take the child (don't hold the mutex across an await).
        let mut c = {
            let mut guard = handle.child.lock().expect("child mutex");
            guard.take()
        }
        .expect("child already taken");

        let status = c.wait().await.expect("wait");
        let code = status.code().unwrap_or(0);
        assert!(handle.mark_stopped(code, Vec::new()));

        assert!(matches!(
            handle.status(),
            ProcStatus::Stopped { exit_code: 0, .. }
        ));
    }

    #[tokio::test]
    async fn handle_ready_allows_waiters() {
        let child = Command::new("sh")
            .arg("-c")
            .arg("sleep 0.1")
            .stdin(std::process::Stdio::null())
            .stdout(std::process::Stdio::null())
            .stderr(std::process::Stdio::null())
            .spawn()
            .expect("spawn sleep");
        let proc_id = ProcId::Ranked(WorldId("test".into()), 42);
        let handle = BootstrapProcHandle::new(proc_id.clone(), child);

        let pid = handle.pid().expect("child should have a pid");
        let started_at = RealClock.system_time_now();
        assert!(handle.mark_running(pid, started_at));

        let actor_id = ActorId(proc_id.clone(), "agent".into(), 0);
        let agent_ref: ActorRef<ProcMeshAgent> = ActorRef::attest(actor_id);

        // Pick any addr to carry in Ready (what the child would have
        // called back with).
        let ready_addr = any_addr_for_test();

        // Stamp Ready and assert ready().await unblocks.
        assert!(handle.mark_ready(pid, started_at, ready_addr.clone(), agent_ref));
        handle
            .ready_inner()
            .await
            .expect("ready_inner() should complete after Ready");

        // Sanity-check the Ready fields we control
        // (pid/started_at/addr).
        match handle.status() {
            ProcStatus::Ready {
                pid: p,
                started_at: t,
                addr: a,
                ..
            } => {
                assert_eq!(p, pid);
                assert_eq!(t, started_at);
                assert_eq!(a, ready_addr);
            }
            other => panic!("expected Ready, got {other:?}"),
        }
    }

    #[tokio::test]
    async fn pid_behavior_across_states_running_ready_then_stopped() {
        let child = Command::new("sh")
            .arg("-c")
            .arg("sleep 0.1")
            .stdin(std::process::Stdio::null())
            .stdout(std::process::Stdio::null())
            .stderr(std::process::Stdio::null())
            .spawn()
            .expect("spawn");

        let proc_id = ProcId::Ranked(WorldId("test".into()), 0);
        let handle = BootstrapProcHandle::new(proc_id.clone(), child);

        // Running → pid() Some
        let pid = handle.pid().expect("initial Child::id");
        let t0 = RealClock.system_time_now();
        assert!(handle.mark_running(pid, t0));
        assert_eq!(handle.pid(), Some(pid));

        // Ready → pid() still Some even if Child taken
        let addr = any_addr_for_test();
        let agent = {
            let actor_id = ActorId(proc_id.clone(), "agent".into(), 0);
            ActorRef::<ProcMeshAgent>::attest(actor_id)
        };
        assert!(handle.mark_ready(pid, t0, addr, agent));
        {
            let _ = handle.child.lock().expect("child mutex").take();
        }
        assert_eq!(handle.pid(), Some(pid));

        // Terminal (Stopped) → pid() None
        assert!(handle.mark_stopped(0, Vec::new()));
        assert_eq!(handle.pid(), None, "pid() should be None once terminal");
    }

    #[tokio::test]
    async fn pid_is_available_in_ready_even_after_child_taken() {
        let child = Command::new("sh")
            .arg("-c")
            .arg("sleep 0.1")
            .stdin(std::process::Stdio::null())
            .stdout(std::process::Stdio::null())
            .stderr(std::process::Stdio::null())
            .spawn()
            .expect("spawn");

        let proc_id = ProcId::Ranked(WorldId("test".into()), 99);
        let handle = BootstrapProcHandle::new(proc_id.clone(), child);

        // Mark Running.
        let pid = handle.pid().expect("child should have pid (via Child::id)");
        let started_at = RealClock.system_time_now();
        assert!(handle.mark_running(pid, started_at));

        // Stamp Ready with synthetic addr/agent (attested).
        let addr = any_addr_for_test();
        let agent = {
            let actor_id = ActorId(proc_id.clone(), "agent".into(), 0);
            ActorRef::<ProcMeshAgent>::attest(actor_id)
        };
        assert!(handle.mark_ready(pid, started_at, addr, agent));

        // Simulate exit monitor taking the Child (so Child::id() is
        // no longer available).
        {
            let _ = handle.child.lock().expect("child mutex").take();
        }

        // **Regression check**: pid() must still return the cached
        // pid in Ready.
        assert_eq!(handle.pid(), Some(pid), "pid() should be cached in Ready");
    }

    #[test]
    fn display_running_includes_pid_and_uptime() {
        let started_at = RealClock.system_time_now() - Duration::from_secs(42);
        let st = ProcStatus::Running {
            pid: 1234,
            started_at,
        };

        let s = format!("{}", st);
        assert!(s.contains("1234"));
        assert!(s.contains("Running"));
        assert!(s.contains("42s"));
    }

    #[test]
    fn display_ready_includes_pid_and_addr() {
        let started_at = RealClock.system_time_now() - Duration::from_secs(5);
        let addr = ChannelAddr::any(ChannelTransport::Unix);
        let agent =
            ActorRef::attest(ProcId::Direct(addr.clone(), "proc".into()).actor_id("agent", 0));

        let st = ProcStatus::Ready {
            pid: 4321,
            started_at,
            addr: addr.clone(),
            agent,
        };

        let s = format!("{}", st);
        assert!(s.contains("4321")); // pid
        assert!(s.contains(&addr.to_string())); // addr
        assert!(s.contains("Ready"));
    }

    #[test]
    fn display_stopped_includes_exit_code() {
        let st = ProcStatus::Stopped {
            exit_code: 7,
            stderr_tail: Vec::new(),
        };
        let s = format!("{}", st);
        assert!(s.contains("Stopped"));
        assert!(s.contains("7"));
    }

    #[test]
    fn display_other_variants_does_not_panic() {
        let samples = vec![
            ProcStatus::Starting,
            ProcStatus::Stopping {
                pid: 42,
                started_at: RealClock.system_time_now(),
            },
            ProcStatus::Ready {
                pid: 42,
                started_at: RealClock.system_time_now(),
                addr: ChannelAddr::any(ChannelTransport::Unix),
                agent: ActorRef::attest(
                    ProcId::Direct(ChannelAddr::any(ChannelTransport::Unix), "x".into())
                        .actor_id("agent", 0),
                ),
            },
            ProcStatus::Killed {
                signal: 9,
                core_dumped: false,
            },
            ProcStatus::Failed {
                reason: "boom".into(),
            },
        ];

        for st in samples {
            let _ = format!("{}", st); // Just make sure it doesn't panic.
        }
    }

    #[tokio::test]
    async fn proc_handle_ready_ok_through_trait() {
        let child = Command::new("sh")
            .arg("-c")
            .arg("sleep 0.1")
            .stdin(Stdio::null())
            .stdout(Stdio::null())
            .stderr(Stdio::null())
            .spawn()
            .expect("spawn");

        let proc_id = ProcId::Direct(any_addr_for_test(), "ph-ready-ok".into());
        let handle = BootstrapProcHandle::new(proc_id.clone(), child);

        // Starting -> Running
        let pid = handle.pid().expect("pid");
        let t0 = RealClock.system_time_now();
        assert!(handle.mark_running(pid, t0));

        // Synthesize Ready data
        let addr = any_addr_for_test();
        let agent: ActorRef<ProcMeshAgent> =
            ActorRef::attest(ActorId(proc_id.clone(), "agent".into(), 0));
        assert!(handle.mark_ready(pid, t0, addr, agent));

        // Call the trait method (not ready_inner).
        let r = <BootstrapProcHandle as hyperactor::host::ProcHandle>::ready(&handle).await;
        assert!(r.is_ok(), "expected Ok(()), got {r:?}");
    }

    #[tokio::test]
    async fn proc_handle_wait_returns_terminal_status() {
        let child = Command::new("sh")
            .arg("-c")
            .arg("exit 0")
            .stdin(Stdio::null())
            .stdout(Stdio::null())
            .stderr(Stdio::null())
            .spawn()
            .expect("spawn");

        let proc_id = ProcId::Direct(any_addr_for_test(), "ph-wait".into());
        let handle = BootstrapProcHandle::new(proc_id, child);

        // Drive directly to a terminal state before calling wait()
        assert!(handle.mark_stopped(0, Vec::new()));

        // Call the trait method (not wait_inner)
        let st = <BootstrapProcHandle as hyperactor::host::ProcHandle>::wait(&handle)
            .await
            .expect("wait should return Ok(terminal)");

        match st {
            ProcStatus::Stopped { exit_code, .. } => assert_eq!(exit_code, 0),
            other => panic!("expected Stopped(0), got {other:?}"),
        }
    }

    #[tokio::test]
    async fn ready_wrapper_maps_terminal_to_trait_error() {
        let child = Command::new("sh")
            .arg("-c")
            .arg("exit 7")
            .stdin(Stdio::null())
            .stdout(Stdio::null())
            .stderr(Stdio::null())
            .spawn()
            .expect("spawn");
        let proc_id = ProcId::Direct(any_addr_for_test(), "wrap".into());
        let handle = BootstrapProcHandle::new(proc_id, child);

        assert!(handle.mark_stopped(7, Vec::new()));

        match <BootstrapProcHandle as hyperactor::host::ProcHandle>::ready(&handle).await {
            Ok(()) => panic!("expected Err"),
            Err(hyperactor::host::ReadyError::Terminal(ProcStatus::Stopped {
                exit_code, ..
            })) => {
                assert_eq!(exit_code, 7);
            }
            Err(e) => panic!("unexpected error: {e:?}"),
        }
    }

    /// Create a ProcId and a host **backend_addr** channel that the
    /// bootstrap child proc will dial to attach its mailbox to the
    /// host.
    ///
    /// - `proc_id`: logical identity for the child proc (pure name;
    ///   not an OS pid).
    /// - `backend_addr`: a mailbox address served by the **parent
    ///   (host) proc** here; the spawned bootstrap process dials this
    ///   so its messages route via the host.
    async fn make_proc_id_and_backend_addr(
        instance: &hyperactor::Instance<()>,
        _tag: &str,
    ) -> (ProcId, ChannelAddr) {
        // Serve a Unix channel as the "backend_addr" and hook it into
        // this test proc.
        let (backend_addr, rx) =
            channel::serve(ChannelAddr::any(ChannelTransport::Unix), "test").unwrap();

        // Route messages arriving on backend_addr into this test
        // proc's mailbox so the bootstrap child can reach the host
        // router.
        instance.proc().clone().serve(rx);

        // We return an arbitrary (but unbound!) unix direct proc id here;
        // it is okay, as we're not testing connectivity.
        let proc_id = ProcId::Direct(ChannelTransport::Unix.any(), "test".to_string());
        (proc_id, backend_addr)
    }

    #[tokio::test]
    async fn bootstrap_handle_terminate_graceful() {
        // Create a root direct-addressed proc + client instance.
        let root = hyperactor::Proc::direct(ChannelTransport::Unix.any(), "root".to_string())
            .await
            .unwrap();
        let (instance, _handle) = root.instance("client").unwrap();

        let mgr = BootstrapProcManager::new(BootstrapCommand::test()).unwrap();
        let (proc_id, backend_addr) = make_proc_id_and_backend_addr(&instance, "t_term").await;
        let handle = mgr
            .spawn(
                proc_id.clone(),
                backend_addr.clone(),
                BootstrapProcConfig {
                    create_rank: 0,
                    client_config_override: Attrs::new(),
                },
            )
            .await
            .expect("spawn bootstrap child");

        handle.ready().await.expect("ready");

        let deadline = Duration::from_secs(2);
        match RealClock
            .timeout(deadline * 2, handle.terminate(&instance, deadline))
            .await
        {
            Err(_) => panic!("terminate() future hung"),
            Ok(Ok(st)) => {
                match st {
                    ProcStatus::Stopped { exit_code, .. } => {
                        // child called exit(0) on SIGTERM
                        assert_eq!(exit_code, 0, "expected clean exit; got {exit_code}");
                    }
                    ProcStatus::Killed { signal, .. } => {
                        // If the child didn't trap SIGTERM, we'd see
                        // SIGTERM (15) here and indeed, this is what
                        // we see. Since we call
                        // `hyperactor::initialize_with_current_runtime();`
                        // we seem unable to trap `SIGTERM` and
                        // instead folly intercepts:
                        // [0] *** Aborted at 1758850539 (Unix time, try 'date -d @1758850539') ***
                        // [0] *** Signal 15 (SIGTERM) (0x3951c00173692) received by PID 1527420 (pthread TID 0x7f803de66cc0) (linux TID 1527420) (maybe from PID 1521298, UID 234780) (code: 0), stack trace: ***
                        // [0]     @ 000000000000e713 folly::symbolizer::(anonymous namespace)::innerSignalHandler(int, siginfo_t*, void*)
                        // [0]                        ./fbcode/folly/debugging/symbolizer/SignalHandler.cpp:485
                        // It gets worse. When run with
                        // '@fbcode//mode/dev-nosan' it terminates
                        // with a SEGFAULT (metamate says this is a
                        // well known issue at Meta). So, TL;DR I
                        // restore default `SIGTERM` handling after
                        // the test exe has called
                        // `initialize_with_runtime`.
                        assert_eq!(signal, libc::SIGTERM, "expected SIGTERM; got {signal}");
                    }
                    other => panic!("expected Stopped or Killed(SIGTERM); got {other:?}"),
                }
            }
            Ok(Err(e)) => panic!("terminate() failed: {e:?}"),
        }
    }

    #[tokio::test]
    async fn bootstrap_handle_kill_forced() {
        // Root proc + client instance (so the child can dial back).
        let root = hyperactor::Proc::direct(ChannelTransport::Unix.any(), "root".to_string())
            .await
            .unwrap();
        let (instance, _handle) = root.instance("client").unwrap();

        let mgr = BootstrapProcManager::new(BootstrapCommand::test()).unwrap();

        // Proc identity + host backend channel the child will dial.
        let (proc_id, backend_addr) = make_proc_id_and_backend_addr(&instance, "t_kill").await;

        // Launch the child bootstrap process.
        let handle = mgr
            .spawn(
                proc_id.clone(),
                backend_addr.clone(),
                BootstrapProcConfig {
                    create_rank: 0,
                    client_config_override: Attrs::new(),
                },
            )
            .await
            .expect("spawn bootstrap child");

        // Wait until the child reports Ready (addr+agent returned via
        // callback).
        handle.ready().await.expect("ready");

        // Force-kill the child and assert we observe a Killed
        // terminal status.
        let deadline = Duration::from_secs(5);
        match RealClock.timeout(deadline, handle.kill()).await {
            Err(_) => panic!("kill() future hung"),
            Ok(Ok(st)) => {
                // We expect a KILLED terminal state.
                match st {
                    ProcStatus::Killed { signal, .. } => {
                        // On Linux this should be SIGKILL (9).
                        assert_eq!(signal, libc::SIGKILL, "expected SIGKILL; got {}", signal);
                    }
                    other => panic!("expected Killed status after kill(); got: {other:?}"),
                }
            }
            Ok(Err(e)) => panic!("kill() failed: {e:?}"),
        }
    }

    #[tokio::test]
    async fn bootstrap_cannonical_simple() {
        // SAFETY: unit-test scoped
        unsafe {
            std::env::set_var("HYPERACTOR_MESH_BOOTSTRAP_ENABLE_PDEATHSIG", "false");
        }
        // Create a "root" direct addressed proc.
        let proc = Proc::direct(ChannelTransport::Unix.any(), "root".to_string())
            .await
            .unwrap();
        // Create an actor instance we'll use to send and receive
        // messages.
        let (instance, _handle) = proc.instance("client").unwrap();

        // Configure a ProcessAllocator with the bootstrap binary.
        let mut allocator = ProcessAllocator::new(Command::new(crate::testresource::get(
            "monarch/hyperactor_mesh/bootstrap",
        )));
        // Request a new allocation of procs from the ProcessAllocator.
        let alloc = allocator
            .allocate(AllocSpec {
                extent: extent!(replicas = 1),
                constraints: Default::default(),
                proc_name: None,
                transport: ChannelTransport::Unix,
            })
            .await
            .unwrap();

        // Build a HostMesh with explicit OS-process boundaries (per
        // rank):
        //
        // (1) Allocator → bootstrap proc [OS process #1]
        //     `ProcMesh::allocate(..)` starts one OS process per
        //     rank; each runs our runtime and the trampoline actor.
        //
        // (2) Host::serve(..) sets up a Host in the same OS process
        //     (no new process). It binds front/back channels, creates
        //     an in-process service proc (`Proc::new(..)`), and
        //     stores the `BootstrapProcManager` for later spawns.
        //
        // (3) Install HostMeshAgent (still no new OS process).
        //     `host.system_proc().spawn::<HostMeshAgent>("agent",
        //     host).await?` creates the HostMeshAgent actor in that
        //     service proc.
        //
        // (4) Collect & assemble. The trampoline returns a
        //     direct-addressed `ActorRef<HostMeshAgent>`; we collect
        //     one per rank and assemble a `HostMesh`.
        //
        // Note: When the Host is later asked to start a proc
        // (`host.spawn(name)`), it calls `ProcManager::spawn` on the
        // stored `BootstrapProcManager`, which does a
        // `Command::spawn()` to launch a new OS child process for
        // that proc.
        let host_mesh = HostMesh::allocate(&instance, Box::new(alloc), "test", None)
            .await
            .unwrap();

        // Spawn a ProcMesh named "p0" on the host mesh:
        //
        // (1) Each HostMeshAgent (running inside its host's service
        // proc) receives the request.
        //
        // (2) The Host calls into its `BootstrapProcManager::spawn`,
        // which does `Command::spawn()` to launch a brand-new OS
        // process for the proc.
        //
        // (3) Inside that new process, bootstrap runs and a
        // `ProcMeshAgent` is started to manage it.
        //
        // (4) We collect the per-host procs into a `ProcMesh` and
        // return it.
        let proc_mesh = host_mesh
            .spawn(&instance, "p0", Extent::unity())
            .await
            .unwrap();

        // Note: There is no support for status() in v1.
        // assert!(proc_mesh.status(&instance).await.is_err());
        // let proc_ref = proc_mesh.values().next().expect("one proc");
        // assert!(proc_ref.status(&instance).await.unwrap(), "proc should be alive");

        // Spawn an `ActorMesh<TestActor>` named "a0" on the proc mesh:
        //
        // (1) For each proc (already running in its own OS process),
        // the `ProcMeshAgent` receives the request.
        //
        // (2) It spawns a `TestActor` inside that existing proc (no
        // new OS process).
        //
        // (3) The per-proc actors are collected into an
        // `ActorMesh<TestActor>` and returned.
        let actor_mesh: ActorMesh<testactor::TestActor> =
            proc_mesh.spawn(&instance, "a0", &()).await.unwrap();

        // Open a fresh port on the client instance and send a
        // GetActorId message to the actor mesh. Each TestActor will
        // reply with its actor ID to the bound port. Receive one
        // reply and assert it matches the ID of the (single) actor in
        // the mesh.
        let (port, mut rx) = instance.mailbox().open_port();
        actor_mesh
            .cast(&instance, testactor::GetActorId(port.bind()))
            .unwrap();
        let got_id = rx.recv().await.unwrap();
        assert_eq!(
            got_id,
            actor_mesh.values().next().unwrap().actor_id().clone()
        );

        // **Important**: If we don't shutdown the hosts, the
        // BootstrapProcManager's won't send SIGKILLs to their spawned
        // children and there will be orphans left behind.
        host_mesh.shutdown(&instance).await.expect("host shutdown");
    }

    #[tokio::test]
    async fn exit_tail_is_attached_and_logged() {
        hyperactor_telemetry::initialize_logging_for_test();
        // Spawn a child that writes to stderr then exits 7.
        let mut cmd = Command::new("sh");
        cmd.arg("-c")
            .arg("printf 'boom-1\\nboom-2\\n' 1>&2; exit 7")
            .stdout(Stdio::piped())
            .stderr(Stdio::piped());

        let child = cmd.spawn().expect("spawn");
        let pid = child.id().unwrap_or_default();

        // Build a BootstrapProcHandle around this child (like
        // manager.spawn() does).
        let proc_id = hyperactor::id!(testproc[0]);
        let handle = BootstrapProcHandle::new(proc_id.clone(), child);

        // Wire tailers + dummy writers (stdout/stderr -> sinks), then
        // stash them on the handle.
        {
            // Lock the child to get its pipes.
            let mut guard = handle.child.lock().expect("child mutex poisoned");
            if let Some(child) = guard.as_mut() {
                let out = child.stdout.take().expect("child stdout must be piped");
                let err = child.stderr.take().expect("child stderr must be piped");

                // Set up logging like ProcManager does
                let log_channel = ChannelAddr::any(ChannelTransport::Unix);
                let tail_size = hyperactor::config::global::get(MESH_TAIL_LOG_LINES);

                // Set up StreamFwders if pipes are available
                let stdout_monitor = StreamFwder::start(
                    out,
                    None,
                    OutputTarget::Stdout,
                    tail_size,
                    Some(log_channel.clone()),
                    pid,
                    0,
                );

                let stderr_monitor = StreamFwder::start(
                    err,
                    None,
                    OutputTarget::Stderr,
                    tail_size,
                    Some(log_channel.clone()),
                    pid,
                    0,
                );

                // Set the stream monitors on the handle
                handle.set_stream_monitors(Some(stdout_monitor), Some(stderr_monitor));
                tracing::info!("set stream monitors");
            } else {
                panic!("child already taken before wiring tailers");
            }
        }

        // Start an exit monitor (consumes the Child and tailers from
        // the handle).
        let manager = BootstrapProcManager::new(BootstrapCommand {
            program: std::path::PathBuf::from("/bin/true"), // unused in this test
            ..Default::default()
        })
        .unwrap();

        // Give the monitors time to start
        RealClock.sleep(Duration::from_millis(1000)).await;

        // Now start the exit monitor which will take the child and wait for it to exit
        manager.spawn_exit_monitor(proc_id.clone(), handle.clone());

        // Await terminal status and assert on exit code and stderr
        // tail.
        let st = RealClock
            .timeout(Duration::from_secs(2), handle.wait_inner())
            .await
            .expect("wait_inner() timed out (exit monitor stuck?)");

        match st {
            ProcStatus::Stopped {
                exit_code,
                stderr_tail,
            } => {
                assert_eq!(
                    exit_code, 7,
                    "unexpected exit code; stderr_tail={:?}",
                    stderr_tail
                );
                let tail = stderr_tail.join("\n");
                assert!(tail.contains("boom-1"), "missing boom-1; tail:\n{tail}");
                assert!(tail.contains("boom-2"), "missing boom-2; tail:\n{tail}");
            }
            other => panic!("expected Stopped(7), got {other:?}"),
        }
    }
}<|MERGE_RESOLUTION|>--- conflicted
+++ resolved
@@ -1603,18 +1603,7 @@
     /// This is the general entry point when you want to manage procs
     /// backed by a specific binary path (e.g. a bootstrap
     /// trampoline).
-<<<<<<< HEAD
     pub(crate) fn new(command: BootstrapCommand) -> Result<Self, io::Error> {
-        let log_monitor = match crate::logging::FileAppender::new() {
-            Some(fm) => {
-                tracing::info!("log monitor created successfully");
-                Some(Arc::new(fm))
-            }
-            None => {
-                tracing::warn!("failed to create log monitor");
-                None
-=======
-    pub(crate) fn new(command: BootstrapCommand) -> Self {
         let file_appender = if hyperactor::config::global::get(MESH_ENABLE_FILE_CAPTURE) {
             match crate::logging::FileAppender::new() {
                 Some(fm) => {
@@ -1625,7 +1614,6 @@
                     tracing::warn!("failed to create file appender");
                     None
                 }
->>>>>>> b02b329f
             }
         } else {
             None
@@ -1635,14 +1623,9 @@
             command,
             children: Arc::new(tokio::sync::Mutex::new(HashMap::new())),
             pid_table: Arc::new(std::sync::Mutex::new(HashMap::new())),
-<<<<<<< HEAD
-            file_appender: log_monitor,
+            file_appender,
             socket_dir: runtime_dir()?,
         })
-=======
-            file_appender,
-        }
->>>>>>> b02b329f
     }
 
     /// The bootstrap command used to launch processes.

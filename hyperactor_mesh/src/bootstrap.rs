--- conflicted
+++ resolved
@@ -937,9 +937,6 @@
             args: args.into(),
             children: Arc::new(tokio::sync::Mutex::new(HashMap::new())),
             pid_table: Arc::new(std::sync::Mutex::new(HashMap::new())),
-<<<<<<< HEAD
-        })
-=======
             env: HashMap::new(),
         })
     }
@@ -953,7 +950,6 @@
             pid_table: Arc::new(std::sync::Mutex::new(HashMap::new())),
             env: params.env,
         }
->>>>>>> 9b399147
     }
 
     /// Test-only constructor that uses the Buck-built
@@ -1094,12 +1090,9 @@
         for arg in &self.args {
             cmd.arg(arg);
         }
-<<<<<<< HEAD
-=======
         for (k, v) in &self.env {
             cmd.env(k, v);
         }
->>>>>>> 9b399147
         cmd.env(
             "HYPERACTOR_MESH_BOOTSTRAP_MODE",
             mode.to_env_safe_string()

/*
 * Copyright (c) Meta Platforms, Inc. and affiliates.
 * All rights reserved.
 *
 * This source code is licensed under the BSD-style license found in the
 * LICENSE file in the root directory of this source tree.
 */

use hyperactor::Actor;
use hyperactor::ActorHandle;
use hyperactor::accum::ReducerOpts;
use hyperactor::channel::ChannelTransport;
use hyperactor::clock::Clock;
use hyperactor::clock::RealClock;
use hyperactor::host::Host;
use hyperactor_config::CONFIG;
use hyperactor_config::ConfigAttr;
use hyperactor_config::attrs::declare_attrs;
use ndslice::view::CollectMeshExt;

pub mod mesh_agent;

use std::collections::HashSet;
use std::ops::Deref;
use std::str::FromStr;
use std::sync::Arc;
use std::time::Duration;

use hyperactor::ActorRef;
use hyperactor::Named;
use hyperactor::ProcId;
use hyperactor::channel::ChannelAddr;
use hyperactor::context;
use ndslice::Extent;
use ndslice::Region;
use ndslice::ViewExt;
use ndslice::extent;
use ndslice::view;
use ndslice::view::Ranked;
use ndslice::view::RegionParseError;
use serde::Deserialize;
use serde::Serialize;

use crate::Bootstrap;
use crate::alloc::Alloc;
use crate::bootstrap::BootstrapCommand;
use crate::bootstrap::BootstrapProcManager;
use crate::proc_mesh::DEFAULT_TRANSPORT;
use crate::resource;
use crate::resource::CreateOrUpdateClient;
use crate::resource::GetRankStatus;
use crate::resource::GetRankStatusClient;
use crate::resource::ProcSpec;
use crate::resource::RankedValues;
use crate::resource::Status;
use crate::v1;
use crate::v1::Name;
use crate::v1::ProcMesh;
use crate::v1::ProcMeshRef;
use crate::v1::ValueMesh;
use crate::v1::host_mesh::mesh_agent::HostAgentMode;
pub use crate::v1::host_mesh::mesh_agent::HostMeshAgent;
use crate::v1::host_mesh::mesh_agent::HostMeshAgentProcMeshTrampoline;
use crate::v1::host_mesh::mesh_agent::ProcState;
use crate::v1::host_mesh::mesh_agent::ShutdownHostClient;
use crate::v1::mesh_controller::HostMeshController;
use crate::v1::mesh_controller::ProcMeshController;
use crate::v1::proc_mesh::ProcRef;

declare_attrs! {
    /// The maximum idle time between updates while spawning proc
    /// meshes.
    @meta(CONFIG = ConfigAttr {
        env_name: Some("HYPERACTOR_MESH_PROC_SPAWN_MAX_IDLE".to_string()),
        py_name: None,
    })
    pub attr PROC_SPAWN_MAX_IDLE: Duration = Duration::from_secs(30);

    /// The maximum idle time between updates while stopping proc
    /// meshes.
    @meta(CONFIG = ConfigAttr {
        env_name: Some("HYPERACTOR_MESH_PROC_STOP_MAX_IDLE".to_string()),
        py_name: None,
    })
    pub attr PROC_STOP_MAX_IDLE: Duration = Duration::from_secs(30);

    @meta(CONFIG = ConfigAttr {
        env_name: Some("HYPERACTOR_MESH_GET_PROC_STATE_MAX_IDLE".to_string()),
        py_name: None,
    })
    pub attr GET_PROC_STATE_MAX_IDLE: Duration = Duration::from_secs(60);
}

/// A reference to a single host.
#[derive(Debug, Clone, PartialEq, Eq, Hash, Named, Serialize, Deserialize)]
pub struct HostRef(ChannelAddr);

impl HostRef {
    /// The host mesh agent associated with this host.
    fn mesh_agent(&self) -> ActorRef<HostMeshAgent> {
        ActorRef::attest(self.service_proc().actor_id("agent", 0))
    }

    /// The ProcId for the proc with name `name` on this host.
    fn named_proc(&self, name: &Name) -> ProcId {
        ProcId::Direct(self.0.clone(), name.to_string())
    }

    /// The service proc on this host.
    fn service_proc(&self) -> ProcId {
        ProcId::Direct(self.0.clone(), "service".to_string())
    }

    /// Request an orderly teardown of this host and all procs it
    /// spawned.
    ///
    /// This resolves the per-child grace **timeout** and the maximum
    /// termination **concurrency** from config and sends a
    /// [`ShutdownHost`] message to the host's agent. The agent then:
    ///
    /// 1) Performs a graceful termination pass over all tracked
    ///    children (TERM → wait(`timeout`) → KILL), with at most
    ///    `max_in_flight` running concurrently.
    /// 2) After the pass completes, **drops the Host**, which also
    ///    drops the embedded `BootstrapProcManager`. The manager's
    ///    `Drop` serves as a last-resort safety net (it SIGKILLs
    ///    anything that somehow remains).
    ///
    /// This call returns `Ok(()))` only after the agent has finished
    /// the termination pass and released the host, so the host is no
    /// longer reachable when this returns.
    pub(crate) async fn shutdown(
        &self,
        cx: &impl hyperactor::context::Actor,
    ) -> anyhow::Result<()> {
        let agent = self.mesh_agent();
        let terminate_timeout =
            hyperactor_config::global::get(crate::bootstrap::MESH_TERMINATE_TIMEOUT);
        let max_in_flight =
            hyperactor_config::global::get(crate::bootstrap::MESH_TERMINATE_CONCURRENCY);
        agent
            .shutdown_host(cx, terminate_timeout, max_in_flight.clamp(1, 256))
            .await?;
        Ok(())
    }
}

impl std::fmt::Display for HostRef {
    fn fmt(&self, f: &mut std::fmt::Formatter<'_>) -> std::fmt::Result {
        self.0.fmt(f)
    }
}

impl FromStr for HostRef {
    type Err = <ChannelAddr as FromStr>::Err;

    fn from_str(s: &str) -> Result<Self, Self::Err> {
        Ok(HostRef(ChannelAddr::from_str(s)?))
    }
}

/// An owned mesh of hosts.
///
/// # Lifecycle
/// `HostMesh` owns host lifecycles. Callers **must** invoke
/// [`HostMesh::shutdown`] for deterministic teardown. The `Drop` impl
/// performs **best-effort** cleanup only (spawned via Tokio if
/// available); it is a safety net, not a substitute for orderly
/// shutdown.
///
/// In tests and production, prefer explicit shutdown to guarantee
/// that host agents drop their `BootstrapProcManager`s and that all
/// child procs are reaped.
#[allow(dead_code)]
pub struct HostMesh {
    name: Name,
    extent: Extent,
    allocation: HostMeshAllocation,
    current_ref: HostMeshRef,
}

/// Allocation backing for an owned [`HostMesh`].
///
/// This enum records how the underlying hosts were provisioned, which
/// in turn determines how their lifecycle is managed:
///
/// - `ProcMesh`: Hosts were allocated intrinsically via a
///   [`ProcMesh`]. The `HostMesh` owns the proc mesh and its service
///   procs, and dropping the mesh ensures that all spawned child procs
///   are terminated.
/// - `Owned`: Hosts were constructed externally and "taken" under
///   ownership. The `HostMesh` assumes responsibility for their
///   lifecycle from this point forward, ensuring consistent cleanup on
///   drop.
///
/// Additional variants may be added for other provisioning sources,
/// but in all cases `HostMesh` is an owned resource that guarantees
/// no leaked child processes.
#[allow(dead_code)]
enum HostMeshAllocation {
    /// Hosts were allocated intrinsically via a [`ProcMesh`].
    ///
    /// In this mode, the `HostMesh` owns both the `ProcMesh` itself
    /// and the service procs that implement each host. Dropping the
    /// `HostMesh` also drops the embedded `ProcMesh`, ensuring that
    /// all spawned child procs are terminated cleanly.
    ProcMesh {
        proc_mesh: ProcMesh,
        proc_mesh_ref: ProcMeshRef,
        hosts: Vec<HostRef>,
    },
    /// Hosts were constructed externally and explicitly transferred
    /// under ownership by this `HostMesh`.
    ///
    /// In this mode, the `HostMesh` assumes responsibility for the
    /// provided hosts going forward. Dropping the mesh guarantees
    /// teardown of all associated state and signals to prevent any
    /// leaked processes.
    Owned { hosts: Vec<HostRef> },
}

impl HostMesh {
    /// Bring up a local single-host mesh and, in the launcher
    /// process, return a `HostMesh` handle for it.
    ///
    /// There are two execution modes:
    ///
    /// - bootstrap-child mode: if `Bootstrap::get_from_env()` says
    ///   this process was launched as a bootstrap child, we call
    ///   `boot.bootstrap().await`, which hands control to the
    ///   bootstrap logic for this process (as defined by the
    ///   `BootstrapCommand` the parent used to spawn it). if that
    ///   call returns, we log the error and terminate. this branch
    ///   does not produce a `HostMesh`.
    ///
    /// - launcher mode: otherwise, we are the process that is setting
    ///   up the mesh. we create a `Host`, spawn a `HostMeshAgent` in
    ///   it, and build a single-host `HostMesh` around that. that
    ///   `HostMesh` is returned to the caller.
    ///
    /// This API is intended for tests, examples, and local bring-up,
    /// not production.
    ///
    /// TODO: fix up ownership
    pub async fn local() -> v1::Result<HostMesh> {
        Self::local_with_bootstrap(BootstrapCommand::current()?).await
    }

    /// Same as [`local`], but the caller supplies the
    /// `BootstrapCommand` instead of deriving it from the current
    /// process.
    ///
    /// The provided `bootstrap_cmd` is used when spawning bootstrap
    /// children and determines the behavior of
    /// `boot.bootstrap().await` in those children.
    pub async fn local_with_bootstrap(bootstrap_cmd: BootstrapCommand) -> v1::Result<HostMesh> {
        if let Ok(Some(boot)) = Bootstrap::get_from_env() {
            let err = boot.bootstrap().await;
            tracing::error!("failed to bootstrap local host mesh process: {}", err);
            std::process::exit(1);
        }

        let addr = hyperactor_config::global::get_cloned(DEFAULT_TRANSPORT).any();

        let manager = BootstrapProcManager::new(bootstrap_cmd)?;
        let host = Host::new(manager, addr).await?;
        let addr = host.addr().clone();
        let system_proc = host.system_proc().clone();
        let host_mesh_agent = system_proc
            .spawn::<HostMeshAgent>("agent", HostMeshAgent::new(HostAgentMode::Process(host)))
            .await
            .map_err(v1::Error::SingletonActorSpawnError)?;
        host_mesh_agent.bind::<HostMeshAgent>();

        let host = HostRef(addr);
        let host_mesh_ref =
            HostMeshRef::new(Name::new("local"), extent!(hosts = 1).into(), vec![host])?;
        Ok(HostMesh::take(host_mesh_ref))
    }

    /// Create a new process-based host mesh. Each host is represented by a local process,
    /// which manages its set of procs. This is not a true host mesh the sense that each host
    /// is not independent. The intent of `process` is for testing, examples, and experimentation.
    ///
    /// The bootstrap command is used to bootstrap both hosts and processes, thus it should be
    /// a command that reaches [`crate::bootstrap_or_die`]. `process` is itself a valid bootstrap
    /// entry point; thus using `BootstrapCommand::current` works correctly as long as `process`
    /// is called early in the lifecycle of the process and reached unconditionally.
    ///
    /// TODO: thread through ownership
    pub async fn process(extent: Extent, command: BootstrapCommand) -> v1::Result<HostMesh> {
        if let Ok(Some(boot)) = Bootstrap::get_from_env() {
            let err = boot.bootstrap().await;
            tracing::error!("failed to bootstrap process host mesh process: {}", err);
            std::process::exit(1);
        }

        let transport = hyperactor_config::global::get_cloned(DEFAULT_TRANSPORT);
        let mut hosts = Vec::with_capacity(extent.num_ranks());
        for _ in 0..extent.num_ranks() {
            // Note: this can be racy. Possibly we should have a callback channel.
            let addr = transport.any();
            let bootstrap = Bootstrap::Host {
                addr: addr.clone(),
                command: Some(command.clone()),
                config: Some(hyperactor_config::global::attrs()),
            };

            let mut cmd = command.new();
            bootstrap.to_env(&mut cmd);
            cmd.spawn()?;
            hosts.push(HostRef(addr));
        }

        let host_mesh_ref = HostMeshRef::new(Name::new("process"), extent.into(), hosts)?;
        Ok(HostMesh::take(host_mesh_ref))
    }

    /// Allocate a host mesh from an [`Alloc`]. This creates a HostMesh with the same extent
    /// as the provided alloc. Allocs generate procs, and thus we define and run a Host for each
    /// proc allocated by it.
    ///
    /// ## Allocation strategy
    ///
    /// Because HostMeshes use direct-addressed procs, and must fully control the procs they are
    /// managing, `HostMesh::allocate` uses a trampoline actor to launch the host, which in turn
    /// runs a [`crate::v1::host_mesh::mesh_agent::HostMeshAgent`] actor to manage the host itself.
    /// The host (and thus all of its procs) are exposed directly through a separate listening
    /// channel, established by the host.
    ///
    /// ```text
    ///                        ┌ ─ ─┌────────────────────┐
    ///                             │allocated Proc:     │
    ///                        │    │ ┌─────────────────┐│
    ///                             │ │TrampolineActor  ││
    ///                        │    │ │ ┌──────────────┐││
    ///                             │ │ │Host          │││
    ///               ┌────┬ ─ ┘    │ │ │ ┌──────────┐ │││
    ///            ┌─▶│Proc│        │ │ │ │HostAgent │ │││
    ///            │  └────┴ ─ ┐    │ │ │ └──────────┘ │││
    ///            │  ┌────┐        │ │ │             ██████
    /// ┌────────┐ ├─▶│Proc│   │    │ │ └──────────────┘││ ▲
    /// │ Client │─┤  └────┘        │ └─────────────────┘│ listening channel
    /// └────────┘ │  ┌────┐   └ ─ ─└────────────────────┘
    ///            ├─▶│Proc│
    ///            │  └────┘
    ///            │  ┌────┐
    ///            └─▶│Proc│
    ///               └────┘
    ///                 ▲
    ///
    ///          `Alloc`-provided
    ///                procs
    /// ```
    ///
    /// ## Lifecycle
    ///
    /// The returned `HostMesh` **owns** the underlying hosts. Call
    /// [`shutdown`](Self::shutdown) to deterministically tear them
    /// down. If you skip shutdown, `Drop` will attempt best-effort
    /// cleanup only. Do not rely on `Drop` for correctness.
    pub async fn allocate(
        cx: &impl context::Actor,
        alloc: Box<dyn Alloc + Send + Sync>,
        name: &str,
        bootstrap_params: Option<BootstrapCommand>,
    ) -> v1::Result<Self> {
        Self::allocate_inner(cx, alloc, Name::new(name), bootstrap_params).await
    }

    // Use allocate_inner to set field mesh_name in span
    #[hyperactor::instrument(fields(host_mesh=name.to_string()))]
    async fn allocate_inner(
        cx: &impl context::Actor,
        alloc: Box<dyn Alloc + Send + Sync>,
        name: Name,
        bootstrap_params: Option<BootstrapCommand>,
    ) -> v1::Result<Self> {
        tracing::info!(name = "HostMeshStatus", status = "Allocate::Attempt");
        let transport = alloc.transport();
        let extent = alloc.extent().clone();
        let is_local = alloc.is_local();
        let proc_mesh = ProcMesh::allocate(cx, alloc, name.name()).await?;

        // TODO: figure out how to deal with MAST allocs. It requires an extra dimension,
        // into which it launches multiple procs, so we need to always specify an additional
        // sub-host dimension of size 1.

        let (mesh_agents, mut mesh_agents_rx) = cx.mailbox().open_port();
        let _trampoline_actor_mesh = proc_mesh
            .spawn::<HostMeshAgentProcMeshTrampoline>(
                cx,
                "host_mesh_trampoline",
                &(transport, mesh_agents.bind(), bootstrap_params, is_local),
            )
            .await?;

        // TODO: don't re-rank the hosts
        let mut hosts = Vec::new();
        for _rank in 0..extent.num_ranks() {
            let mesh_agent = mesh_agents_rx.recv().await?;

            let Some((addr, _)) = mesh_agent.actor_id().proc_id().as_direct() else {
                return Err(v1::Error::HostMeshAgentConfigurationError(
                    mesh_agent.actor_id().clone(),
                    "host mesh agent must be a direct actor".to_string(),
                ));
            };

            let host_ref = HostRef(addr.clone());
            if host_ref.mesh_agent() != mesh_agent {
                return Err(v1::Error::HostMeshAgentConfigurationError(
                    mesh_agent.actor_id().clone(),
                    format!(
                        "expected mesh agent actor id to be {}",
                        host_ref.mesh_agent().actor_id()
                    ),
                ));
            }
            hosts.push(host_ref);
        }

        let proc_mesh_ref = proc_mesh.clone();
        let mesh = Self {
            name: name.clone(),
            extent: extent.clone(),
            allocation: HostMeshAllocation::ProcMesh {
                proc_mesh,
                proc_mesh_ref,
                hosts: hosts.clone(),
            },
            current_ref: HostMeshRef::new(name, extent.into(), hosts).unwrap(),
        };

        // Spawn a unique mesh controller for each proc mesh, so the type of the
        // mesh can be preserved.
        let controller = HostMeshController::new(mesh.deref().clone());
        controller
            .spawn(cx)
            .await
            .map_err(|e| v1::Error::ControllerActorSpawnError(mesh.name().clone(), e))?;

        tracing::info!(name = "HostMeshStatus", status = "Allocate::Created");
        Ok(mesh)
    }

    /// Take ownership of an existing host mesh reference.
    ///
    /// Consumes the `HostMeshRef`, captures its region/hosts, and
    /// returns an owned `HostMesh` that assumes lifecycle
    /// responsibility for those hosts (i.e., will shut them down on
    /// Drop).
    pub fn take(mesh: HostMeshRef) -> Self {
        let region = mesh.region().clone();
        let hosts: Vec<HostRef> = mesh.values().collect();

        let current_ref = HostMeshRef::new(mesh.name.clone(), region.clone(), hosts.clone())
            .expect("region/hosts cardinality must match");

        Self {
            name: mesh.name,
            extent: region.extent().clone(),
            allocation: HostMeshAllocation::Owned { hosts },
            current_ref,
        }
    }

    /// Request a clean shutdown of all hosts owned by this
    /// `HostMesh`.
    ///
    /// For each host, this sends `ShutdownHost` to its
    /// `HostMeshAgent`. The agent takes and drops its `Host` (via
    /// `Option::take()`), which in turn drops the embedded
    /// `BootstrapProcManager`. On drop, the manager walks its PID
    /// table and sends SIGKILL to any procs it spawned—tying proc
    /// lifetimes to their hosts and preventing leaks.
    #[hyperactor::instrument(fields(host_mesh=self.name.to_string()))]
    pub async fn shutdown(&mut self, cx: &impl hyperactor::context::Actor) -> anyhow::Result<()> {
        tracing::info!(name = "HostMeshStatus", status = "Shutdown::Attempt");
        let mut failed_hosts = vec![];
        for host in self.current_ref.values() {
            if let Err(e) = host.shutdown(cx).await {
                tracing::warn!(
                    name = "HostMeshStatus",
                    status = "Shutdown::Host::Failed",
                    host = %host,
                    error = %e,
                    "host shutdown failed"
                );
                failed_hosts.push(host);
            }
        }
        if failed_hosts.is_empty() {
            tracing::info!(name = "HostMeshStatus", status = "Shutdown::Success");
        } else {
            tracing::error!(
                name = "HostMeshStatus",
                status = "Shutdown::Failed",
                "host mesh shutdown failed; check the logs of the failed hosts for details: {:?}",
                failed_hosts
            );
        }

        match &mut self.allocation {
            HostMeshAllocation::ProcMesh { proc_mesh, .. } => {
                proc_mesh.stop(cx).await?;
            }
            HostMeshAllocation::Owned { .. } => {}
        }
        Ok(())
    }
}

impl Deref for HostMesh {
    type Target = HostMeshRef;

    fn deref(&self) -> &Self::Target {
        &self.current_ref
    }
}

impl Drop for HostMesh {
    /// Best-effort cleanup for owned host meshes on drop.
    ///
    /// When a `HostMesh` is dropped, it attempts to shut down all
    /// hosts it owns:
    /// - If a Tokio runtime is available, we spawn an ephemeral
    ///   `Proc` + `Instance` and send `ShutdownHost` messages to each
    ///   host. This ensures that the embedded `BootstrapProcManager`s
    ///   are dropped, and all child procs they spawned are killed.
    /// - If no runtime is available, we cannot perform async cleanup
    ///   here; in that case we log a warning and rely on kernel-level
    ///   PDEATHSIG or the individual `BootstrapProcManager`'s `Drop`
    ///   as the final safeguard.
    ///
    /// This path is **last resort**: callers should prefer explicit
    /// [`HostMesh::shutdown`] to guarantee orderly teardown. Drop
    /// only provides opportunistic cleanup to prevent process leaks
    /// if shutdown is skipped.
    fn drop(&mut self) {
        tracing::info!(
            name = "HostMeshStatus",
            host_mesh = %self.name,
            status = "Dropping",
        );
        // Snapshot the owned hosts we're responsible for.
        let hosts: Vec<HostRef> = match &self.allocation {
            HostMeshAllocation::ProcMesh { hosts, .. } | HostMeshAllocation::Owned { hosts } => {
                hosts.clone()
            }
        };

        // Best-effort only when a Tokio runtime is available.
        if let Ok(handle) = tokio::runtime::Handle::try_current() {
            let mesh_name = self.name.clone();
            let allocation_label = match &self.allocation {
                HostMeshAllocation::ProcMesh { .. } => "proc_mesh",
                HostMeshAllocation::Owned { .. } => "owned",
            }
            .to_string();

            handle.spawn(async move {
                let span = tracing::info_span!(
                    "hostmesh_drop_cleanup",
                    host_mesh = %mesh_name,
                    allocation = %allocation_label,
                    hosts = hosts.len(),
                );
                let _g = span.enter();

                // Spin up a tiny ephemeral proc+instance to get an
                // Actor context.
                match hyperactor::Proc::direct(
                    ChannelTransport::Unix.any(),
                    "hostmesh-drop".to_string(),
                )
                    .await
                {
                    Err(e) => {
                        tracing::warn!(
                            error = %e,
                            "failed to construct ephemeral Proc for drop-cleanup; \
                             relying on PDEATHSIG/manager Drop"
                        );
                    }
                    Ok(proc) => {
                        match proc.instance("drop") {
                            Err(e) => {
                                tracing::warn!(
                                    error = %e,
                                    "failed to create ephemeral instance for drop-cleanup; \
                                     relying on PDEATHSIG/manager Drop"
                                );
                            }
                            Ok((instance, _guard)) => {
                                let mut attempted = 0usize;
                                let mut ok = 0usize;
                                let mut err = 0usize;

                                for host in hosts {
                                    attempted += 1;
                                    tracing::debug!(host = %host, "drop-cleanup: shutdown start");
                                    match host.shutdown(&instance).await {
                                        Ok(()) => {
                                            ok += 1;
                                            tracing::debug!(host = %host, "drop-cleanup: shutdown ok");
                                        }
                                        Err(e) => {
                                            err += 1;
                                            tracing::warn!(host = %host, error = %e, "drop-cleanup: shutdown failed");
                                        }
                                    }
                                }

                                tracing::info!(
                                    attempted, ok, err,
                                    "hostmesh drop-cleanup summary"
                                );
                            }
                        }
                    }
                }
            });
        } else {
            // No runtime here; PDEATHSIG and manager Drop remain the
            // last-resort safety net.
            tracing::warn!(
                host_mesh = %self.name,
                hosts = hosts.len(),
                "HostMesh dropped without a tokio runtime; skipping best-effort shutdown"
            );
        }

        tracing::info!(
            name = "HostMeshStatus",
            host_mesh = %self.name,
            status = "Dropped",
        );
    }
}

/// Helper: legacy shim for error types that still require
/// RankedValues<Status>. TODO(shayne-fletcher): Delete this
/// shim once Error::ActorSpawnError carries a StatusMesh
/// (ValueMesh<Status>) directly. At that point, use the mesh
/// as-is and remove `mesh_to_rankedvalues_*` calls below.
/// is_sentinel should return true if the value matches a previous filled in
/// value. If the input value matches the sentinel, it gets replaced with the
/// default.
pub(crate) fn mesh_to_rankedvalues_with_default<T, F>(
    mesh: &ValueMesh<T>,
    default: T,
    is_sentinel: F,
    len: usize,
) -> RankedValues<T>
where
    T: Eq + Clone + 'static,
    F: Fn(&T) -> bool,
{
    let mut out = RankedValues::from((0..len, default));
    for (i, s) in mesh.values().enumerate() {
        if !is_sentinel(&s) {
            out.merge_from(RankedValues::from((i..i + 1, s)));
        }
    }
    out
}

/// A non-owning reference to a mesh of hosts.
///
/// Logically, this is a data structure that contains a set of ranked
/// hosts organized into a [`Region`]. `HostMeshRef`s can be sliced to
/// produce new references that contain a subset of the hosts in the
/// original mesh.
///
/// `HostMeshRef`s have a concrete syntax, implemented by its
/// `Display` and `FromStr` implementations.
///
/// This type does **not** control lifecycle. It only describes the
/// topology of hosts. To take ownership and perform deterministic
/// teardown, use [`HostMesh::take`], which returns an owned
/// [`HostMesh`] that guarantees cleanup on `shutdown()` or `Drop`.
///
/// Cloning this type does not confer ownership. If a corresponding
/// owned [`HostMesh`] shuts down the hosts, operations via a cloned
/// `HostMeshRef` may fail because the hosts are no longer running.
#[derive(Debug, Clone, PartialEq, Eq, Hash, Named, Serialize, Deserialize)]
pub struct HostMeshRef {
    name: Name,
    region: Region,
    ranks: Arc<Vec<HostRef>>,
}

impl HostMeshRef {
    /// Create a new (raw) HostMeshRef from the provided region and associated
    /// ranks, which must match in cardinality.
    #[allow(clippy::result_large_err)]
    fn new(name: Name, region: Region, ranks: Vec<HostRef>) -> v1::Result<Self> {
        if region.num_ranks() != ranks.len() {
            return Err(v1::Error::InvalidRankCardinality {
                expected: region.num_ranks(),
                actual: ranks.len(),
            });
        }
        Ok(Self {
            name,
            region,
            ranks: Arc::new(ranks),
        })
    }

    /// Create a new HostMeshRef from an arbitrary set of hosts. This is meant to
    /// enable extrinsic bootstrapping.
    pub fn from_hosts(name: Name, hosts: Vec<ChannelAddr>) -> Self {
        Self {
            name,
            region: extent!(hosts = hosts.len()).into(),
            ranks: Arc::new(hosts.into_iter().map(HostRef).collect()),
        }
    }

    /// Spawn a ProcMesh onto this host mesh. The per_host extent specifies the shape
    /// of the procs to spawn on each host.
    ///
    /// Currently, spawn issues direct calls to each host agent. This will be fixed by
    /// maintaining a comm actor on the host service procs themselves.
    #[allow(clippy::result_large_err)]
    pub async fn spawn(
        &self,
        cx: &impl context::Actor,
        name: &str,
        per_host: Extent,
    ) -> v1::Result<ProcMesh> {
        self.spawn_inner(cx, Name::new(name), per_host).await
    }

    #[hyperactor::instrument(fields(host_mesh=self.name.to_string(), proc_mesh=proc_mesh_name.to_string()))]
    async fn spawn_inner(
        &self,
        cx: &impl context::Actor,
        proc_mesh_name: Name,
        per_host: Extent,
    ) -> v1::Result<ProcMesh> {
        tracing::info!(name = "HostMeshStatus", status = "ProcMesh::Spawn::Attempt");
        tracing::info!(name = "ProcMeshStatus", status = "Spawn::Attempt",);
        let result = self.spawn_inner_inner(cx, proc_mesh_name, per_host).await;
        match &result {
            Ok(_) => {
                tracing::info!(name = "HostMeshStatus", status = "ProcMesh::Spawn::Success");
                tracing::info!(name = "ProcMeshStatus", status = "Spawn::Success");
            }
            Err(error) => {
                tracing::error!(name = "HostMeshStatus", status = "ProcMesh::Spawn::Failed", %error);
                tracing::error!(name = "ProcMeshStatus", status = "Spawn::Failed", %error);
            }
        }
        result
    }

    async fn spawn_inner_inner(
        &self,
        cx: &impl context::Actor,
        proc_mesh_name: Name,
        per_host: Extent,
    ) -> v1::Result<ProcMesh> {
        let per_host_labels = per_host.labels().iter().collect::<HashSet<_>>();
        let host_labels = self.region.labels().iter().collect::<HashSet<_>>();
        if !per_host_labels
            .intersection(&host_labels)
            .collect::<Vec<_>>()
            .is_empty()
        {
            return Err(v1::Error::ConfigurationError(anyhow::anyhow!(
                "per_host dims overlap with existing dims when spawning proc mesh"
            )));
        }

        let extent = self
            .region
            .extent()
            .concat(&per_host)
            .map_err(|err| v1::Error::ConfigurationError(err.into()))?;

        let region: Region = extent.clone().into();

        tracing::info!(
            name = "ProcMeshStatus",
            status = "Spawn::Attempt",
            %region,
            "spawning proc mesh"
        );

        let mut procs = Vec::new();
        let num_ranks = region.num_ranks();
        // Accumulator outputs full StatusMesh snapshots; seed with
        // NotExist.
        let (port, rx) = cx.mailbox().open_accum_port_opts(
            crate::v1::StatusMesh::from_single(region.clone(), Status::NotExist),
            Some(ReducerOpts {
                max_update_interval: Some(Duration::from_millis(50)),
            }),
        );

        // Create or update each proc, then fence on receiving status
        // overlays. This prevents a race where procs become
        // addressable before their local muxers are ready, which
        // could make early messages unroutable. A future improvement
        // would allow buffering in the host-level muxer to eliminate
        // the need for this synchronization step.
        let mut proc_names = Vec::new();
        let client_config_override = hyperactor_config::global::attrs();
        for (host_rank, host) in self.ranks.iter().enumerate() {
            for per_host_rank in 0..per_host.num_ranks() {
                let create_rank = per_host.num_ranks() * host_rank + per_host_rank;
                let proc_name = Name::new(format!("{}_{}", proc_mesh_name.name(), per_host_rank));
                proc_names.push(proc_name.clone());
                host.mesh_agent()
                    .create_or_update(
                        cx,
                        proc_name.clone(),
                        resource::Rank::new(create_rank),
                        ProcSpec::new(client_config_override.clone()),
                    )
                    .await
                    .map_err(|e| {
                        v1::Error::HostMeshAgentConfigurationError(
                            host.mesh_agent().actor_id().clone(),
                            format!("failed while creating proc: {}", e),
                        )
                    })?;
                let mut reply_port = port.bind();
                // If this proc dies or some other issue renders the reply undeliverable,
                // the reply does not need to be returned to the sender.
                reply_port.return_undeliverable(false);
                host.mesh_agent()
                    .get_rank_status(cx, proc_name.clone(), reply_port)
                    .await
                    .map_err(|e| {
                        v1::Error::HostMeshAgentConfigurationError(
                            host.mesh_agent().actor_id().clone(),
                            format!("failed while querying proc status: {}", e),
                        )
                    })?;
                let proc_id = host.named_proc(&proc_name);
                tracing::info!(
                    name = "ProcMeshStatus",
                    status = "Spawn::CreatingProc",
                    %proc_id,
                    rank = create_rank,
                );
                procs.push(ProcRef::new(
                    proc_id,
                    create_rank,
                    // TODO: specify or retrieve from state instead, to avoid attestation.
                    ActorRef::attest(host.named_proc(&proc_name).actor_id("agent", 0)),
                ));
            }
        }

        let start_time = RealClock.now();

        // Wait on accumulated StatusMesh snapshots until complete or
        // timeout.
        match GetRankStatus::wait(
            rx,
            num_ranks,
            hyperactor_config::global::get(PROC_SPAWN_MAX_IDLE),
            region.clone(), // fallback mesh if nothing arrives
        )
        .await
        {
            Ok(statuses) => {
                // If any rank is terminating, surface a
                // ProcCreationError pointing at that rank.
                if let Some((rank, status)) = statuses
                    .values()
                    .enumerate()
                    .find(|(_, s)| s.is_terminating())
                {
                    let proc_name = &proc_names[rank];
                    let host_rank = rank / per_host.num_ranks();
                    let mesh_agent = self.ranks[host_rank].mesh_agent();
                    let (reply_tx, mut reply_rx) = cx.mailbox().open_port();
                    let mut reply_tx = reply_tx.bind();
                    // If this proc dies or some other issue renders the reply undeliverable,
                    // the reply does not need to be returned to the sender.
                    reply_tx.return_undeliverable(false);
                    mesh_agent
                        .send(
                            cx,
                            resource::GetState {
                                name: proc_name.clone(),
                                reply: reply_tx,
                            },
                        )
                        .map_err(|e| {
                            v1::Error::SendingError(mesh_agent.actor_id().clone(), e.into())
                        })?;
                    let state = match RealClock
                        .timeout(
                            hyperactor_config::global::get(PROC_SPAWN_MAX_IDLE),
                            reply_rx.recv(),
                        )
                        .await
                    {
                        Ok(Ok(state)) => state,
                        _ => resource::State {
                            name: proc_name.clone(),
                            status,
                            state: None,
                        },
                    };

                    tracing::error!(
                        name = "ProcMeshStatus",
                        status = "Spawn::GetRankStatus",
                        rank = host_rank,
                        "rank {} is terminating with state: {}",
                        host_rank,
                        state
                    );

                    return Err(v1::Error::ProcCreationError {
                        state,
                        host_rank,
                        mesh_agent,
                    });
                }
            }
            Err(complete) => {
                tracing::error!(
                    name = "ProcMeshStatus",
                    status = "Spawn::GetRankStatus",
                    "timeout after {:?} when waiting for procs being created",
                    hyperactor_config::global::get(PROC_SPAWN_MAX_IDLE),
                );
                // Fill remaining ranks with a timeout status via the
                // legacy shim.
                let legacy = mesh_to_rankedvalues_with_default(
                    &complete,
                    Status::Timeout(start_time.elapsed()),
                    Status::is_not_exist,
                    num_ranks,
                );
                return Err(v1::Error::ProcSpawnError { statuses: legacy });
            }
        }

        let mesh =
            ProcMesh::create_owned_unchecked(cx, proc_mesh_name, extent, self.clone(), procs).await;
        if let Ok(ref mesh) = mesh {
            // Spawn a unique mesh controller for each proc mesh, so the type of the
            // mesh can be preserved.
            let controller = ProcMeshController::new(mesh.deref().clone());
            controller
                .spawn(cx)
                .await
                .map_err(|e| v1::Error::ControllerActorSpawnError(mesh.name().clone(), e))?;
        }
        mesh
    }

    /// The name of the referenced host mesh.
    pub fn name(&self) -> &Name {
        &self.name
    }

    #[hyperactor::instrument(fields(host_mesh=self.name.to_string(), proc_mesh=proc_mesh_name.to_string()))]
    pub(crate) async fn stop_proc_mesh(
        &self,
        cx: &impl hyperactor::context::Actor,
        proc_mesh_name: &Name,
        procs: impl IntoIterator<Item = ProcId>,
        region: Region,
    ) -> anyhow::Result<()> {
        // Accumulator outputs full StatusMesh snapshots; seed with
        // NotExist.
        let mut proc_names = Vec::new();
        let num_ranks = region.num_ranks();
        // Accumulator outputs full StatusMesh snapshots; seed with
        // NotExist.
        let (port, rx) = cx.mailbox().open_accum_port_opts(
            crate::v1::StatusMesh::from_single(region.clone(), Status::NotExist),
            Some(ReducerOpts {
                max_update_interval: Some(Duration::from_millis(50)),
            }),
        );
        for proc_id in procs.into_iter() {
            let Some((addr, proc_name)) = proc_id.as_direct() else {
                return Err(anyhow::anyhow!(
                    "host mesh proc {} must be direct addressed",
                    proc_id,
                ));
            };
            // The name stored in HostMeshAgent is not the same as the
            // one stored in the ProcMesh. We instead take each proc id
            // and map it to that particular agent.
            let proc_name = proc_name.parse::<Name>()?;
            proc_names.push(proc_name.clone());

            // Note that we don't send 1 message per host agent, we send 1 message
            // per proc.
            let host = HostRef(addr.clone());
            host.mesh_agent().send(
                cx,
                resource::Stop {
                    name: proc_name.clone(),
                },
            )?;
            host.mesh_agent()
                .get_rank_status(cx, proc_name, port.bind())
                .await?;

            tracing::info!(
                name = "ProcMeshStatus",
                %proc_id,
                status = "Stop::Sent",
            );
        }
        tracing::info!(
            name = "HostMeshStatus",
            status = "ProcMesh::Stop::Sent",
            "sending Stop to proc mesh for {} procs: {}",
            proc_names.len(),
            proc_names
                .iter()
                .map(|n| n.to_string())
                .collect::<Vec<_>>()
                .join(", ")
        );

        let start_time = RealClock.now();

        match GetRankStatus::wait(
            rx,
            num_ranks,
            hyperactor_config::global::get(PROC_STOP_MAX_IDLE),
            region.clone(), // fallback mesh if nothing arrives
        )
        .await
        {
            Ok(statuses) => {
                let all_stopped = statuses.values().all(|s| s.is_terminating());
                if !all_stopped {
                    tracing::error!(
                        name = "ProcMeshStatus",
                        status = "FailedToStop",
                        "failed to terminate proc mesh: {:?}",
                        statuses,
                    );
                    return Err(anyhow::anyhow!(
                        "failed to terminate proc mesh: {:?}",
                        statuses,
                    ));
                }
                tracing::info!(name = "ProcMeshStatus", status = "Stopped");
            }
            Err(complete) => {
                // Fill remaining ranks with a timeout status via the
                // legacy shim.
                let legacy = mesh_to_rankedvalues_with_default(
                    &complete,
                    Status::Timeout(start_time.elapsed()),
                    Status::is_not_exist,
                    num_ranks,
                );
                tracing::error!(
                    name = "ProcMeshStatus",
                    status = "StoppingTimeout",
                    "failed to terminate proc mesh before timeout: {:?}",
                    legacy,
                );
                return Err(anyhow::anyhow!(
                    "failed to terminate proc mesh {} before timeout: {:?}",
                    proc_mesh_name,
                    legacy
                ));
            }
        }
        Ok(())
    }

    /// Get the state of all procs with Name in this host mesh.
    /// The procs iterator must be in rank order.
    #[allow(clippy::result_large_err)]
    pub(crate) async fn proc_states(
        &self,
        cx: &impl context::Actor,
        procs: impl IntoIterator<Item = ProcId>,
        region: Region,
    ) -> v1::Result<ValueMesh<resource::State<ProcState>>> {
        let (tx, mut rx) = cx.mailbox().open_port();

        let mut num_ranks = 0;
        let procs: Vec<ProcId> = procs.into_iter().collect();
        let mut proc_names = Vec::new();
        for proc_id in procs.iter() {
            num_ranks += 1;
            let Some((addr, proc_name)) = proc_id.as_direct() else {
                return Err(v1::Error::ConfigurationError(anyhow::anyhow!(
                    "host mesh proc {} must be direct addressed",
                    proc_id,
                )));
            };

            // Note that we don't send 1 message per host agent, we send 1 message
            // per proc.
            let host = HostRef(addr.clone());
            let proc_name = proc_name.parse::<Name>()?;
            proc_names.push(proc_name.clone());
            let mut reply = tx.bind();
            // If this proc dies or some other issue renders the reply undeliverable,
            // the reply does not need to be returned to the sender.
            reply.return_undeliverable(false);
            host.mesh_agent()
                .send(
                    cx,
                    resource::GetState {
                        name: proc_name,
                        reply,
                    },
                )
                .map_err(|e| {
                    v1::Error::CallError(host.mesh_agent().actor_id().clone(), e.into())
                })?;
        }

        let mut states = Vec::with_capacity(num_ranks);
        let timeout = hyperactor_config::global::get(GET_PROC_STATE_MAX_IDLE);
        for _ in 0..num_ranks {
            // The agent runs on the same process as the running actor, so if some
            // fatal event caused the process to crash (e.g. OOM, signal, process exit),
            // the agent will be unresponsive.
            // We handle this by setting a timeout on the recv, and if we don't get a
            // message we assume the agent is dead and return a failed state.
            let state = RealClock.timeout(timeout, rx.recv()).await;
            if let Ok(state) = state {
                // Handle non-timeout receiver error.
                let state = state?;
                match state.state {
                    Some(ref inner) => {
                        states.push((inner.create_rank, state));
                    }
                    None => {
                        return Err(v1::Error::NotExist(state.name));
                    }
                }
            } else {
                // Timeout error, stop reading from the receiver and send back what we have so far,
                // padding with failed states.
                tracing::warn!(
                    "Timeout waiting for response from host mesh agent for proc_states after {:?}",
                    timeout
                );
                let all_ranks = (0..num_ranks).collect::<HashSet<_>>();
                let completed_ranks = states.iter().map(|(rank, _)| *rank).collect::<HashSet<_>>();
                let mut leftover_ranks = all_ranks.difference(&completed_ranks).collect::<Vec<_>>();
                assert_eq!(leftover_ranks.len(), num_ranks - states.len());
                while states.len() < num_ranks {
                    let rank = *leftover_ranks
                        .pop()
                        .expect("leftover ranks should not be empty");
                    states.push((
                        // We populate with any ranks leftover at the time of the timeout.
                        rank,
                        resource::State {
                            name: proc_names[rank].clone(),
                            status: resource::Status::Timeout(timeout),
                            state: None,
                        },
                    ));
                }
                break;
            }
        }
        // Ensure that all ranks have replied. Note that if the mesh is sliced,
        // not all create_ranks may be in the mesh.
        // Sort by rank, so that the resulting mesh is ordered.
        states.sort_by_key(|(rank, _)| *rank);
        let vm = states
            .into_iter()
            .map(|(_, state)| state)
            .collect_mesh::<ValueMesh<_>>(region)?;
        Ok(vm)
    }
}

impl view::Ranked for HostMeshRef {
    type Item = HostRef;

    fn region(&self) -> &Region {
        &self.region
    }

    fn get(&self, rank: usize) -> Option<&Self::Item> {
        self.ranks.get(rank)
    }
}

impl view::RankedSliceable for HostMeshRef {
    fn sliced(&self, region: Region) -> Self {
        let ranks = self
            .region()
            .remap(&region)
            .unwrap()
            .map(|index| self.get(index).unwrap().clone());
        Self::new(self.name.clone(), region, ranks.collect()).unwrap()
    }
}

impl std::fmt::Display for HostMeshRef {
    fn fmt(&self, f: &mut std::fmt::Formatter<'_>) -> std::fmt::Result {
        write!(f, "{}:", self.name)?;
        for (rank, host) in self.ranks.iter().enumerate() {
            if rank > 0 {
                write!(f, ",")?;
            }
            write!(f, "{}", host)?;
        }
        write!(f, "@{}", self.region)
    }
}

/// The type of error occuring during `HostMeshRef` parsing.
#[derive(thiserror::Error, Debug)]
pub enum HostMeshRefParseError {
    #[error(transparent)]
    RegionParseError(#[from] RegionParseError),

    #[error("invalid host mesh ref: missing region")]
    MissingRegion,

    #[error("invalid host mesh ref: missing name")]
    MissingName,

    #[error(transparent)]
    InvalidName(#[from] v1::NameParseError),

    #[error(transparent)]
    InvalidHostMeshRef(#[from] Box<v1::Error>),

    #[error(transparent)]
    Other(#[from] anyhow::Error),
}

impl From<v1::Error> for HostMeshRefParseError {
    fn from(err: v1::Error) -> Self {
        Self::InvalidHostMeshRef(Box::new(err))
    }
}

impl FromStr for HostMeshRef {
    type Err = HostMeshRefParseError;

    fn from_str(s: &str) -> Result<Self, Self::Err> {
        let (name, rest) = s
            .split_once(':')
            .ok_or(HostMeshRefParseError::MissingName)?;

        let name = Name::from_str(name)?;

        let (hosts, region) = rest
            .split_once('@')
            .ok_or(HostMeshRefParseError::MissingRegion)?;
        let hosts = hosts
            .split(',')
            .map(|host| host.trim())
            .map(|host| host.parse::<HostRef>())
            .collect::<Result<Vec<_>, _>>()?;
        let region = region.parse()?;
        Ok(HostMeshRef::new(name, region, hosts)?)
    }
}

#[cfg(test)]
mod tests {
    use std::assert_matches::assert_matches;
    use std::collections::HashSet;
    use std::collections::VecDeque;

    use hyperactor::context::Mailbox as _;
    use hyperactor_config::attrs::Attrs;
    use itertools::Itertools;
    use ndslice::ViewExt;
    use ndslice::extent;
    use tokio::process::Command;

    use super::*;
    use crate::Bootstrap;
    use crate::bootstrap::MESH_TAIL_LOG_LINES;
    use crate::resource::Status;
    use crate::v1::ActorMesh;
    use crate::v1::testactor;
    use crate::v1::testactor::GetConfigAttrs;
    use crate::v1::testactor::SetConfigAttrs;
    use crate::v1::testing;

    #[test]
    fn test_host_mesh_subset() {
        let hosts: HostMeshRef = "test:local:1,local:2,local:3,local:4@replica=2/2,host=2/1"
            .parse()
            .unwrap();
        assert_eq!(
            hosts.range("replica", 1).unwrap().to_string(),
            "test:local:3,local:4@2+replica=1/2,host=2/1"
        );
    }

    #[test]
    fn test_host_mesh_ref_parse_roundtrip() {
        let host_mesh_ref = HostMeshRef::new(
            Name::new("test"),
            extent!(replica = 2, host = 2).into(),
            vec![
                "tcp:127.0.0.1:123".parse().unwrap(),
                "tcp:127.0.0.1:123".parse().unwrap(),
                "tcp:127.0.0.1:123".parse().unwrap(),
                "tcp:127.0.0.1:123".parse().unwrap(),
            ],
        )
        .unwrap();

        assert_eq!(
            host_mesh_ref.to_string().parse::<HostMeshRef>().unwrap(),
            host_mesh_ref
        );
    }

    #[tokio::test]
    #[cfg(fbcode_build)]
    async fn test_allocate() {
        let config = hyperactor_config::global::lock();
        let _guard = config.override_key(crate::bootstrap::MESH_BOOTSTRAP_ENABLE_PDEATHSIG, false);

        let instance = testing::instance().await;

        for alloc in testing::allocs(extent!(replicas = 4)).await {
            let mut host_mesh = HostMesh::allocate(instance, alloc, "test", None)
                .await
                .unwrap();

            let proc_mesh1 = host_mesh
                .spawn(instance, "test_1", Extent::unity())
                .await
                .unwrap();

            let actor_mesh1: ActorMesh<testactor::TestActor> =
                proc_mesh1.spawn(instance, "test", &()).await.unwrap();

            let proc_mesh2 = host_mesh
                .spawn(instance, "test_2", extent!(gpus = 3, extra = 2))
                .await
                .unwrap();
            assert_eq!(
                proc_mesh2.extent(),
                extent!(replicas = 4, gpus = 3, extra = 2)
            );
            assert_eq!(proc_mesh2.values().count(), 24);

            let actor_mesh2: ActorMesh<testactor::TestActor> =
                proc_mesh2.spawn(instance, "test", &()).await.unwrap();
            assert_eq!(
                actor_mesh2.extent(),
                extent!(replicas = 4, gpus = 3, extra = 2)
            );
            assert_eq!(actor_mesh2.values().count(), 24);

            // Host meshes can be dereferenced to produce a concrete ref.
            let host_mesh_ref: HostMeshRef = host_mesh.clone();
            // Here, the underlying host mesh does not change:
            assert_eq!(
                host_mesh_ref.iter().collect::<Vec<_>>(),
                host_mesh.iter().collect::<Vec<_>>(),
            );

            // Validate we can cast:
            for actor_mesh in [&actor_mesh1, &actor_mesh2] {
                let (port, mut rx) = instance.mailbox().open_port();
                actor_mesh
                    .cast(instance, testactor::GetActorId(port.bind()))
                    .unwrap();

                let mut expected_actor_ids: HashSet<_> = actor_mesh
                    .values()
                    .map(|actor_ref| actor_ref.actor_id().clone())
                    .collect();

                while !expected_actor_ids.is_empty() {
                    let actor_id = rx.recv().await.unwrap();
                    assert!(
                        expected_actor_ids.remove(&actor_id),
                        "got {actor_id}, expect {expected_actor_ids:?}"
                    );
                }
            }

            // Now forward a message through all directed edges across the two meshes.
            // This tests the full connectivity of all the hosts, procs, and actors
            // involved in these two meshes.
            let mut to_visit: VecDeque<_> = actor_mesh1
                .values()
                .chain(actor_mesh2.values())
                .map(|actor_ref| actor_ref.port())
                // Each ordered pair of ports
                .permutations(2)
                // Flatten them to create a path:
                .flatten()
                .collect();

            let expect_visited: Vec<_> = to_visit.clone().into();

            // We are going to send to the first, and then set up a port to receive the last.
            let (last, mut last_rx) = instance.mailbox().open_port();
            to_visit.push_back(last.bind());

            let forward = testactor::Forward {
                to_visit,
                visited: Vec::new(),
            };
            let first = forward.to_visit.front().unwrap().clone();
            first.send(instance, forward).unwrap();

            let forward = last_rx.recv().await.unwrap();
            assert_eq!(forward.visited, expect_visited);

            let _ = host_mesh.shutdown(&instance).await;
        }
    }

    /// Allocate a new port on localhost. This drops the listener, releasing the socket,
    /// before returning. Hyperactor's channel::net applies SO_REUSEADDR, so we do not hav
    /// to wait out the socket's TIMED_WAIT state.
    ///
    /// Even so, this is racy.
    fn free_localhost_addr() -> ChannelAddr {
        let listener = std::net::TcpListener::bind("127.0.0.1:0").unwrap();
        ChannelAddr::Tcp(listener.local_addr().unwrap())
    }

    #[tokio::test]
    #[cfg(fbcode_build)]
    async fn test_extrinsic_allocation() {
        let config = hyperactor_config::global::lock();
        let _guard = config.override_key(crate::bootstrap::MESH_BOOTSTRAP_ENABLE_PDEATHSIG, false);

        let program = crate::testresource::get("monarch/hyperactor_mesh/bootstrap");

        let hosts = vec![free_localhost_addr(), free_localhost_addr()];

        let mut children = Vec::new();
        for host in hosts.iter() {
            let mut cmd = Command::new(program.clone());
            let boot = Bootstrap::Host {
                addr: host.clone(),
                command: None, // use current binary
                config: None,
            };
            boot.to_env(&mut cmd);
            cmd.kill_on_drop(true);
            children.push(cmd.spawn().unwrap());
        }

        let instance = testing::instance().await;
        let host_mesh = HostMeshRef::from_hosts(Name::new("test"), hosts);

        let proc_mesh = host_mesh
            .spawn(&testing::instance().await, "test", Extent::unity())
            .await
            .unwrap();

        let actor_mesh: ActorMesh<testactor::TestActor> = proc_mesh
            .spawn(&testing::instance().await, "test", &())
            .await
            .unwrap();

        testactor::assert_mesh_shape(actor_mesh).await;

        HostMesh::take(host_mesh)
            .shutdown(&instance)
            .await
            .expect("hosts shutdown");
    }

    #[tokio::test]
    #[cfg(fbcode_build)]
    async fn test_failing_proc_allocation() {
        let lock = hyperactor_config::global::lock();
        let _guard = lock.override_key(MESH_TAIL_LOG_LINES, 100);

        let program = crate::testresource::get("monarch/hyperactor_mesh/bootstrap");

        let hosts = vec![free_localhost_addr(), free_localhost_addr()];

        let mut children = Vec::new();
        for host in hosts.iter() {
            let mut cmd = Command::new(program.clone());
            let boot = Bootstrap::Host {
                addr: host.clone(),
                config: None,
                // The entire purpose of this is to fail:
                command: Some(BootstrapCommand::from("false")),
            };
            boot.to_env(&mut cmd);
            cmd.kill_on_drop(true);
            children.push(cmd.spawn().unwrap());
        }
        let host_mesh = HostMeshRef::from_hosts(Name::new("test"), hosts);

        let instance = testing::instance().await;

        let err = host_mesh
            .spawn(&instance, "test", Extent::unity())
            .await
            .unwrap_err();
        assert_matches!(
            err, v1::Error::ProcCreationError { state: resource::State { status: resource::Status::Failed(msg), ..}, .. }
            if msg.contains("failed to configure process: Terminal(Stopped { exit_code: 1")
        );
    }

    #[tokio::test]
    #[cfg(fbcode_build)]
    async fn test_halting_proc_allocation() {
<<<<<<< HEAD
        let config = config::global::lock();
        let _guard1 = config.override_key(PROC_SPAWN_MAX_IDLE, Duration::from_secs(20));
=======
        let config = hyperactor_config::global::lock();
        let _guard1 = config.override_key(PROC_SPAWN_MAX_IDLE, Duration::from_secs(10));
>>>>>>> e45a93f2

        let program = crate::testresource::get("monarch/hyperactor_mesh/bootstrap");

        let hosts = vec![free_localhost_addr(), free_localhost_addr()];

        let mut children = Vec::new();

        for (index, host) in hosts.iter().enumerate() {
            let mut cmd = Command::new(program.clone());
            let command = if index == 0 {
                let mut command = BootstrapCommand::from("sleep");
                command.args.push("60".to_string());
                Some(command)
            } else {
                None
            };
            let boot = Bootstrap::Host {
                addr: host.clone(),
                config: None,
                command,
            };
            boot.to_env(&mut cmd);
            cmd.kill_on_drop(true);
            children.push(cmd.spawn().unwrap());
        }
        let host_mesh = HostMeshRef::from_hosts(Name::new("test"), hosts);

        let instance = testing::instance().await;

        let err = host_mesh
            .spawn(&instance, "test", Extent::unity())
            .await
            .unwrap_err();
        let statuses = err.into_proc_spawn_error().unwrap();
        assert_matches!(
            &statuses.materialized_iter(2).cloned().collect::<Vec<_>>()[..],
            &[Status::Timeout(_), Status::Running]
        );
    }

    #[tokio::test]
    #[cfg(fbcode_build)]
    async fn test_client_config_override() {
        let config = hyperactor_config::global::lock();
        let _guard1 = config.override_key(crate::bootstrap::MESH_BOOTSTRAP_ENABLE_PDEATHSIG, false);
        let _guard2 = config.override_key(
            hyperactor::config::HOST_SPAWN_READY_TIMEOUT,
            Duration::from_secs(120),
        );
        let _guard3 = config.override_key(
            hyperactor::config::MESSAGE_DELIVERY_TIMEOUT,
            Duration::from_secs(60),
        );

        let instance = testing::instance().await;

        let proc_meshes = testing::proc_meshes(instance, extent!(replicas = 2)).await;
        let proc_mesh = proc_meshes.get(1).unwrap();

        let actor_mesh: ActorMesh<testactor::TestActor> =
            proc_mesh.spawn(instance, "test", &()).await.unwrap();

        let mut attrs_override = Attrs::new();
        attrs_override.set(
            hyperactor::config::HOST_SPAWN_READY_TIMEOUT,
            Duration::from_secs(180),
        );
        actor_mesh
            .cast(
                instance,
                SetConfigAttrs(bincode::serialize(&attrs_override).unwrap()),
            )
            .unwrap();

        let (tx, mut rx) = instance.open_port();
        actor_mesh
            .cast(instance, GetConfigAttrs(tx.bind()))
            .unwrap();
        let actual_attrs = rx.recv().await.unwrap();
        let actual_attrs = bincode::deserialize::<Attrs>(&actual_attrs).unwrap();

        assert_eq!(
            *actual_attrs
                .get(hyperactor::config::HOST_SPAWN_READY_TIMEOUT)
                .unwrap(),
            Duration::from_secs(180)
        );
        assert_eq!(
            *actual_attrs
                .get(hyperactor::config::MESSAGE_DELIVERY_TIMEOUT)
                .unwrap(),
            Duration::from_secs(60)
        );
    }
}<|MERGE_RESOLUTION|>--- conflicted
+++ resolved
@@ -1521,13 +1521,8 @@
     #[tokio::test]
     #[cfg(fbcode_build)]
     async fn test_halting_proc_allocation() {
-<<<<<<< HEAD
-        let config = config::global::lock();
+        let config = hyperactor_config::global::lock();
         let _guard1 = config.override_key(PROC_SPAWN_MAX_IDLE, Duration::from_secs(20));
-=======
-        let config = hyperactor_config::global::lock();
-        let _guard1 = config.override_key(PROC_SPAWN_MAX_IDLE, Duration::from_secs(10));
->>>>>>> e45a93f2
 
         let program = crate::testresource::get("monarch/hyperactor_mesh/bootstrap");
 

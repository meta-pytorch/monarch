--- conflicted
+++ resolved
@@ -58,14 +58,9 @@
 impl ProcRef {
     /// Pings the proc, returning whether it is alive. This will be replaced by a
     /// finer-grained lifecycle status in the near future.
-<<<<<<< HEAD
+    #[allow(dead_code)]
     async fn status(&self, cx: &impl context::Actor) -> v1::Result<bool> {
         let (port, mut rx) = cx.mailbox().open_port();
-=======
-    #[allow(dead_code)]
-    async fn status(&self, caps: &(impl cap::CanSend + cap::CanOpenPort)) -> v1::Result<bool> {
-        let (port, mut rx) = mailbox::open_port(caps);
->>>>>>> 45b18bde
         self.agent
             .status(cx, port.bind())
             .await
@@ -109,9 +104,6 @@
         }
     }
 
-<<<<<<< HEAD
-    /// Allocate a new ProcMesh from the provided alloc.
-=======
     /// The current statuses of procs in this mesh.
     #[allow(dead_code)]
     async fn status(
@@ -127,7 +119,7 @@
 
     /// Allocate a new ProcMeshRef from the provided alloc.
     /// Allocate does not require an owning actor because references are not owned.
->>>>>>> 45b18bde
+    /// Allocate a new ProcMesh from the provided alloc.
     pub async fn allocate(
         cx: &impl context::Actor,
         mut alloc: impl Alloc + Send + Sync + 'static,

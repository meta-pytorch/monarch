--- conflicted
+++ resolved
@@ -18,11 +18,8 @@
 use std::sync::atomic::Ordering;
 use std::time::Duration;
 
-<<<<<<< HEAD
-=======
 use hyperactor::Actor;
 use hyperactor::ActorHandle;
->>>>>>> 4f663f3b
 use hyperactor::ActorId;
 use hyperactor::ActorRef;
 use hyperactor::Named;
@@ -883,16 +880,12 @@
     ///   inside the `ActorMesh`.
     /// - `A::Params: RemoteMessage` - spawn parameters must be
     ///   serializable and routable.
-<<<<<<< HEAD
-    pub(crate) async fn spawn_with_name<A: RemoteSpawn>(
-=======
     #[hyperactor::instrument(fields(
         host_mesh=self.host_mesh_name().map(|n| n.to_string()),
         proc_mesh=self.name.to_string(),
         actor_name=name.to_string(),
     ))]
-    pub(crate) async fn spawn_with_name<A: Actor + Referable>(
->>>>>>> 4f663f3b
+    pub(crate) async fn spawn_with_name<A: RemoteSpawn>(
         &self,
         cx: &impl context::Actor,
         name: Name,

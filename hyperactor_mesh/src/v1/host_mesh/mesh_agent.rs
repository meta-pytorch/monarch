--- conflicted
+++ resolved
@@ -106,7 +106,6 @@
         ShutdownHost
     ]
 )]
-#[derive(Default)]
 pub struct HostMeshAgent {
     host: Option<HostAgentMode>,
     created: HashMap<Name, ProcCreationState>,
@@ -114,35 +113,15 @@
 
 impl HostMeshAgent {
     /// Create a new host mesh agent running in the provided mode.
-<<<<<<< HEAD
-    pub fn new(mode: HostAgentMode) -> Self {
-        Self {
-            host: Some(mode),
-            created: HashMap::new(),
-        }
-    }
-}
-
-impl fmt::Debug for HostMeshAgent {
-    fn fmt(&self, f: &mut fmt::Formatter<'_>) -> fmt::Result {
-        f.debug_struct("HostMeshAgent")
-            .field("host", &"..")
-            .field("created", &self.created)
-            .finish()
-=======
     pub fn new(host: HostAgentMode) -> Self {
         Self {
             host: Some(host),
             created: HashMap::new(),
         }
->>>>>>> 58ab3c30
-    }
-}
-
-#[async_trait]
-<<<<<<< HEAD
-impl Actor for HostMeshAgent {}
-=======
+    }
+}
+
+#[async_trait]
 impl Actor for HostMeshAgent {
     async fn init(&mut self, this: &Instance<Self>) -> Result<(), anyhow::Error> {
         // Serve the host now that the agent is initialized. Make sure our port is
@@ -179,7 +158,6 @@
             .finish()
     }
 }
->>>>>>> 58ab3c30
 
 #[async_trait]
 impl Handler<resource::CreateOrUpdate<ProcSpec>> for HostMeshAgent {
@@ -508,27 +486,8 @@
             HostAgentMode::Process(host)
         };
 
-<<<<<<< HEAD
-        if let HostAgentMode::Process(_) = &host {
-            let (directory, file) = hyperactor_telemetry::log_file_path(
-                hyperactor_telemetry::env::Env::current(),
-                None,
-            )
-            .unwrap();
-            eprintln!(
-                "Monarch internal logs are being written to {}/{}.log",
-                directory, file
-            );
-        }
-
-        let system_proc = host.system_proc().clone();
-        let actor = HostMeshAgent::new(host);
-
-        let host_mesh_agent = system_proc.spawn("agent", actor)?;
-=======
         let system_proc = host.system_proc().clone();
         let host_mesh_agent = system_proc.spawn("agent", HostMeshAgent::new(host))?;
->>>>>>> 58ab3c30
 
         Ok(Self {
             host_mesh_agent,
@@ -582,17 +541,7 @@
         let host_addr = host.addr().clone();
         let system_proc = host.system_proc().clone();
         let host_agent = system_proc
-<<<<<<< HEAD
-            .spawn::<HostMeshAgent>(
-                "agent",
-                HostMeshAgent {
-                    host: Some(HostAgentMode::Process(host)),
-                    created: HashMap::new(),
-                },
-            )
-=======
             .spawn("agent", HostMeshAgent::new(HostAgentMode::Process(host)))
->>>>>>> 58ab3c30
             .unwrap();
 
         let client_proc = Proc::direct(ChannelTransport::Unix.any(), "client".to_string())

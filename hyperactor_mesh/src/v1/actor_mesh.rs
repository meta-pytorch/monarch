/*
 * Copyright (c) Meta Platforms, Inc. and affiliates.
 * All rights reserved.
 *
 * This source code is licensed under the BSD-style license found in the
 * LICENSE file in the root directory of this source tree.
 */

use std::fmt;
use std::hash::Hash;
use std::hash::Hasher;
use std::marker::PhantomData;
use std::ops::Deref;
use std::sync::OnceLock as OnceCell;

use hyperactor::Actor;
use hyperactor::ActorRef;
use hyperactor::RemoteHandles;
use hyperactor::RemoteMessage;
use hyperactor::actor::Referable;
use hyperactor::attrs::Attrs;
use hyperactor::context;
use hyperactor::message::Castable;
use hyperactor::message::IndexedErasedUnbound;
use hyperactor::message::Unbound;
use hyperactor_mesh_macros::sel;
use ndslice::Selection;
use ndslice::ViewExt as _;
use ndslice::view;
use ndslice::view::Region;
use ndslice::view::View;
use serde::Deserialize;
use serde::Deserializer;
use serde::Serialize;
use serde::Serializer;

use crate::CommActor;
use crate::actor_mesh as v0_actor_mesh;
use crate::comm::multicast;
use crate::proc_mesh::mesh_agent::ActorState;
use crate::reference::ActorMeshId;
use crate::resource;
use crate::v1;
use crate::v1::Error;
use crate::v1::Name;
use crate::v1::ProcMeshRef;
use crate::v1::ValueMesh;

/// An ActorMesh is a collection of ranked A-typed actors.
///
/// Bound note: `A: Referable` because the mesh stores/returns
/// `ActorRef<A>`, which is only defined for `A: Referable`.
#[derive(Debug)]
pub struct ActorMesh<A: Referable> {
    proc_mesh: ProcMeshRef,
    name: Name,
    current_ref: ActorMeshRef<A>,
}

// `A: Referable` for the same reason as the struct: the mesh holds
// `ActorRef<A>`.
impl<A: Referable> ActorMesh<A> {
    pub(crate) fn new(proc_mesh: ProcMeshRef, name: Name) -> Self {
        let current_ref =
            ActorMeshRef::with_page_size(name.clone(), proc_mesh.clone(), DEFAULT_PAGE);

        Self {
            proc_mesh,
            name,
            current_ref,
        }
    }

    /// Detach this mesh from the lifetime of `self`, and return its reference.
    pub(crate) fn detach(self) -> ActorMeshRef<A> {
        self.current_ref
    }
}

impl<A: Referable> Deref for ActorMesh<A> {
    type Target = ActorMeshRef<A>;

    fn deref(&self) -> &Self::Target {
        &self.current_ref
    }
}

/// Manual implementation of Clone because `A` doesn't need to implement Clone
/// but we still want to be able to clone the ActorMesh.
impl<A: Referable> Clone for ActorMesh<A> {
    fn clone(&self) -> Self {
        Self {
            proc_mesh: self.proc_mesh.clone(),
            name: self.name.clone(),
            current_ref: self.current_ref.clone(),
        }
    }
}

/// Influences paging behavior for the lazy cache. Smaller pages
/// reduce over-allocation for sparse access; larger pages reduce the
/// number of heap allocations for contiguous scans.
const DEFAULT_PAGE: usize = 1024;

/// A lazily materialized page of ActorRefs.
struct Page<A: Referable> {
    slots: Box<[OnceCell<ActorRef<A>>]>,
}

impl<A: Referable> Page<A> {
    fn new(len: usize) -> Self {
        let mut v = Vec::with_capacity(len);
        for _ in 0..len {
            v.push(OnceCell::new());
        }
        Self {
            slots: v.into_boxed_slice(),
        }
    }
}

/// A reference to a stable snapshot of an [`ActorMesh`].
pub struct ActorMeshRef<A: Referable> {
    proc_mesh: ProcMeshRef,
    name: Name,

    /// Lazily allocated collection of pages:
    /// - The outer `OnceCell` defers creating the vector until first
    ///   use.
    /// - The `Vec` holds slots for multiple pages.
    /// - Each slot is itself a `OnceCell<Box<Page<A>>>`, so that each
    ///   page can be initialized on demand.
    /// - A `Page<A>` is a boxed slice of `OnceCell<ActorRef<A>>`,
    ///   i.e. the actual storage for actor references within that
    ///   page.
    pages: OnceCell<Vec<OnceCell<Box<Page<A>>>>>,
    // Page size knob (not serialize; defaults after deserialize).
    page_size: usize,

    _phantom: PhantomData<A>,
}

<<<<<<< HEAD
impl<A: RemoteActor> ActorMeshRef<A> {
=======
impl<A: Actor + Referable> ActorMeshRef<A> {
>>>>>>> 3e4a5899
    /// Cast a message to all actors in this mesh.
    pub fn cast<M>(&self, cx: &impl context::Actor, message: M) -> v1::Result<()>
    where
        A: RemoteHandles<M> + RemoteHandles<IndexedErasedUnbound<M>>,
        M: Castable + RemoteMessage + Clone, // Clone is required until we are fully onto comm actor
    {
        if let Some(root_comm_actor) = self.proc_mesh.root_comm_actor() {
            self.cast_v0(cx, message, root_comm_actor)
        } else {
            for (point, actor) in self.iter() {
                let create_rank = point.rank();
                let mut headers = Attrs::new();
                headers.set(
                    multicast::CAST_ORIGINATING_SENDER,
                    cx.instance().self_id().clone(),
                );
                headers.set(multicast::CAST_POINT, point);

                // Make sure that we re-bind ranks, as these may be used for
                // bootstrapping comm actors.
                let mut unbound = Unbound::try_from_message(message.clone())
                    .map_err(|e| Error::CastingError(self.name.clone(), e))?;
                unbound
                    .visit_mut::<resource::Rank>(|resource::Rank(rank)| {
                        *rank = Some(create_rank);
                        Ok(())
                    })
                    .map_err(|e| Error::CastingError(self.name.clone(), e))?;
                let rebound_message = unbound
                    .bind()
                    .map_err(|e| Error::CastingError(self.name.clone(), e))?;
                actor
                    .send_with_headers(cx, headers, rebound_message)
                    .map_err(|e| Error::SendingError(actor.actor_id().clone(), Box::new(e)))?;
            }
            Ok(())
        }
    }

    fn cast_v0<M>(
        &self,
        cx: &impl context::Actor,
        message: M,
        root_comm_actor: &ActorRef<CommActor>,
    ) -> v1::Result<()>
    where
        A: RemoteHandles<IndexedErasedUnbound<M>>,
        M: Castable + RemoteMessage + Clone, // Clone is required until we are fully onto comm actor
    {
        let cast_mesh_shape = view::Ranked::region(self).into();
        let actor_mesh_id = ActorMeshId::V1(self.name.clone());
        match &self.proc_mesh.root_region {
            Some(root_region) => {
                let root_mesh_shape = root_region.into();
                v0_actor_mesh::cast_to_sliced_mesh::<A, M>(
                    cx,
                    actor_mesh_id,
                    root_comm_actor,
                    &sel!(*),
                    message,
                    &cast_mesh_shape,
                    &root_mesh_shape,
                )
                .map_err(|e| Error::CastingError(self.name.clone(), e.into()))
            }
            None => v0_actor_mesh::actor_mesh_cast::<A, M>(
                cx,
                actor_mesh_id,
                root_comm_actor,
                sel!(*),
                &cast_mesh_shape,
                &cast_mesh_shape,
                message,
            )
            .map_err(|e| Error::CastingError(self.name.clone(), e.into())),
        }
    }

    pub async fn actor_states(
        &self,
        cx: &impl context::Actor,
    ) -> v1::Result<ValueMesh<resource::State<ActorState>>> {
        self.proc_mesh.actor_states(cx, self.name.clone()).await
    }
}

impl<A: Referable> ActorMeshRef<A> {
    pub(crate) fn new(name: Name, proc_mesh: ProcMeshRef) -> Self {
        Self::with_page_size(name, proc_mesh, DEFAULT_PAGE)
    }

    pub(crate) fn name(&self) -> &Name {
        &self.name
    }

    pub(crate) fn with_page_size(name: Name, proc_mesh: ProcMeshRef, page_size: usize) -> Self {
        Self {
            proc_mesh,
            name,
            pages: OnceCell::new(),
            page_size: page_size.max(1),
            _phantom: PhantomData,
        }
    }

    pub(crate) fn proc_mesh(&self) -> &ProcMeshRef {
        &self.proc_mesh
    }

    #[inline]
    fn len(&self) -> usize {
        view::Ranked::region(&self.proc_mesh).num_ranks()
    }

    fn ensure_pages(&self) -> &Vec<OnceCell<Box<Page<A>>>> {
        let n = self.len().div_ceil(self.page_size); // ⌈len / page_size⌉
        self.pages
            .get_or_init(|| (0..n).map(|_| OnceCell::new()).collect())
    }

    fn materialize(&self, rank: usize) -> Option<&ActorRef<A>> {
        let len = self.len();
        if rank >= len {
            return None;
        }
        let p = self.page_size;
        let page_ix = rank / p;
        let local_ix = rank % p;

        let pages = self.ensure_pages();
        let page = pages[page_ix].get_or_init(|| {
            // Last page may be partial.
            let base = page_ix * p;
            let remaining = len - base;
            let page_len = remaining.min(p);
            Box::new(Page::<A>::new(page_len))
        });

        Some(page.slots[local_ix].get_or_init(|| {
            // Invariant: `proc_mesh` and this view share the same
            // dense rank space:
            //   - ranks are contiguous [0, self.len()) with no gaps
            //     or reordering
            //   - for every rank r, `proc_mesh.get(r)` is Some(..)
            // Therefore we can index `proc_mesh` with `rank`
            // directly.
            debug_assert!(rank < self.len(), "rank must be within [0, len)");
            debug_assert!(
                self.proc_mesh.get(rank).is_some(),
                "proc_mesh must be dense/aligned with this view"
            );
            let proc_ref = self.proc_mesh.get(rank).expect("rank in-bounds");
            proc_ref.attest(&self.name)
        }))
    }
}

impl<A: Referable> Clone for ActorMeshRef<A> {
    fn clone(&self) -> Self {
        Self {
            proc_mesh: self.proc_mesh.clone(),
            name: self.name.clone(),
            pages: OnceCell::new(), // No clone cache.
            page_size: self.page_size,
            _phantom: PhantomData,
        }
    }
}

impl<A: Referable> PartialEq for ActorMeshRef<A> {
    fn eq(&self, other: &Self) -> bool {
        self.proc_mesh == other.proc_mesh && self.name == other.name
    }
}
impl<A: Referable> Eq for ActorMeshRef<A> {}

impl<A: Referable> Hash for ActorMeshRef<A> {
    fn hash<H: Hasher>(&self, state: &mut H) {
        self.proc_mesh.hash(state);
        self.name.hash(state);
    }
}

impl<A: Referable> fmt::Debug for ActorMeshRef<A> {
    fn fmt(&self, f: &mut fmt::Formatter<'_>) -> fmt::Result {
        f.debug_struct("ActorMeshRef")
            .field("proc_mesh", &self.proc_mesh)
            .field("name", &self.name)
            .field("page_size", &self.page_size)
            .finish_non_exhaustive() // No print cache.
    }
}

// Implement Serialize manually, without requiring A: Serialize
impl<A: Referable> Serialize for ActorMeshRef<A> {
    fn serialize<S>(&self, serializer: S) -> Result<S::Ok, S::Error>
    where
        S: Serializer,
    {
        // Serialize only the fields that don't depend on A
        (&self.proc_mesh, &self.name).serialize(serializer)
    }
}

// Implement Deserialize manually, without requiring A: Deserialize
impl<'de, A: Referable> Deserialize<'de> for ActorMeshRef<A> {
    fn deserialize<D>(deserializer: D) -> Result<Self, D::Error>
    where
        D: Deserializer<'de>,
    {
        let (proc_mesh, name) = <(ProcMeshRef, Name)>::deserialize(deserializer)?;
        Ok(ActorMeshRef::with_page_size(name, proc_mesh, DEFAULT_PAGE))
    }
}

impl<A: Referable> view::Ranked for ActorMeshRef<A> {
    type Item = ActorRef<A>;

    #[inline]
    fn region(&self) -> &Region {
        view::Ranked::region(&self.proc_mesh)
    }

    #[inline]
    fn get(&self, rank: usize) -> Option<&Self::Item> {
        self.materialize(rank)
    }
}

impl<A: Referable> view::RankedSliceable for ActorMeshRef<A> {
    fn sliced(&self, region: Region) -> Self {
        debug_assert!(region.is_subset(view::Ranked::region(self)));
        let proc_mesh = self.proc_mesh.subset(region).unwrap();
        Self::with_page_size(self.name.clone(), proc_mesh, self.page_size)
    }
}

#[cfg(test)]
mod tests {
    use std::assert_matches::assert_matches;
    use std::collections::HashSet;

    use hyperactor::actor::ActorStatus;
    use hyperactor::clock::Clock;
    use hyperactor::clock::RealClock;
    use hyperactor::context::Mailbox as _;
    use hyperactor::mailbox;
    use ndslice::Extent;
    use ndslice::ViewExt;
    use ndslice::extent;
    use ndslice::view::Ranked;
    use timed_test::async_timed_test;
    use tokio::time::Duration;

    use super::ActorMesh;
    use crate::proc_mesh::mesh_agent::ActorState;
    use crate::resource;
    use crate::v1::ActorMeshRef;
    use crate::v1::Name;
    use crate::v1::ProcMesh;
    use crate::v1::testactor;
    use crate::v1::testing;

    #[tokio::test]
    async fn test_actor_mesh_ref_lazy_materialization() {
        // 1) Bring up procs and spawn actors.
        let instance = testing::instance().await;
        // Small mesh so the test runs fast, but > page_size so we
        // cross a boundary
        let extent = extent!(replicas = 3, hosts = 2); // 6 ranks
        let pm: ProcMesh = testing::proc_meshes(instance, extent.clone())
            .await
            .into_iter()
            .next()
            .expect("at least one proc mesh");
        let am: ActorMesh<testactor::TestActor> = pm.spawn(instance, "test", &()).await.unwrap();

        // 2) Build our ActorMeshRef with a tiny page size (2) to
        // force multiple pages:
        // page 0: ranks [0,1], page 1: [2,3], page 2: [4,5]
        let page_size = 2;
        let amr: ActorMeshRef<testactor::TestActor> =
            ActorMeshRef::with_page_size(am.name.clone(), pm.clone(), page_size);
        assert_eq!(amr.extent(), extent);
        assert_eq!(amr.region().num_ranks(), 6);

        // 3) Within-rank pointer stability (OnceLock caches &ActorRef)
        let p0_a = amr.get(0).expect("rank 0 exists") as *const _;
        let p0_b = amr.get(0).expect("rank 0 exists") as *const _;
        assert_eq!(p0_a, p0_b, "same rank should return same cached pointer");

        // 4) Same page, different rank (both materialize fine)
        let p1_a = amr.get(1).expect("rank 1 exists") as *const _;
        let p1_b = amr.get(1).expect("rank 1 exists") as *const _;
        assert_eq!(p1_a, p1_b, "same rank should return same cached pointer");
        // They're different ranks, so the pointers are different
        // (distinct OnceLocks in the page)
        assert_ne!(p0_a, p1_a, "different ranks have different cache slots");

        // 5) Cross a page boundary (rank 2 is in a different page than rank 0/1)
        let p2_a = amr.get(2).expect("rank 2 exists") as *const _;
        let p2_b = amr.get(2).expect("rank 2 exists") as *const _;
        assert_eq!(p2_a, p2_b, "same rank should return same cached pointer");
        assert_ne!(p0_a, p2_a, "different pages have different cache slots");

        // 6) Clone should drop the cache but keep identity (actor_id)
        let amr_clone = amr.clone();
        let orig_id_0 = amr.get(0).unwrap().actor_id().clone();
        let clone_id_0 = amr_clone.get(0).unwrap().actor_id().clone();
        assert_eq!(orig_id_0, clone_id_0, "clone preserves identity");
        let p0_clone = amr_clone.get(0).unwrap() as *const _;
        assert_ne!(
            p0_a, p0_clone,
            "cloned ActorMeshRef has a fresh cache (different pointer)"
        );

        // 7) Slicing preserves page_size and clears cache
        // (RankedSliceable::sliced)
        let sliced = amr.range("replicas", 1..).expect("slice should be valid"); // leaves 4 ranks
        assert_eq!(sliced.region().num_ranks(), 4);
        // First access materializes a new cache for the sliced view.
        let sp0_a = sliced.get(0).unwrap() as *const _;
        let sp0_b = sliced.get(0).unwrap() as *const _;
        assert_eq!(sp0_a, sp0_b, "sliced view has its own cache slot per rank");
        // Cross-page inside the slice too (page_size = 2 => pages are
        // [0..2), [2..4)).
        let sp2 = sliced.get(2).unwrap() as *const _;
        assert_ne!(sp0_a, sp2, "sliced view crosses its own page boundary");

        // 8) Hash/Eq ignore cache state; identical identity collapses
        // to one set entry.
        let mut set = HashSet::new();
        set.insert(amr.clone());
        set.insert(amr.clone());
        assert_eq!(set.len(), 1, "cache state must not affect Hash/Eq");

        // 9) As a sanity check, cast to ensure the refs are indeed
        // usable/live.
        let (port, mut rx) = mailbox::open_port(instance);
        // Send to rank 0 and rank 3 (extent 3x2 => at least 4 ranks
        // exist).
        amr.get(0)
            .expect("rank 0 exists")
            .send(instance, testactor::GetActorId(port.bind()))
            .expect("send to rank 0 should succeed");
        amr.get(3)
            .expect("rank 3 exists")
            .send(instance, testactor::GetActorId(port.bind()))
            .expect("send to rank 3 should succeed");
        let id_a = RealClock
            .timeout(Duration::from_secs(3), rx.recv())
            .await
            .expect("timed out waiting for first reply")
            .expect("channel closed before first reply");
        let id_b = RealClock
            .timeout(Duration::from_secs(3), rx.recv())
            .await
            .expect("timed out waiting for second reply")
            .expect("channel closed before second reply");
        assert_ne!(id_a, id_b, "two different ranks responded");
    }

    #[async_timed_test(timeout_secs = 30)]
    async fn test_actor_states() {
        hyperactor_telemetry::initialize_logging_for_test();

        let instance = testing::instance().await;
        // Listen for supervision events sent to the parent instance.
        let (supervision_port, mut supervision_receiver) =
            instance.open_port::<resource::State<ActorState>>();
        let supervisor = supervision_port.bind();
        let num_replicas = 4;
        let meshes = testing::proc_meshes(instance, extent!(replicas = num_replicas)).await;
        let proc_mesh = &meshes[1];
        let child_name = Name::new("child");

        let actor_mesh = proc_mesh
            .spawn_with_name::<testactor::TestActor>(instance, child_name.clone(), &())
            .await
            .unwrap();

        actor_mesh
            .cast(
                instance,
                testactor::CauseSupervisionEvent(testactor::SupervisionEventType::Panic),
            )
            .unwrap();

        // Wait for the casted message to cause a panic on all actors.
        // We can't use a reply port because the handler for the message will
        // by definition not complete and send a reply.
        #[allow(clippy::disallowed_methods)]
        tokio::time::sleep(tokio::time::Duration::from_secs(5)).await;

        // Now that all ranks have completed, set up a continuous poll of the
        // status such that when a process switches to unhealthy it sets a
        // supervision event.
        let supervision_task = tokio::spawn(async move {
            match actor_mesh.actor_states(&instance).await {
                Ok(events) => {
                    for state in events.values() {
                        supervisor.send(instance, state.clone()).unwrap();
                    }
                }
                Err(e) => {
                    println!("error: {:?}", e);
                }
            };
        });
        // Make sure the task completes first without a panic.
        supervision_task.await.unwrap();

        for _ in 0..num_replicas {
            let state = supervision_receiver.recv().await.unwrap();
            if let resource::Status::Failed(s) = state.status {
                assert!(s.contains("supervision events"));
            } else {
                panic!("Not failed: {:?}", state.status);
            }
            if let Some(ref inner) = state.state {
                assert!(!inner.supervision_events.is_empty());
                for event in &inner.supervision_events {
                    println!("receiving event: {:?}", event);
                    assert_eq!(event.actor_id.name(), format!("{}", child_name.clone()));
                    assert_matches!(event.actor_status, ActorStatus::Failed(_));
                }
            }
        }
    }

    #[async_timed_test(timeout_secs = 30)]
    async fn test_cast() {
        let config = hyperactor::config::global::lock();
        let _guard = config.override_key(crate::bootstrap::MESH_BOOTSTRAP_ENABLE_PDEATHSIG, false);

        let instance = testing::instance().await;
        let host_mesh = testing::host_mesh(extent!(host = 4)).await;
        let proc_mesh = host_mesh
            .spawn(instance, "test", Extent::unity())
            .await
            .unwrap();
        let actor_mesh = proc_mesh
            .spawn::<testactor::TestActor>(instance, "test", &())
            .await
            .unwrap();

        let (cast_info, mut cast_info_rx) = instance.mailbox().open_port();
        actor_mesh
            .cast(
                instance,
                testactor::GetCastInfo {
                    cast_info: cast_info.bind(),
                },
            )
            .unwrap();

        let mut point_to_actor: HashSet<_> = actor_mesh.iter().collect();
        while !point_to_actor.is_empty() {
            let (point, origin_actor_ref, sender_actor_id) = cast_info_rx.recv().await.unwrap();
            let key = (point, origin_actor_ref);
            assert!(
                point_to_actor.remove(&key),
                "key {:?} not present or removed twice",
                key
            );
            assert_eq!(&sender_actor_id, instance.self_id());
        }

        let _ = host_mesh.shutdown(&instance).await;
    }
}<|MERGE_RESOLUTION|>--- conflicted
+++ resolved
@@ -140,11 +140,7 @@
     _phantom: PhantomData<A>,
 }
 
-<<<<<<< HEAD
-impl<A: RemoteActor> ActorMeshRef<A> {
-=======
-impl<A: Actor + Referable> ActorMeshRef<A> {
->>>>>>> 3e4a5899
+impl<A: Referable> ActorMeshRef<A> {
     /// Cast a message to all actors in this mesh.
     pub fn cast<M>(&self, cx: &impl context::Actor, message: M) -> v1::Result<()>
     where

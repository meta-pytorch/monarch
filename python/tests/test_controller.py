# Copyright (c) Meta Platforms, Inc. and affiliates.
# All rights reserved.
#
# This source code is licensed under the BSD-style license found in the
# LICENSE file in the root directory of this source tree.

# pyre-unsafe
import itertools
import logging
import re
import sys
import traceback
from contextlib import contextmanager

import monarch
import monarch.random
import pytest

import torch

<<<<<<< HEAD
from monarch import (
    DeviceMesh,
    fetch_shard,
    grad_function,
    grad_generator,
    no_mesh,
    Stream,
    Tensor,
)
=======
from monarch import fetch_shard, grad_function, grad_generator, Stream, Tensor
>>>>>>> a0f96cd5

from monarch._testing import TestingContext
from monarch.common.controller_api import LogMessage
from monarch.common.device_mesh import DeviceMesh, no_mesh
from monarch.common.invocation import DeviceException
from monarch.common.remote import remote
from monarch.common.tree import flattener
from monarch.rust_local_mesh import (
    ControllerParams,
    local_mesh,
    local_meshes_and_bootstraps,
    LoggingLocation,
    SocketType,
    SupervisionParams,
)
from monarch_supervisor.logging import fix_exception_lines


def custom_excepthook(exc_type, exc_value, exc_traceback):
    tb_lines = fix_exception_lines(
        traceback.format_exception(exc_type, exc_value, exc_traceback)
    )
    print("\n".join(tb_lines), file=sys.stderr)


sys.excepthook = custom_excepthook


@pytest.fixture(scope="module", autouse=True)
def testing_context():
    global local
    with TestingContext() as local:
        yield


@contextmanager
def local_rust_device_mesh(
    hosts,
    gpu_per_host,
    activate: bool = True,
    controller_params: ControllerParams | None = None,
):
    with local_mesh(
        hosts=hosts,
        gpus_per_host=gpu_per_host,
        socket_type=SocketType.UNIX,
        logging_location=LoggingLocation.FILE,
        controller_params=controller_params,
    ) as dm:
        try:
            if activate:
                with dm.activate():
                    yield dm
            else:
                yield dm
            dm.exit()
        except Exception:
            dm.client._shutdown = True
            raise


panic = remote("__test_panic", propagate="inspect")

remote_sleep = remote("time.sleep", propagate="inspect")


@pytest.mark.skipif(
    torch.cuda.device_count() < 2,
    reason="Not enough GPUs, this test requires at least 2 GPUs",
)
# Set global timeout--sandcastle's timeout is 600s. A test that sandcastle times
# out is not counted as a failure, so we set a more restrictive timeout to
# ensure we see a hard failure in CI.
@pytest.mark.timeout(120)
class TestController:
    @classmethod
    def local_device_mesh(
        cls,
        N,
        gpu_per_host,
        activate=True,
    ):
        return local.local_device_mesh(
            N,
            gpu_per_host,
            activate,
        )

    def test_errors(self):
        t = torch.rand(3, 4)
        with self.local_device_mesh(2, 2) as device_mesh:
            y = torch.rand(3, 4)
            with pytest.raises(TypeError, match="LOCAL_TENSOR"):
                t.add(y)
            with pytest.raises(TypeError, match="WRONG_MESH"):
                sm = device_mesh.slice(host=0)
                with sm.activate():
                    x = torch.rand(3, 4)
                    x.add(y)

            other = Stream("other")
            t = torch.rand(10).cuda()
            with pytest.raises(TypeError, match="WRONG_STREAM"):
                with other.activate():
                    t = t.reduce("host", "sum")

    def test_sub_mesh(self):
        with self.local_device_mesh(2, 2) as device_mesh:
            h0 = device_mesh.slice(host=0)
            h1 = device_mesh.slice(host=1)
            with h0.activate():
                _ = torch.rand(3, 4)
            with h1.activate():
                _ = torch.rand(3, 4)
                # Runs on a different mesh but should still work

    def test_fetch_result_device(self):
        with self.local_device_mesh(2, 2):
            on_gpu = torch.ones(2, 3, device="cuda")
            on_cpu = torch.ones(2, 3, device="cpu")

            on_gpu_local = fetch_shard(on_gpu).result()
            on_cpu_local = fetch_shard(on_cpu).result()

        assert on_gpu_local.device == torch.device("cpu")
        assert on_cpu_local.device == torch.device("cpu")

    def test_dim1_mesh(self):
        with self.local_device_mesh(2, 2, activate=False) as device_mesh:
            mesh3d = device_mesh.split(host=("oh", "ih"), ih=1)
            with mesh3d.activate():
                x = torch.ones(3, 4)
                local_x = fetch_shard(x).result()

        assert torch.equal(local_x, torch.ones(3, 4))

    def test_sub_mesh_use_only_one(self):
        with self.local_device_mesh(2, 2, activate=False) as device_mesh:
            h0 = device_mesh.slice(host=0)

            with h0.activate():
                x = torch.ones(3, 4)
                local_x = fetch_shard(x)

            local_x = local_x.result(timeout=20)
            assert torch.equal(local_x, torch.ones(3, 4))

    def test_sub_mesh_process_grop(self):
        with self.local_device_mesh(2, 2, activate=False) as device_mesh:
            h0 = device_mesh.slice(host=0)
            pg0 = h0.process_group(("gpu",))
            pg1 = h0.process_group(("gpu",))
            # Is there a way to functionally test that these two PG's aren't
            # the same in the backend?
            assert pg0 != pg1

    def test_reduce(self):
        with self.local_device_mesh(2, 2) as device_mesh:
            x = (
                12 * 2 * device_mesh.rank("host")
                + 12 * device_mesh.rank("gpu")
                + torch.arange(12, device="cuda").reshape(3, 4)
            )
            y = x.reduce("gpu", "sum")
            g = x.reduce("gpu", "stack")
            with pytest.raises(TypeError, match="When scattering"):
                x = x.reduce("gpu", "sum", scatter=True)
            x = x.reshape(2, 6)
            atoa = x.reduce("gpu", "stack", scatter=True)
            rs = x.reduce("gpu", "sum", scatter=True)
            rad = x.reduce((), "sum")
            rade = x.reduce(("gpu", "host"), "sum")
            with pytest.raises(
                ValueError, match="is not valid for multiple dimensions"
            ):
                x.reduce((), "sum", scatter=True)
            with pytest.raises(
                ValueError, match="is not valid for multiple dimensions"
            ):
                x.reduce((), "stack")
            with pytest.raises(
                ValueError, match="is not valid for multiple dimensions"
            ):
                x.reduce((), "stack", scatter=True)
            y_local = fetch_shard(y).result()
            g_local = fetch_shard(g).result()
            # TODO compute the expected values to compare agains in the below section
            _ = fetch_shard(atoa).result()
            _ = fetch_shard(rs).result()
            rad_local = fetch_shard(rad).result()
            rade_local = fetch_shard(rade).result()

        xs = {
            (h, g): 12 * 2 * h + 12 * g + torch.arange(12, device="cpu").reshape(3, 4)
            for h, g in itertools.product(range(2), range(2))
        }

        y_expected = xs[(0, 0)] + xs[(0, 1)]
        g_expected = torch.stack([xs[(0, 0)], xs[(0, 1)]])
        assert torch.equal(y_local, y_expected)
        assert torch.equal(g_local, g_expected)
        rad_expected = (xs[(0, 0)] + xs[(0, 1)] + xs[(1, 0)] + xs[(1, 1)]).reshape(
            rad_local.shape
        )
        assert torch.equal(rad_local, rad_expected)
        assert torch.equal(rade_local, rad_expected)

        # test is run on 4 GPUs, can't have mesh with 3 non-trivial dimensions
        with self.local_device_mesh(2, 2, activate=False) as mesh2d:
            device_mesh = mesh2d.split(host=("oh", "ih"), ih=1)
            with device_mesh.activate():
                x = (
                    12 * 2 * device_mesh.rank("oh")
                    + 12 * device_mesh.rank("gpu")
                    + torch.arange(12, device="cuda").reshape(3, 4)
                )
                y = x.reduce(("ih", "gpu"), "sum")
                y_local = fetch_shard(y).result()
                z = x.reduce(("oh", "gpu"), "sum")
                z_local = fetch_shard(z).result()

        assert torch.equal(y_local, y_expected)
        assert torch.equal(z_local, rad_expected.reshape(z_local.shape))

    def test_reduce_out(self):
        with self.local_device_mesh(2, 2):
            inp = torch.rand(2, 4, device="cuda")
            out_incorrect = torch.rand(2, 4, device="cuda")
            out = torch.rand(4, device="cuda")

            with pytest.raises(
                ValueError, match="Reduce expects the shape to be torch.Size."
            ):
                _ = inp.reduce("host", reduction="sum", scatter=True, out=out_incorrect)

            reduce_out = inp.reduce("host", reduction="sum", scatter=True)
            local_out = fetch_shard(out).result()
            local_reduce_out = fetch_shard(reduce_out).result()
            assert out._fake is not reduce_out._fake
            with no_mesh.activate():
                assert not torch.equal(local_out, local_reduce_out)

            reduce_out = inp.reduce("host", reduction="sum", scatter=True, out=out)
            local_out = fetch_shard(out).result()
            local_reduce_out = fetch_shard(reduce_out).result()
            assert out._fake is reduce_out._fake
            with no_mesh.activate():
                assert torch.equal(local_out, local_reduce_out)

    def test_fetch(self):
        with self.local_device_mesh(2, 2) as device_mesh:
            h = device_mesh.rank("host")
            g = device_mesh.rank("gpu")
            for hi in range(2):
                for gi in range(2):
                    x, y = fetch_shard((h, g), {"host": hi, "gpu": gi}).result()
                    with no_mesh.activate():
                        assert (hi, gi) == (x.item(), y.item())

    def test_mutate(self):
        with self.local_device_mesh(2, 2):
            x = torch.rand(3, 4).cuda()
            x.abs_()
            s = Stream("other")
            b, drop = s.borrow(x)
            with pytest.raises(TypeError, match="would be mutated"):
                x.abs_()
            with s.activate():
                _ = b.add(b)
            drop.drop()
            x.abs_()
            b, drop = s.borrow(x, mutable=True)
            with s.activate():
                b.abs_()
            drop.drop()
            # del b
            x.abs_()

    def test_movement(self):
        with self.local_device_mesh(2, 2) as device_mesh:
            sm0 = device_mesh.slice(host=0)
            sm1 = device_mesh.slice(host=1)

            with sm0.activate():
                x = torch.rand(3, 4, device="cuda")
                _ = x.to_mesh(sm1)

            a = torch.rand(3, 4, device="cuda")

            b = a.slice_mesh(host=0)
            _ = b.to_mesh(sm0)
            _ = b.to_mesh(sm1)

    def test_broadcast_one(self):
        with self.local_device_mesh(2, 2) as device_mesh:
            for dim in ("host", "gpu"):
                subset = device_mesh.slice(**{dim: 1})
                with subset.activate():
                    x = torch.rand(3, device="cuda")
                    y = x.to_mesh(device_mesh)

                with subset.activate():
                    a = monarch.inspect(x)
                with device_mesh.activate():
                    b = monarch.inspect(y.reduce(dim, reduction="stack"))
                with no_mesh.activate():
                    assert torch.allclose(a.expand(2, -1), b, rtol=0, atol=0)

    def test_broadcast_two(self):
        with self.local_device_mesh(2, 2) as device_mesh:
            subset = device_mesh.slice(host=1, gpu=1)
            with subset.activate():
                x = torch.rand(3, device="cuda")
                y = x.to_mesh(device_mesh)

            with subset.activate():
                a = monarch.inspect(x)
            with device_mesh.activate():
                b = monarch.inspect(
                    y.reduce("host", reduction="stack").reduce("gpu", reduction="stack")
                )
            with no_mesh.activate():
                assert torch.allclose(a.expand(2, 2, -1), b, rtol=0, atol=0)

    def test_autograd(self):
        with self.local_device_mesh(2, 2) as device_mesh:
            x = torch.rand(3, 4, requires_grad=True)
            y = torch.rand(4, 3, requires_grad=True)
            z = torch.rand(3, requires_grad=True)

            foo = (x @ y + z).sum()
            with no_mesh.activate():
                # check backward restores forward mesh
                for t in grad_generator(foo, [z, y, x]):
                    with device_mesh.activate():
                        fetch_shard(t).result()

    def test_mesh_semantics(self):
        with self.local_device_mesh(2, 2) as device_mesh:
            host0 = device_mesh.slice(host=0)
            host1 = device_mesh.slice(host=1)
            with host0.activate():
                x = torch.randn(5)
            y = x * 5
            with host1.activate():
                a = torch.randn(5)
                b = a * 5
                x.cos()
            y.cos()
            b.cos()

    def test_autograd_multi_mesh(self):
        @grad_function
        def to_mesh(x: Tensor, mesh: DeviceMesh):
            omesh = x.mesh

            def backward(grad_x: Tensor):
                print(grad_x.mesh, omesh)
                return grad_x.to_mesh(omesh), None

            return x.to_mesh(mesh), backward

        with self.local_device_mesh(2, 2) as device_mesh:
            host0 = device_mesh.slice(host=0)
            host1 = device_mesh.slice(host=1)
            with host0.activate():
                x = torch.rand(3, 4, requires_grad=True, device="cuda")
                y = torch.rand(4, 3, requires_grad=True, device="cuda")
                t = x @ y
                t = to_mesh(t, host1)
            with host1.activate():
                z = torch.rand(3, requires_grad=True, device="cuda")
                foo = (t + z).sum()

            for r in grad_generator(foo, [z, y, x]):
                with r.mesh.activate():
                    print(fetch_shard(r).result())

    def test_many(self):
        with self.local_device_mesh(2, 2):
            x = torch.rand(3, 4)
            for _ in range(2048):
                x = x + torch.rand(3, 4)
            fetch_shard(x).result()

    def test_flattener(self):
        e = (8, 9, {"a": 10, "b": 11})
        flatten = flattener(e)
        e2 = (0, 1, {"a": 2, "b": 3})
        assert [0, 1, 2, 3] == flatten(e2)

    def test_torch_tensor(self):
        with self.local_device_mesh(2, 2):
            t = torch.tensor([1, 2, 4])
            tc = torch.tensor([1, 2, 4], device="cuda")
            t2 = fetch_shard(t).result()
            tc2 = fetch_shard(tc).result()
        assert torch.allclose(t2, torch.tensor([1, 2, 4]))
        assert torch.allclose(tc2, torch.tensor([1, 2, 4], device="cpu"))

    def test_to_mesh_aliasing(self):
        with self.local_device_mesh(2, 2) as mesh:
            p2p_stream = Stream("p2p_stream")

            ppmesh = mesh.flatten("all").split(
                all=(
                    "dp",
                    "pp",
                ),
                pp=2,
            )
            pp_meshes = [ppmesh.slice(pp=i) for i in range(2)]

            with ppmesh.activate():
                with pp_meshes[0].activate():
                    x = torch.randn((3, 3), device="cuda")
                    x_borrowed_tensor, x_borrow = p2p_stream.borrow(x)
                    with p2p_stream.activate():
                        y_on_mesh_1_p2p_stream = x_borrowed_tensor.to_mesh(pp_meshes[1])

                with pp_meshes[1].activate():
                    x_borrow.drop()
                    y_on_mesh_1_default_stream, y_borrow = (
                        monarch.get_active_stream().borrow(y_on_mesh_1_p2p_stream)
                    )

                    monarch.inspect(y_on_mesh_1_default_stream)
                    y_borrow.drop()

    def test_to_mesh_cow(self):
        with self.local_device_mesh(2, 2) as mesh:
            t = torch.zeros((), device="cuda")
            t2 = t.to_mesh(mesh)
            t.add_(1)
            assert monarch.inspect(t2).item() == 0
            assert monarch.inspect(t).item() == 1

    def test_to_mesh_stream(self):
        other = monarch.Stream("other")
        with self.local_device_mesh(2, 2) as mesh:
            m0 = mesh.slice(host=0)
            m1 = mesh.slice(host=1)
            with m0.activate():
                t2 = torch.rand(3, 4, device="cuda").to_mesh(m1, stream=other)
            with m1.activate(), other.activate():
                # assert doesn't fail
                monarch.inspect(t2 + t2)

    def test_dropped_trace(self):
        with self.local_device_mesh(2, 2) as _:
            x = torch.rand(4, 4).cuda()
            s = Stream("other")
            b, drop = s.borrow(x)
            drop.drop()
            with s.activate():
                pattern = re.compile(
                    ".*tensor.*is dropped at.*.*drop.drop().*", flags=re.DOTALL
                )
                with pytest.raises(TypeError, match=pattern):
                    _ = b.abs()

    def test_sub_mesh_reduce(self):
        with self.local_device_mesh(2, 2) as device_mesh:
            host1 = device_mesh.slice(host=1)
            with host1.activate():
                myrank = (
                    (device_mesh.rank("host") + 1) * 2 + device_mesh.rank("gpu") + 1
                )
                x = torch.ones((3, 4), device="cuda") * myrank
                reduce = x.reduce("gpu", "sum")
                local_reduce = fetch_shard(reduce).result()

        assert torch.equal(local_reduce, torch.ones(3, 4) * 11)

    def test_size(self):
        with self.local_device_mesh(2, 2) as device_mesh:
            assert device_mesh.size(["host", "gpu"]) == 4

    def test_random_state(self):
        with self.local_device_mesh(2, 2) as device_mesh:
            monarch.random.make_deterministic()
            for device in ("cpu", "cuda"):
                a = monarch.random.get_state()
                monarch.inspect(a)
                first = torch.rand(1, device=device)
                monarch.random.set_state(a)
                second = torch.rand(1, device=device)
                f, s = monarch.inspect((first, second))
                with no_mesh.activate():
                    assert torch.allclose(f, s, atol=0, rtol=1)
                seed = device_mesh.rank(["host", "gpu"]) + 4
                s2 = monarch.random.new_state(seed)
                s3 = monarch.random.new_state(seed)
                monarch.random.set_state(s2)
                r0 = torch.rand(1, device=device)
                if device == "cuda":
                    for d in ("host", "gpu"):
                        r0 = r0.reduce(d, reduction="stack")
                monarch.random.set_state(s3)
                r1 = torch.rand(1, device=device)
                if device == "cuda":
                    for d in ("host", "gpu"):
                        r1 = r1.reduce(d, reduction="stack")
                r2, r3 = monarch.inspect((r0, r1))
                monarch.random.set_state(a)
                with no_mesh.activate():
                    assert torch.allclose(r2, r3, atol=0, rtol=0)
                    assert not torch.allclose(r2, f, atol=0, rtol=0)

    def test_torch_op_with_optional_tensors(self):
        """
        This test ensures that for torch ops like LayerNorm, which allow for
        optional tensor arguments, the controller serializes monarch tensors
        correctly as Refs instead of as IValues.
        """
        with self.local_device_mesh(2, 2):
            x = torch.rand(3, 4, device="cuda")
            # When bias and elementwise_affine are true, extra tensors are passed through optional
            # fields inside LayerNorm. When they are false, None is passed to the same optional fields.
            # If we are handling serialization correctly, there shouldn't be a crash in either case.
            layer_norm_with_vals = torch.nn.LayerNorm(
                4, device="cuda", bias=True, elementwise_affine=True
            )
            layer_norm_with_none = torch.nn.LayerNorm(
                4, device="cuda", bias=False, elementwise_affine=False
            )
            monarch.inspect(layer_norm_with_vals(x))
            monarch.inspect(layer_norm_with_none(x))

    def test_reduce_pytree(self):
        with self.local_device_mesh(2, 2) as device_mesh:
            a = device_mesh.rank(("gpu", "host")) + torch.zeros((1,), device="cuda")
            b = device_mesh.rank(("gpu", "host")) + torch.ones((1,), device="cuda")

            tensor_dict = {"a": a, "b": b}
            _ = monarch.reduce_(tensor_dict, dims=("gpu", "host"), reduction="sum")
            reduced_tensor_dict = monarch.reduce(
                tensor_dict, dims=("gpu", "host"), reduction="sum"
            )
            reduced_a = fetch_shard(reduced_tensor_dict["a"]).result()
            reduced_b = fetch_shard(reduced_tensor_dict["b"]).result()
            reduced_a_inplace = fetch_shard(tensor_dict["a"]).result()
            reduced_b_inplace = fetch_shard(tensor_dict["b"]).result()

        assert torch.equal(reduced_a_inplace, torch.tensor([6.0]))
        assert torch.equal(reduced_b_inplace, torch.tensor([10.0]))
        assert torch.equal(reduced_a, torch.tensor([24.0]))
        assert torch.equal(reduced_b, torch.tensor([40.0]))

    def test_to_mesh_pytree(self):
        with self.local_device_mesh(2, 2) as device_mesh:
            host0 = device_mesh.slice(host=0)
            host1 = device_mesh.slice(host=1)

            with host0.activate():
                a = torch.zeros((1,), device="cuda")
                b = torch.ones((1,), device="cuda")
                tensor_dict = {"a": a, "b": b}
                moved_tensor_dict = monarch.to_mesh(tensor_dict, host1)

            with host1.activate():
                moved_tensor_dict["a"].add_(1)
                moved_tensor_dict["b"].add_(1)

            moved_tensor_a = monarch.inspect(moved_tensor_dict["a"])
            moved_tensor_b = monarch.inspect(moved_tensor_dict["b"])

            host0.exit()
            host1.exit()

        assert torch.equal(moved_tensor_a, torch.tensor([1.0]))
        assert torch.equal(moved_tensor_b, torch.tensor([2.0]))

    def test_hanging_error(self):
        with self.local_device_mesh(2, 2) as device_mesh:
            remote(lambda: torch.rand(3) + torch.rand(4), propagate=lambda: None)()

            with pytest.raises(Exception, match="The size of tensor"):
                device_mesh.client.shutdown()

    def test_slice_mesh_pytree(self):
        with self.local_device_mesh(2, 2) as device_mesh:
            a = device_mesh.rank(("host")) + torch.zeros((1,), device="cuda")
            b = device_mesh.rank(("host")) + torch.ones((1,), device="cuda")

            tensor_dict = {"a": a, "b": b}
            host0_slices = monarch.slice_mesh(tensor_dict, host=0)
            host1_slices = monarch.slice_mesh(tensor_dict, host=1)

            host0 = device_mesh.slice(host=0)
            host1 = device_mesh.slice(host=1)

            host0_tensors = monarch.to_mesh(host0_slices, host0)
            host1_tensors = monarch.to_mesh(host1_slices, host1)

            with host0.activate():
                _ = monarch.reduce_(host0_tensors, dims=("gpu"), reduction="sum")
                host0_a = fetch_shard(host0_tensors["a"]).result()
                host0_b = fetch_shard(host0_tensors["b"]).result()

            with host1.activate():
                _ = monarch.reduce_(host1_tensors, dims=("gpu"), reduction="sum")
                host1_a = fetch_shard(host1_tensors["a"]).result()
                host1_b = fetch_shard(host1_tensors["b"]).result()

            host0.exit()
            host1.exit()

        assert torch.equal(host0_a, torch.tensor([0.0]))
        assert torch.equal(host0_b, torch.tensor([2.0]))
        assert torch.equal(host1_a, torch.tensor([2.0]))
        assert torch.equal(host1_b, torch.tensor([4.0]))


def test_panicking_worker():
    with pytest.raises(DeviceException, match="__test_panic called"):
        with local_rust_device_mesh(1, 1) as _:
            panic()
            # induce a sync to allow the panic to propagate back
            _ = fetch_shard(torch.ones(2, 3)).result()


# TODO - re-enable after resolving T232206970
@pytest.mark.oss_skip
def test_timeout_warning(caplog):
    timeout = 3
    with local_rust_device_mesh(
        1,
        2,
        True,
        controller_params=ControllerParams(1, timeout, 100, False),
    ) as dm:
        for _ in range(3):
            dm.client.new_node([], [])

        assert dm.client.inner.next_message(timeout * 3) is None

        remote_sleep(timeout * 2)
        for _ in range(3):
            dm.client.new_node([], [])

        with caplog.at_level(logging.WARNING, logger=dm.client.__module__):
            has_message = dm.client.handle_next_message(120)
            assert has_message
        assert (
            f"ranks 1, 0 have operations that have not completed after {timeout} seconds"
            in caplog.text
        ) or (
            f"ranks 0, 1 have operations that have not completed after {timeout} seconds"
            in caplog.text
        )


def test_timeout_failure():
    timeout = 3
    with local_rust_device_mesh(
        1,
        1,
        True,
        controller_params=ControllerParams(1, timeout, 100, True),
    ) as dm:
        for _ in range(3):
            dm.client.new_node([], [])

        assert dm.client.inner.next_message(timeout * 3) is None

        remote_sleep(timeout * 2)
        for _ in range(3):
            dm.client.new_node([], [])

        for _ in range(5):
            result = dm.client.inner.next_message(1)
            if result is None:
                continue
            if isinstance(result, LogMessage):
                continue
            if result.error is None:
                continue
            assert isinstance(result.error, DeviceException)
            assert "crashed" in result.error.message in result.error.message
            assert "mesh_0_worker[0].worker[0]" in result.error.message
            assert (
                f"ranks 0 have operations that have not completed after {timeout} seconds"
                in result.error.frames[0].name
            )


def test_supervision_heartbeat_failure():
    (dms, bootstrap) = local_meshes_and_bootstraps(
        meshes=1,
        hosts_per_mesh=1,
        gpus_per_host=2,
        socket_type=SocketType.UNIX,
        logging_location=LoggingLocation.DEFAULT,
        supervision_params=SupervisionParams(
            # Set a low timeout so heatbeat failure can be detected faster.
            update_timeout_in_sec=10,
            query_interval_in_sec=1,
            update_interval_in_sec=1,
        ),
    )
    assert len(dms) == 1
    dm = dms[0]

    # Kill a process of a worker actor. This should trigger supervision
    # heartbeat failure event.
    # Index 0 and 1 are system process and controller process respectively.
    process = bootstrap.processes[2]
    process.kill()

    for _ in range(20):
        # poll the next message in order to get the supervision failure
        result = dm.client.inner.next_message(3)
        if result is None:
            continue
        if result.error is None:
            continue
        assert isinstance(result.error, DeviceException)
        assert "crashed" in result.error.message
        return

    dm.exit()
    raise AssertionError("Should have failed supervision health check")


def test_supervision_system_actor_down():
    (dms, bootstrap) = local_meshes_and_bootstraps(
        meshes=1,
        hosts_per_mesh=1,
        gpus_per_host=2,
        socket_type=SocketType.UNIX,
        logging_location=LoggingLocation.DEFAULT,
        supervision_params=SupervisionParams(
            # Set a low timeout so heatbeat failure can be detected faster.
            update_timeout_in_sec=10,
            query_interval_in_sec=1,
            update_interval_in_sec=1,
        ),
    )
    assert len(dms) == 1
    dm = dms[0]

    # Index 0 is system process
    process = bootstrap.processes[0]
    process.kill()

    try:
        for _ in range(20):
            # poll the next message in order to get the supervision failure
            dm.client.inner.next_message(3)
    except RuntimeError as e:
        assert "actor has been stopped" in str(e)
        return

    dm.exit()
    raise AssertionError("Should have failed supervision health check")


def test_supervision_controller_actor_down():
    (dms, bootstrap) = local_meshes_and_bootstraps(
        meshes=1,
        hosts_per_mesh=1,
        gpus_per_host=2,
        socket_type=SocketType.UNIX,
        logging_location=LoggingLocation.DEFAULT,
        supervision_params=SupervisionParams(
            # Set a low timeout so heatbeat failure can be detected faster.
            update_timeout_in_sec=10,
            query_interval_in_sec=1,
            update_interval_in_sec=1,
        ),
    )
    assert len(dms) == 1
    dm = dms[0]

    # Index 1 is controller process
    process = bootstrap.processes[1]
    process.kill()

    for _ in range(20):
        # poll the next message in order to get the supervision failure
        result = dm.client.inner.next_message(3)
        if result is None:
            continue
        if result.error is None:
            continue
        assert isinstance(result.error, DeviceException)
        assert "mesh_0_controller[0].controller[0] crashed" in result.error.message
        return

    dm.exit()
    raise AssertionError("Should have failed supervision health check")


def a_function_called_by_a_live_function(x):
    return 2 * x


def a_live_function_call_by_a_live_function(x):
    return 3 * x


def test_delete_refs():
    with local_mesh(
        hosts=2,
        gpus_per_host=2,
        socket_type=SocketType.UNIX,
        logging_location=LoggingLocation.DEFAULT,
    ) as dm:
        dm.client.delete_ref(dm, 1)
        dm.client.delete_ref(dm, 2)
        assert len(dm.client._pending_del[dm]) == 2
        dm.client.flush_deletes()
        assert len(dm.client._pending_del[dm]) == 0<|MERGE_RESOLUTION|>--- conflicted
+++ resolved
@@ -18,19 +18,7 @@
 
 import torch
 
-<<<<<<< HEAD
-from monarch import (
-    DeviceMesh,
-    fetch_shard,
-    grad_function,
-    grad_generator,
-    no_mesh,
-    Stream,
-    Tensor,
-)
-=======
 from monarch import fetch_shard, grad_function, grad_generator, Stream, Tensor
->>>>>>> a0f96cd5
 
 from monarch._testing import TestingContext
 from monarch.common.controller_api import LogMessage

--- conflicted
+++ resolved
@@ -171,18 +171,13 @@
         spec = AllocSpec(AllocConstraints(), gpus=1, hosts=1)
         allocator = LocalAllocator()
         alloc = allocator.allocate(spec)
-<<<<<<< HEAD
-
-        proc_mesh = ProcMesh.from_alloc(alloc, setup=setup_multiple_env_vars)
-=======
->>>>>>> cc52e603
 
         proc_mesh = ProcMesh.from_alloc(alloc, setup=setup_multiple_env_vars)
         try:
             actor = await proc_mesh.spawn("env_check", EnvCheckActor)
 
             for name, expected_value in env_vars.items():
-                actual_value = actor.get_env_var.call_one(name)
+                actual_value = await actor.get_env_var.call_one(name)
                 self.assertEqual(
                     actual_value,
                     expected_value,
@@ -312,13 +307,9 @@
                 initializer=empty_initializer,
                 heartbeat_interval=_100_MILLISECONDS,
             )
-<<<<<<< HEAD
-            allocator.allocate(AllocSpec(AllocConstraints(), host=1, gpu=1)).initialized
-=======
             await allocator.allocate(
                 AllocSpec(AllocConstraints(), host=1, gpu=1)
             ).initialized
->>>>>>> cc52e603
 
     async def test_allocate_2d_mesh(self) -> None:
         hosts = 2
@@ -385,11 +376,7 @@
             with self.assertRaisesRegex(
                 Exception, r"no process has ever been allocated.*"
             ):
-<<<<<<< HEAD
-                ProcMesh.from_alloc(alloc).initialized
-=======
                 await ProcMesh.from_alloc(alloc).initialized
->>>>>>> cc52e603
 
     async def test_init_failure(self) -> None:
         class FailInitActor(Actor):
@@ -491,11 +478,7 @@
             )
             alloc = allocator.allocate(spec)
             proc_mesh = ProcMesh.from_alloc(alloc, setup=setup_env_vars)
-<<<<<<< HEAD
-
-=======
             await proc_mesh.initialized
->>>>>>> cc52e603
             try:
                 actor = await proc_mesh.spawn("env_check", EnvCheckActor)
 
@@ -554,11 +537,7 @@
                 Exception, "no process has ever been allocated on"
             ):
                 alloc = allocator.allocate(spec)
-<<<<<<< HEAD
-                ProcMesh.from_alloc(alloc).initialized
-=======
                 await ProcMesh.from_alloc(alloc).initialized
->>>>>>> cc52e603
 
     async def test_stacked_1d_meshes(self) -> None:
         # create two stacked actor meshes on the same host
@@ -604,11 +583,7 @@
                 RuntimeError,
                 r"slurm:///123 does not exist or is in a terminal state",
             ):
-<<<<<<< HEAD
-                allocator.allocate(
-=======
                 await allocator.allocate(
->>>>>>> cc52e603
                     AllocSpec(AllocConstraints(), host=1, gpu=1)
                 ).initialized
 
@@ -633,11 +608,7 @@
                 RuntimeError,
                 r"2 proc meshes in slurm:///123, please specify the mesh name as a match label `procmesh.monarch.meta.com/name`",
             ):
-<<<<<<< HEAD
-                allocator.allocate(
-=======
                 await allocator.allocate(
->>>>>>> cc52e603
                     AllocSpec(AllocConstraints(), host=1, gpu=1)
                 ).initialized
 

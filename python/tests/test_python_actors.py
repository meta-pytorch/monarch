# Copyright (c) Meta Platforms, Inc. and affiliates.
# All rights reserved.
#
# This source code is licensed under the BSD-style license found in the
# LICENSE file in the root directory of this source tree.

# pyre-unsafe

import asyncio
import ctypes
import importlib.resources
import logging
import operator
import os
import re
import subprocess
import sys
import tempfile
import threading
import time
import unittest
import unittest.mock
from types import ModuleType
from typing import cast, Dict, Tuple

import pytest

import torch
from monarch._rust_bindings.monarch_hyperactor.actor import (
    PythonMessage,
    PythonMessageKind,
)
from monarch._rust_bindings.monarch_hyperactor.mailbox import (
    PortId,
    PortRef,
    UndeliverableMessageEnvelope,
)
from monarch._rust_bindings.monarch_hyperactor.proc import ActorId
from monarch._rust_bindings.monarch_hyperactor.pytokio import PythonTask
from monarch._rust_bindings.monarch_hyperactor.shape import Extent

from monarch._src.actor.actor_mesh import ActorMesh, Channel, context, Port
from monarch._src.actor.allocator import AllocHandle, ProcessAllocator
from monarch._src.actor.future import Future
from monarch._src.actor.host_mesh import (
    create_local_host_mesh,
    fake_in_process_host,
    HostMesh,
)
<<<<<<< HEAD
from monarch._src.actor.proc_mesh import ProcMesh
from monarch._src.actor.v1.host_mesh import (
=======
from monarch._src.actor.proc_mesh import _get_bootstrap_args, ProcMesh
from monarch._src.actor.v1.host_mesh import (
    _bootstrap_cmd,
>>>>>>> a34a91e8
    fake_in_process_host as fake_in_process_host_v1,
    HostMesh as HostMeshV1,
    this_host as this_host_v1,
    this_proc as this_proc_v1,
)
from monarch._src.actor.v1.proc_mesh import ProcMesh as ProcMeshV1

from monarch.actor import (
    Accumulator,
    Actor,
    current_actor_name,
    current_rank,
    current_size,
    endpoint,
    this_host,
    this_proc,
)
from monarch.tools.config import defaults
from typing_extensions import assert_type


needs_cuda = pytest.mark.skipif(
    not torch.cuda.is_available(),
    reason="CUDA not available",
)


class Counter(Actor):
    def __init__(self, v: int):
        self.v = v

    @endpoint
    async def incr(self):
        self.v += 1

    @endpoint
    async def value(self) -> int:
        return self.v

    @endpoint
    def value_sync_endpoint(self) -> int:
        return self.v


class Indirect(Actor):
    @endpoint
    async def call_value(self, c: Counter) -> int:
        return await c.value.choose()


def spawn_procs_on_host(
    host: HostMesh | HostMeshV1, per_host: Dict[str, int]
) -> ProcMesh | ProcMeshV1:
    if isinstance(host, HostMeshV1):
        return host.spawn_procs(name="proc", per_host=per_host)
    else:
        return host.spawn_procs(per_host)


def spawn_procs_on_fake_host(
    v1: bool, per_host: Dict[str, int]
) -> ProcMesh | ProcMeshV1:
    if v1:
        return spawn_procs_on_host(fake_in_process_host_v1("fake_host"), per_host)
    else:
        return spawn_procs_on_host(fake_in_process_host(), per_host)


def spawn_procs_on_this_host(
    v1: bool, per_host: Dict[str, int]
) -> ProcMesh | ProcMeshV1:
    if v1:
        return spawn_procs_on_host(this_host_v1(), per_host)
    else:
        return spawn_procs_on_host(this_host(), per_host)


def get_this_proc(v1: bool):
    if v1:
        return this_proc_v1()
    else:
        return this_proc()


@pytest.mark.parametrize("v1", [True, False])
@pytest.mark.timeout(60)
async def test_choose(v1: bool):
    proc = spawn_procs_on_fake_host(v1, {"gpus": 2})
    v = proc.spawn("counter", Counter, 3)
    i = proc.spawn("indirect", Indirect)
    v.incr.broadcast()
    result = await v.value.choose()

    # Test that Pyre derives the correct type for result (int, not Any)
    assert_type(result, int)
    result2 = await i.call_value.choose(v)

    assert result == result2

    result3 = await v.value_sync_endpoint.choose()
    assert_type(result, int)
    assert result2 == result3


@pytest.mark.parametrize("v1", [True, False])
@pytest.mark.timeout(60)
async def test_stream(v1: bool):
    proc = spawn_procs_on_fake_host(v1, {"gpus": 2})
    v = proc.spawn("counter2", Counter, 3)
    v.incr.broadcast()

    assert 8 == sum([await x for x in v.value.stream()])


class To(Actor):
    @endpoint
    async def whoami(self):
        return current_actor_name()


class From(Actor):
    @endpoint
    async def fetch(self, to: To):
        return [await x for x in to.whoami.stream()]


@pytest.mark.parametrize("v1", [True, False])
@pytest.mark.timeout(60)
async def test_mesh_passed_to_mesh(v1: bool):
    proc = spawn_procs_on_fake_host(v1, {"gpus": 2})
    f = proc.spawn("from", From)
    t = proc.spawn("to", To)
    all = [y for x in f.fetch.stream(t) for y in await x]
    assert len(all) == 4
    assert all[0] != all[1]


@pytest.mark.parametrize("v1", [True, False])
@pytest.mark.timeout(60)
async def test_mesh_passed_to_mesh_on_different_proc_mesh(v1: bool):
    proc = spawn_procs_on_fake_host(v1, {"gpus": 2})
    proc2 = spawn_procs_on_fake_host(v1, {"gpus": 2})
    f = proc.spawn("from", From)
    t = proc2.spawn("to", To)
    all = [y for x in f.fetch.stream(t) for y in await x]
    assert len(all) == 4
    assert all[0] != all[1]


@pytest.mark.parametrize("v1", [True, False])
@pytest.mark.timeout(60)
def test_actor_slicing(v1: bool):
    proc = spawn_procs_on_fake_host(v1, {"gpus": 2})
    proc2 = spawn_procs_on_fake_host(v1, {"gpus": 2})

    f = proc.spawn("from", From)
    t = proc2.spawn("to", To)

    assert t.slice(gpus=0).whoami.call().get() != t.slice(gpus=1).whoami.call().get()

    result = [y for x in f.fetch.stream(t.slice(gpus=0)) for y in x.get()]
    assert len(result) == 2

    assert result[0] == result[1]


@pytest.mark.parametrize("v1", [True, False])
@pytest.mark.timeout(60)
async def test_aggregate(v1: bool):
    proc = spawn_procs_on_fake_host(v1, {"gpus": 2})
    counter = proc.spawn("counter", Counter, 1)
    counter.incr.broadcast()
    acc = Accumulator(counter.value, 0, operator.add)
    r = await acc.accumulate()
    assert r == 4


class RunIt(Actor):
    @endpoint
    async def run(self, fn):
        return fn()

    @endpoint
    async def return_current_rank_str(self):
        return str(current_rank())


@pytest.mark.parametrize("v1", [True, False])
@pytest.mark.timeout(60)
async def test_rank_size(v1: bool):
    proc = spawn_procs_on_fake_host(v1, {"gpus": 2})
    r = proc.spawn("runit", RunIt)

    acc = Accumulator(r.run, 0, operator.add)

    assert 1 == await acc.accumulate(lambda: current_rank()["gpus"])
    assert 4 == await acc.accumulate(lambda: current_size()["gpus"])


@pytest.mark.parametrize("v1", [True, False])
@pytest.mark.timeout(60)
async def test_rank_string(v1: bool):
    if v1:
        per_host = {"gpus": 2}
    else:
        per_host = {"hosts": 1, "gpus": 2}
    proc = spawn_procs_on_fake_host(v1, per_host)
    r = proc.spawn("runit", RunIt)
    vm = r.return_current_rank_str.call().get()
    r0 = vm.flatten("r").slice(r=0).item()
    r1 = vm.flatten("r").slice(r=1).item()
    assert r0 == "{'hosts': 0/1, 'gpus': 0/2}"
    assert r1 == "{'hosts': 0/1, 'gpus': 1/2}"


class SyncActor(Actor):
    @endpoint
    def sync_endpoint(self, a_counter: Counter):
        return a_counter.value.choose().get()


@pytest.mark.parametrize("v1", [True, False])
@pytest.mark.timeout(60)
async def test_sync_actor(v1: bool):
    proc = spawn_procs_on_fake_host(v1, {"gpus": 2})
    a = proc.spawn("actor", SyncActor)
    c = proc.spawn("counter", Counter, 5)
    r = await a.sync_endpoint.choose(c)
    assert r == 5


@pytest.mark.parametrize("v1", [True, False])
@pytest.mark.timeout(60)
def test_sync_actor_sync_client(v1: bool) -> None:
    proc = spawn_procs_on_fake_host(v1, {"gpus": 2})
    a = proc.spawn("actor", SyncActor)
    c = proc.spawn("counter", Counter, 5)
    r = a.sync_endpoint.choose(c).get()
    assert r == 5


@pytest.mark.parametrize("v1", [True, False])
@pytest.mark.timeout(60)
def test_proc_mesh_size(v1: bool) -> None:
    proc = spawn_procs_on_fake_host(v1, {"gpus": 2})
    assert 2 == proc.size("gpus")


@pytest.mark.parametrize("v1", [True, False])
@pytest.mark.timeout(60)
def test_rank_size_sync(v1: bool) -> None:
    proc = spawn_procs_on_fake_host(v1, {"gpus": 2})
    r = proc.spawn("runit", RunIt)

    acc = Accumulator(r.run, 0, operator.add)
    assert 1 == acc.accumulate(lambda: current_rank()["gpus"]).get()
    assert 4 == acc.accumulate(lambda: current_size()["gpus"]).get()


@pytest.mark.parametrize("v1", [True, False])
@pytest.mark.timeout(60)
def test_accumulate_sync(v1: bool) -> None:
    proc = spawn_procs_on_fake_host(v1, {"gpus": 2})
    counter = proc.spawn("counter", Counter, 1)
    counter.incr.broadcast()
    acc = Accumulator(counter.value, 0, operator.add)
    r = acc.accumulate().get()
    assert r == 4


class CastToCounter(Actor):
    @endpoint
    def doit(self, c: Counter):
        return list(c.value.call().get())


@pytest.mark.parametrize("v1", [True, False])
@pytest.mark.timeout(60)
def test_value_mesh(v1: bool) -> None:
    if v1:
        per_host = {"gpus": 2}
    else:
        per_host = {"hosts": 1, "gpus": 2}
    proc = spawn_procs_on_fake_host(v1, per_host)
    counter = proc.spawn("counter", Counter, 0)
    counter.slice(hosts=0, gpus=1).incr.broadcast()
    x = counter.value.call().get()
    assert 0 == x.item(hosts=0, gpus=0)
    assert 1 == x.item(hosts=0, gpus=1)
    assert 1 == x.slice(hosts=0, gpus=1).item()
    n = proc.spawn("ctc", CastToCounter)
    assert list(x) == n.slice(gpus=0).doit.call_one(counter).get()


@pytest.mark.timeout(60)
def test_rust_binding_modules_correct() -> None:
    """
    This tests that rust bindings will survive pickling correctly.

    To correctly define a rust binding, either

    (1) Set its module to "monarch._rust_bindings.rust_crate.rust_module",
        and make sure it is registered in monarch_extension/lib.rs
    (2) Set its module to some existing python file, and use @rust_struct to install
        the rust struct in that file and patch in any python extension methods.
    """
    import monarch._rust_bindings as bindings

    def check(module, path):
        for name, value in module.__dict__.items():
            if name.startswith("__"):
                continue
            if isinstance(value, ModuleType):
                check(value, f"{path}.{name}")
            elif hasattr(value, "__module__"):
                value_module = importlib.import_module(value.__module__)
                resolved_value = getattr(value_module, value.__name__)
                assert value is resolved_value

    check(bindings, "monarch._rust_bindings")


@pytest.mark.parametrize("v1", [True, False])
@pytest.mark.timeout(60)
def test_proc_mesh_liveness(v1: bool) -> None:
    mesh = spawn_procs_on_this_host(v1, {"gpus": 2})
    counter = mesh.spawn("counter", Counter, 1)
    del mesh
    # Give some time for the mesh to have been shut down.
    # (It only would if there were a bug.)
    time.sleep(0.5)
    counter.value.call().get()


class TLSActor(Actor):
    """An actor that manages thread-local state."""

    def __init__(self):
        self.local = threading.local()
        self.local.value = 0

    @endpoint
    def increment(self):
        self.local.value += 1

    @endpoint
    async def increment_async(self):
        self.local.value += 1

    @endpoint
    def get_value(self):
        return self.local.value

    @endpoint
    async def get_async(self):
        return self.local.value


@pytest.mark.parametrize("v1", [True, False])
@pytest.mark.timeout(60)
async def test_actor_tls(v1: bool) -> None:
    """Test that thread-local state is respected."""
    pm = spawn_procs_on_this_host(v1, {"gpus": 1})
    am = pm.spawn("tls", TLSActor)
    await am.increment.call_one()
    await am.increment_async.call_one()
    await am.increment.call_one()
    await am.increment_async.call_one()

    assert 4 == await am.get_value.call_one()
    assert 4 == await am.get_async.call_one()


class TLSActorFullSync(Actor):
    """An actor that manages thread-local state."""

    def __init__(self):
        self.local = threading.local()
        self.local.value = 0

    @endpoint
    def increment(self):
        self.local.value += 1

    @endpoint
    def get_value(self):
        return self.local.value


@pytest.mark.parametrize("v1", [True, False])
@pytest.mark.timeout(60)
async def test_actor_tls_full_sync(v1: bool) -> None:
    """Test that thread-local state is respected."""
    pm = spawn_procs_on_this_host(v1, {"gpus": 1})
    am = pm.spawn("tls", TLSActorFullSync)
    await am.increment.call_one()
    await am.increment.call_one()
    await am.increment.call_one()
    await am.increment.call_one()

    assert 4 == await am.get_value.call_one()


class AsyncActor(Actor):
    def __init__(self):
        self.should_exit = False

    @endpoint
    async def sleep(self) -> None:
        while True and not self.should_exit:
            await asyncio.sleep(1)

    @endpoint
    async def no_more(self) -> None:
        self.should_exit = True


@pytest.mark.parametrize("v1", [True, False])
<<<<<<< HEAD
@pytest.mark.timeout(30)
=======
@pytest.mark.timeout(60)
>>>>>>> a34a91e8
async def test_async_concurrency(v1: bool):
    """Test that async endpoints will be processed concurrently."""
    pm = spawn_procs_on_this_host(v1, {})
    am = pm.spawn("async", AsyncActor)
    fut = am.sleep.call()
    # This call should go through and exit the sleep loop, as long as we are
    # actually concurrently processing messages.
    await am.no_more.call()
    await fut


async def awaitit(f):
    return await f


# def test_actor_future() -> None:
#     v = 0

#     async def incr():
#         nonlocal v
#         v += 1
#         return v

#     # can use async implementation from sync
#     # if no non-blocking is provided
#     f = Future(impl=incr, requires_loop=False)
#     assert f.get() == 1
#     assert v == 1
#     assert f.get() == 1
#     assert asyncio.run(awaitit(f)) == 1

#     f = Future(impl=incr, requires_loop=False)
#     assert asyncio.run(awaitit(f)) == 2
#     assert f.get() == 2

#     async def incr2():
#         nonlocal v
#         v += 2
#         return v

#     # Use non-blocking optimization if provided
#     f = Future(impl=incr2)
#     assert f.get() == 4

#     async def nope():
#         nonlocal v
#         v += 1
#         raise ValueError("nope")

#     f = Future(impl=nope, requires_loop=False)

#     with pytest.raises(ValueError):
#         f.get()

#     assert v == 5

#     with pytest.raises(ValueError):
#         f.get()

#     assert v == 5

#     with pytest.raises(ValueError):
#         asyncio.run(awaitit(f))

#     assert v == 5

#     async def nope2():
#         nonlocal v
#         v += 1
#         raise ValueError("nope")

#     f = Future(impl=nope2)

#     with pytest.raises(ValueError):
#         f.get()

#     assert v == 6

#     with pytest.raises(ValueError):
#         f.result()

#     assert f.exception() is not None

#     assert v == 6

#     with pytest.raises(ValueError):
#         asyncio.run(awaitit(f))

#     assert v == 6

#     async def seven():
#         return 7

#     f = Future(impl=seven, requires_loop=False)

#     assert 7 == f.get(timeout=0.001)

#     async def neverfinish():
#         f = asyncio.Future()
#         await f

#     f = Future(impl=neverfinish, requires_loop=True)

#     with pytest.raises(asyncio.exceptions.TimeoutError):
#         f.get(timeout=0.1)


class Printer(Actor):
    def __init__(self) -> None:
        self._logger: logging.Logger = logging.getLogger()

    @endpoint
    async def print(self, content: str) -> None:
        print(f"{content}", flush=True)
        sys.stdout.flush()
        sys.stderr.flush()

    @endpoint
    async def log(self, content: str) -> None:
        self._logger.error(f"{content}")
        for handler in self._logger.handlers:
            handler.flush()
        sys.stdout.flush()
        sys.stderr.flush()

    def _handle_undeliverable_message(
        self, message: UndeliverableMessageEnvelope
    ) -> bool:
        # Don't throw an error on undeliverable messages. This actor is used in a test for
        # stopping actor meshes, and if we throw an error here then there is a race between
        # the asserted error that the mesh was stopped and the supervision error that a message
        # wasn't delivered.
        self._logger.error(f"Ignoring undeliverable message: {message}")
        return True


@pytest.mark.parametrize("v1", [True, False])
@pytest.mark.timeout(60)
async def test_actor_log_streaming(v1: bool) -> None:
    # Save original file descriptors
    original_stdout_fd = os.dup(1)  # stdout
    original_stderr_fd = os.dup(2)  # stderr

    try:
        # Create temporary files to capture output
        with tempfile.NamedTemporaryFile(
            mode="w+", delete=False
        ) as stdout_file, tempfile.NamedTemporaryFile(
            mode="w+", delete=False
        ) as stderr_file:
            stdout_path = stdout_file.name
            stderr_path = stderr_file.name

            # Redirect file descriptors to our temp files
            # This will capture both Python and Rust output
            os.dup2(stdout_file.fileno(), 1)
            os.dup2(stderr_file.fileno(), 2)

            # Also redirect Python's sys.stdout/stderr for completeness
            original_sys_stdout = sys.stdout
            original_sys_stderr = sys.stderr
            sys.stdout = stdout_file
            sys.stderr = stderr_file

            try:
<<<<<<< HEAD
                pm = spawn_procs_on_this_host(v1=False, per_host={"gpus": 2})
=======
                pm = spawn_procs_on_this_host(v1, per_host={"gpus": 2})
>>>>>>> a34a91e8
                am = pm.spawn("printer", Printer)

                # Disable streaming logs to client
                await pm.logging_option(
                    stream_to_client=False, aggregate_window_sec=None
                )
                await asyncio.sleep(1)

                # These should not be streamed to client initially
                for _ in range(5):
                    await am.print.call("no print streaming")
                    await am.log.call("no log streaming")
                await asyncio.sleep(1)

                # Enable streaming logs to client
                await pm.logging_option(
                    stream_to_client=True, aggregate_window_sec=1, level=logging.FATAL
                )
                # Give it some time to reflect
                await asyncio.sleep(1)

                # These should be streamed to client
                for _ in range(5):
                    await am.print.call("has print streaming")
                    await am.log.call("no log streaming due to level mismatch")
                await asyncio.sleep(1)

                # Enable streaming logs to client
                await pm.logging_option(
                    stream_to_client=True, aggregate_window_sec=1, level=logging.ERROR
                )
                # Give it some time to reflect
                await asyncio.sleep(1)

                # These should be streamed to client
                for _ in range(5):
                    await am.print.call("has print streaming too")
                    await am.log.call("has log streaming as level matched")

                if not v1:
                    await pm.stop()
                else:
                    await asyncio.sleep(1)

                # Flush all outputs
                stdout_file.flush()
                stderr_file.flush()
                os.fsync(stdout_file.fileno())
                os.fsync(stderr_file.fileno())

            finally:
                # Restore Python's sys.stdout/stderr
                sys.stdout = original_sys_stdout
                sys.stderr = original_sys_stderr

        # Restore original file descriptors
        os.dup2(original_stdout_fd, 1)
        os.dup2(original_stderr_fd, 2)

        # Read the captured output
        with open(stdout_path, "r") as f:
            stdout_content = f.read()

        with open(stderr_path, "r") as f:
            stderr_content = f.read()

        # Clean up temp files
        os.unlink(stdout_path)
        os.unlink(stderr_path)

        # Assertions on the captured output
        # Has a leading context so we can distinguish between streamed log and
        # the log directly printed by the child processes as they share the same stdout/stderr
        assert not re.search(
            r"similar log lines.*no print streaming", stdout_content
        ), stdout_content
        assert not re.search(
            r"similar log lines.*no print streaming", stderr_content
        ), stderr_content
        assert not re.search(
            r"similar log lines.*no log streaming", stdout_content
        ), stdout_content
        assert not re.search(
            r"similar log lines.*no log streaming", stderr_content
        ), stderr_content
        assert not re.search(
            r"similar log lines.*no log streaming due to level mismatch", stdout_content
        ), stdout_content
        assert not re.search(
            r"similar log lines.*no log streaming due to level mismatch", stderr_content
        ), stderr_content

        assert re.search(
            r"similar log lines.*has print streaming", stdout_content
        ), stdout_content
        assert not re.search(
            r"similar log lines.*has print streaming", stderr_content
        ), stderr_content
        assert re.search(
            r"similar log lines.*has print streaming too", stdout_content
        ), stdout_content
        assert not re.search(
            r"similar log lines.*has print streaming too", stderr_content
        ), stderr_content
        assert not re.search(
            r"similar log lines.*log streaming as level matched", stdout_content
        ), stdout_content
        assert re.search(
            r"similar log lines.*log streaming as level matched",
            stderr_content,
        ), stderr_content

    finally:
        # Ensure file descriptors are restored even if something goes wrong
        try:
            os.dup2(original_stdout_fd, 1)
            os.dup2(original_stderr_fd, 2)
            os.close(original_stdout_fd)
            os.close(original_stderr_fd)
        except OSError:
            pass


@pytest.mark.parametrize("v1", [True, False])
@pytest.mark.timeout(120)
async def test_alloc_based_log_streaming(v1: bool) -> None:
    """Test both AllocHandle.stream_logs = False and True cases."""

    async def test_stream_logs_case(stream_logs: bool, test_name: str) -> None:
        # Save original file descriptors
        original_stdout_fd = os.dup(1)  # stdout

        try:
            # Create temporary files to capture output
            with tempfile.NamedTemporaryFile(mode="w+", delete=False) as stdout_file:
                stdout_path = stdout_file.name
                os.dup2(stdout_file.fileno(), 1)
                original_sys_stdout = sys.stdout
                sys.stdout = stdout_file

                try:
                    # Create proc mesh with custom stream_logs setting
                    if not v1:
                        host_mesh = create_local_host_mesh()
                        alloc_handle = host_mesh._alloc(hosts=1, gpus=2)

                        # Override the stream_logs setting
                        custom_alloc_handle = AllocHandle(
                            alloc_handle._hy_alloc, alloc_handle._extent, stream_logs
                        )

                        pm = ProcMesh.from_alloc(custom_alloc_handle)
                    else:

                        class ProcessAllocatorStreamLogs(ProcessAllocator):
                            def _stream_logs(self) -> bool:
                                return stream_logs

                        alloc = ProcessAllocatorStreamLogs(*_get_bootstrap_args())

                        host_mesh = HostMeshV1.allocate_nonblocking(
                            "host",
                            Extent(["hosts"], [1]),
                            alloc,
                            bootstrap_cmd=_bootstrap_cmd(),
                        )

                        pm = host_mesh.spawn_procs(name="proc", per_host={"gpus": 2})

                    am = pm.spawn("printer", Printer)

                    await pm.initialized

                    for _ in range(5):
                        await am.print.call(f"{test_name} print streaming")

                    if not v1:
                        await pm.stop()
                    else:
                        # Wait for at least the aggregation window (3 seconds)
                        await asyncio.sleep(5)

                    # Flush all outputs
                    stdout_file.flush()
                    os.fsync(stdout_file.fileno())

                finally:
                    # Restore Python's sys.stdout
                    sys.stdout = original_sys_stdout

            # Restore original file descriptors
            os.dup2(original_stdout_fd, 1)

            # Read the captured output
            with open(stdout_path, "r") as f:
                stdout_content = f.read()

            # Clean up temp files
            os.unlink(stdout_path)

            if not stream_logs:
                # When stream_logs=False, logs should not be streamed to client
                assert not re.search(
                    rf"similar log lines.*{test_name} print streaming", stdout_content
                ), f"stream_logs=False case: {stdout_content}"
                assert re.search(
                    rf"{test_name} print streaming", stdout_content
                ), f"stream_logs=False case: {stdout_content}"
            else:
                # When stream_logs=True, logs should be streamed to client (no aggregation by default)
                assert re.search(
                    rf"similar log lines.*{test_name} print streaming", stdout_content
                ), f"stream_logs=True case: {stdout_content}"
                assert not re.search(
                    rf"\[[0-9]\]{test_name} print streaming", stdout_content
                ), f"stream_logs=True case: {stdout_content}"

        finally:
            # Ensure file descriptors are restored even if something goes wrong
            try:
                os.dup2(original_stdout_fd, 1)
                os.close(original_stdout_fd)
            except OSError:
                pass

    # Test both cases
    await test_stream_logs_case(False, "stream_logs_false")
    await test_stream_logs_case(True, "stream_logs_true")


@pytest.mark.parametrize("v1", [True, False])
@pytest.mark.timeout(60)
async def test_logging_option_defaults(v1: bool) -> None:
    # Save original file descriptors
    original_stdout_fd = os.dup(1)  # stdout
    original_stderr_fd = os.dup(2)  # stderr

    try:
        # Create temporary files to capture output
        with tempfile.NamedTemporaryFile(
            mode="w+", delete=False
        ) as stdout_file, tempfile.NamedTemporaryFile(
            mode="w+", delete=False
        ) as stderr_file:
            stdout_path = stdout_file.name
            stderr_path = stderr_file.name

            # Redirect file descriptors to our temp files
            # This will capture both Python and Rust output
            os.dup2(stdout_file.fileno(), 1)
            os.dup2(stderr_file.fileno(), 2)

            # Also redirect Python's sys.stdout/stderr for completeness
            original_sys_stdout = sys.stdout
            original_sys_stderr = sys.stderr
            sys.stdout = stdout_file
            sys.stderr = stderr_file

            try:
<<<<<<< HEAD
                pm = spawn_procs_on_this_host(v1=False, per_host={"gpus": 2})
=======
                pm = spawn_procs_on_this_host(v1, per_host={"gpus": 2})
>>>>>>> a34a91e8
                am = pm.spawn("printer", Printer)

                for _ in range(5):
                    await am.print.call("print streaming")
                    await am.log.call("log streaming")

                if not v1:
                    await pm.stop()
                else:
                    # Wait for > default aggregation window (3 seconds)
                    await asyncio.sleep(5)

                # Flush all outputs
                stdout_file.flush()
                stderr_file.flush()
                os.fsync(stdout_file.fileno())
                os.fsync(stderr_file.fileno())

            finally:
                # Restore Python's sys.stdout/stderr
                sys.stdout = original_sys_stdout
                sys.stderr = original_sys_stderr

        # Restore original file descriptors
        os.dup2(original_stdout_fd, 1)
        os.dup2(original_stderr_fd, 2)

        # Read the captured output
        with open(stdout_path, "r") as f:
            stdout_content = f.read()

        with open(stderr_path, "r") as f:
            stderr_content = f.read()

        # Clean up temp files
        os.unlink(stdout_path)
        os.unlink(stderr_path)

        # Assertions on the captured output
        assert not re.search(
            r"similar log lines.*print streaming", stdout_content
        ), stdout_content
        assert re.search(r"print streaming", stdout_content), stdout_content
        assert not re.search(
            r"similar log lines.*print streaming", stderr_content
        ), stderr_content
        assert not re.search(
            r"similar log lines.*log streaming", stdout_content
        ), stdout_content
        assert not re.search(
            r"similar log lines.*log streaming", stderr_content
        ), stderr_content

    finally:
        # Ensure file descriptors are restored even if something goes wrong
        try:
            os.dup2(original_stdout_fd, 1)
            os.dup2(original_stderr_fd, 2)
            os.close(original_stdout_fd)
            os.close(original_stderr_fd)
        except OSError:
            pass


class MockEvents:
    def __init__(self):
        self.callbacks = {}
        self.registers = 0

    def register(self, event_name, callback):
        if event_name not in self.callbacks:
            self.callbacks[event_name] = []
        self.callbacks[event_name].append(callback)
        self.registers += 1

    def trigger(self, event_name, *args, **kwargs):
        if event_name in self.callbacks:
            for callback in self.callbacks[event_name]:
                callback(*args, **kwargs)


class MockIPython:
    def __init__(self):
        self.events = MockEvents()


# oss_skip: pytest keeps complaining about mocking get_ipython module
@pytest.mark.oss_skip
@pytest.mark.parametrize("v1", [True, False])
async def test_flush_called_only_once(v1: bool) -> None:
    """Test that flush is called only once when ending an ipython cell"""
    mock_ipython = MockIPython()
    with unittest.mock.patch(
        "monarch._src.actor.logging.get_ipython",
        lambda: mock_ipython,
    ), unittest.mock.patch(
        "monarch._src.actor.logging.IN_IPYTHON", True
    ), unittest.mock.patch(
        "monarch._src.actor.logging.flush_all_proc_mesh_logs"
    ) as mock_flush:
        # Create 2 proc meshes with a large aggregation window
        pm1 = spawn_procs_on_this_host(v1, per_host={"gpus": 2})
        _ = spawn_procs_on_this_host(v1, per_host={"gpus": 2})
        # flush not yet called unless post_run_cell
        assert mock_flush.call_count == 0
        assert mock_ipython.events.registers == 0
        await pm1.logging_option(stream_to_client=True, aggregate_window_sec=600)
        assert mock_ipython.events.registers == 1

        # now, flush should be called only once
        mock_ipython.events.trigger("post_run_cell", unittest.mock.MagicMock())
        assert mock_flush.call_count == 1


# oss_skip: pytest keeps complaining about mocking get_ipython module
@pytest.mark.oss_skip
@pytest.mark.parametrize("v1", [True, False])
@pytest.mark.timeout(180)
async def test_flush_logs_ipython(v1: bool) -> None:
    """Test that logs are flushed when get_ipython is available and post_run_cell event is triggered."""
    # Save original file descriptors
    original_stdout_fd = os.dup(1)  # stdout

    try:
        # Create temporary files to capture output
        with tempfile.NamedTemporaryFile(mode="w+", delete=False) as stdout_file:
            stdout_path = stdout_file.name

            # Redirect file descriptors to our temp files
            os.dup2(stdout_file.fileno(), 1)

            # Also redirect Python's sys.stdout
            original_sys_stdout = sys.stdout
            sys.stdout = stdout_file

            try:
                mock_ipython = MockIPython()

                with unittest.mock.patch(
                    "monarch._src.actor.logging.get_ipython",
                    lambda: mock_ipython,
                ), unittest.mock.patch("monarch._src.actor.logging.IN_IPYTHON", True):
                    # Make sure we can register and unregister callbacks
                    for _ in range(3):
                        pm1 = spawn_procs_on_this_host(v1, per_host={"gpus": 2})
                        pm2 = spawn_procs_on_this_host(v1, per_host={"gpus": 2})
                        am1 = pm1.spawn("printer", Printer)
                        am2 = pm2.spawn("printer", Printer)

                        # Set aggregation window to ensure logs are buffered
                        await pm1.logging_option(
                            stream_to_client=True, aggregate_window_sec=600
                        )
                        await pm2.logging_option(
                            stream_to_client=True, aggregate_window_sec=600
                        )

                        # Generate some logs that will be aggregated
                        for _ in range(5):
                            await am1.print.call("ipython1 test log")
                            await am2.print.call("ipython2 test log")

                        # Trigger the post_run_cell event which should flush logs
                        mock_ipython.events.trigger(
                            "post_run_cell", unittest.mock.MagicMock()
                        )

                    # Flush all outputs
                    stdout_file.flush()
                    os.fsync(stdout_file.fileno())

                # We expect to register post_run_cell hook only once per notebook/ipython session
                assert mock_ipython.events.registers == 1
                assert len(mock_ipython.events.callbacks["post_run_cell"]) == 1
            finally:
                # Restore Python's sys.stdout
                sys.stdout = original_sys_stdout

        # Restore original file descriptors
        os.dup2(original_stdout_fd, 1)

        # Read the captured output
        with open(stdout_path, "r") as f:
            stdout_content = f.read()

        # TODO: there are quite a lot of code dups and boilerplate; make them contextmanager utils

        # Clean up temp files
        os.unlink(stdout_path)

        # Verify that logs were flushed when the post_run_cell event was triggered
        # We should see the aggregated logs in the output
        assert (
            len(
                re.findall(
                    r"\[10 similar log lines\].*ipython1 test log", stdout_content
                )
            )
            == 3
        ), stdout_content

        assert (
            len(
                re.findall(
                    r"\[10 similar log lines\].*ipython2 test log", stdout_content
                )
            )
            == 3
        ), stdout_content

    finally:
        # Ensure file descriptors are restored even if something goes wrong
        try:
            os.dup2(original_stdout_fd, 1)
            os.close(original_stdout_fd)
        except OSError:
            pass


# oss_skip: importlib not pulling resource correctly in git CI, needs to be revisited
@pytest.mark.oss_skip
async def test_flush_logs_fast_exit() -> None:
    # We use a subprocess to run the test so we can handle the flushed logs at the end.
    # Otherwise, it is hard to restore the original stdout/stderr.

    test_bin = importlib.resources.files(str(__package__)).joinpath("test_bin")

    # Run the binary in a separate process and capture stdout and stderr
    cmd = [str(test_bin), "flush-logs"]

    process = subprocess.run(cmd, capture_output=True, timeout=60, text=True)

    # Check if the process ended without error
    if process.returncode != 0:
        raise RuntimeError(f"{cmd} ended with error code {process.returncode}. ")

    # Assertions on the captured output, 160 = 32 procs * 5 logs per proc
    # 32 and 5 are specified in the test_bin flush-logs.
    assert (
        len(
            re.findall(
                r"160 similar log lines.*has print streaming",
                process.stdout,
            )
        )
        == 1
    ), process.stdout


@pytest.mark.parametrize("v1", [True, False])
@pytest.mark.timeout(60)
async def test_flush_on_disable_aggregation(v1: bool) -> None:
    """Test that logs are flushed when disabling aggregation.

    This tests the corner case: "Make sure we flush whatever in the aggregators before disabling aggregation."
    """
    # Save original file descriptors
    original_stdout_fd = os.dup(1)  # stdout

    try:
        # Create temporary files to capture output
        with tempfile.NamedTemporaryFile(mode="w+", delete=False) as stdout_file:
            stdout_path = stdout_file.name

            # Redirect file descriptors to our temp files
            os.dup2(stdout_file.fileno(), 1)

            # Also redirect Python's sys.stdout
            original_sys_stdout = sys.stdout
            sys.stdout = stdout_file

            try:
                pm = spawn_procs_on_this_host(v1, per_host={"gpus": 2})
                am = pm.spawn("printer", Printer)

                # Set a long aggregation window to ensure logs aren't flushed immediately
                await pm.logging_option(stream_to_client=True, aggregate_window_sec=60)

                # Generate some logs that will be aggregated but not flushed immediately
                for _ in range(5):
                    await am.print.call("aggregated log line")
                await asyncio.sleep(1)

                # Now disable aggregation - this should trigger an immediate flush
                await pm.logging_option(
                    stream_to_client=True, aggregate_window_sec=None
                )

                # Wait a bit to ensure logs are collected
                await asyncio.sleep(1)
                for _ in range(5):
                    await am.print.call("single log line")

                if not v1:
                    await pm.stop()
                else:
                    # Wait for > default aggregation window (3 secs)
                    await asyncio.sleep(5)

                # Flush all outputs
                stdout_file.flush()
                os.fsync(stdout_file.fileno())

            finally:
                # Restore Python's sys.stdout
                sys.stdout = original_sys_stdout

        # Restore original file descriptors
        os.dup2(original_stdout_fd, 1)

        # Read the captured output
        with open(stdout_path, "r") as f:
            stdout_content = f.read()

        # Clean up temp files
        os.unlink(stdout_path)

        # Verify that logs were flushed when aggregation was disabled
        # We should see the aggregated logs in the output
        # 10 = 5 log lines * 2 procs
        assert re.search(
            r"\[10 similar log lines\].*aggregated log line", stdout_content
        ), stdout_content

        # No aggregated single log lines
        assert not re.search(
            r"similar log lines.*single log line", stdout_content
        ), stdout_content

        # 10 = 5 log lines * 2 procs
        assert (
            len(re.findall(r"\[.* [0-9]+\] single log line", stdout_content)) == 10
        ), stdout_content

    finally:
        # Ensure file descriptors are restored even if something goes wrong
        try:
            os.dup2(original_stdout_fd, 1)
            os.close(original_stdout_fd)
        except OSError:
            pass


@pytest.mark.parametrize("v1", [True, False])
@pytest.mark.timeout(120)
async def test_multiple_ongoing_flushes_no_deadlock(v1: bool) -> None:
    """
    The goal is to make sure when a user sends multiple sync flushes, we are not deadlocked.
    Because now a flush call is purely sync, it is very easy to get into a deadlock.
    So we assert the last flush call will not get into such a state.
    """
    pm = spawn_procs_on_this_host(v1, per_host={"gpus": 4})
    am = pm.spawn("printer", Printer)

    # Generate some logs that will be aggregated but not flushed immediately
    for _ in range(10):
        await am.print.call("aggregated log line")

    log_mesh = pm._logging_manager._logging_mesh_client
    assert log_mesh is not None
    futures = []
    for _ in range(5):
        # FIXME: the order of futures doesn't necessarily mean the order of flushes due to the async nature.
        await asyncio.sleep(0.1)
        futures.append(
            Future(
                coro=log_mesh.flush(context().actor_instance._as_rust()).spawn().task()
            )
        )

    # The last flush should not block
    futures[-1].get()


@pytest.mark.parametrize("v1", [True, False])
@pytest.mark.timeout(60)
async def test_adjust_aggregation_window(v1: bool) -> None:
    """Test that the flush deadline is updated when the aggregation window is adjusted.

    This tests the corner case: "This can happen if the user has adjusted the aggregation window."
    """
    # Save original file descriptors
    original_stdout_fd = os.dup(1)  # stdout

    try:
        # Create temporary files to capture output
        with tempfile.NamedTemporaryFile(mode="w+", delete=False) as stdout_file:
            stdout_path = stdout_file.name

            # Redirect file descriptors to our temp files
            os.dup2(stdout_file.fileno(), 1)

            # Also redirect Python's sys.stdout
            original_sys_stdout = sys.stdout
            sys.stdout = stdout_file

            try:
                pm = spawn_procs_on_this_host(v1, per_host={"gpus": 2})
                am = pm.spawn("printer", Printer)

                # Set a long aggregation window initially
                await pm.logging_option(stream_to_client=True, aggregate_window_sec=100)

                # Generate some logs that will be aggregated
                for _ in range(3):
                    await am.print.call("first batch of logs")
                await asyncio.sleep(1)

                # Now adjust to a shorter window - this should update the flush deadline
                await pm.logging_option(stream_to_client=True, aggregate_window_sec=2)

                # Generate more logs
                for _ in range(3):
                    await am.print.call("second batch of logs")

                if not v1:
                    await pm.stop()
                else:
                    # Wait for > aggregation window (2 secs)
                    await asyncio.sleep(4)

                # Flush all outputs
                stdout_file.flush()
                os.fsync(stdout_file.fileno())

            finally:
                # Restore Python's sys.stdout/stderr
                sys.stdout = original_sys_stdout

        # Restore original file descriptors
        os.dup2(original_stdout_fd, 1)

        # Read the captured output
        with open(stdout_path, "r") as f:
            stdout_content = f.read()

        # Clean up temp files
        os.unlink(stdout_path)

        # Verify that logs were flushed when the aggregation window was adjusted
        # We should see both batches of logs in the output
        assert re.search(
            r"\[6 similar log lines\].*first batch of logs", stdout_content
        ), stdout_content

        assert re.search(
            r"similar log lines.*second batch of logs", stdout_content
        ), stdout_content

    finally:
        # Ensure file descriptors are restored even if something goes wrong
        try:
            os.dup2(original_stdout_fd, 1)
            os.close(original_stdout_fd)
        except OSError:
            pass


class SendAlot(Actor):
    @endpoint
    async def send(self, port: Port[int]):
        for i in range(100):
            port.send(i)


@pytest.mark.parametrize("v1", [True, False])
@pytest.mark.timeout(60)
def test_port_as_argument(v1: bool) -> None:
    proc_mesh = spawn_procs_on_fake_host(v1, {"gpus": 1})
    s = proc_mesh.spawn("send_alot", SendAlot)
    send, recv = Channel[int].open()

    s.send.broadcast(send)

    for i in range(100):
        assert i == recv.recv().get()


@pytest.mark.timeout(30)
async def test_same_actor_twice() -> None:
    pm = spawn_procs_on_this_host(False, {"gpus": 1})
    await pm.spawn("dup", Counter, 0).initialized

    # The second spawn with the same name should fail with a specific error
    with pytest.raises(Exception) as exc_info:
        await pm.spawn("dup", Counter, 0).initialized

    # Assert that the error message contains the expected text about duplicate actor name
    error_msg = str(exc_info.value)
    assert (
        "gspawn failed: an actor with name 'dup' has already been spawned" in error_msg
    ), f"Expected error message about duplicate actor name, got: {error_msg}"


class LsActor(Actor):
    def __init__(self, workspace: str):
        self.workspace = workspace

    @endpoint
    async def ls(self) -> list[str]:
        return os.listdir(self.workspace)


async def test_sync_workspace() -> None:
    # create two workspaces: one for local and one for remote
    with tempfile.TemporaryDirectory() as workspace_src, tempfile.TemporaryDirectory() as workspace_dst:

        def bootstrap_WORKSPACE_DIR() -> None:
            import os

            os.environ["WORKSPACE_DIR"] = workspace_dst

        pm = this_host().spawn_procs(
            per_host={"gpus": 1}, bootstrap=bootstrap_WORKSPACE_DIR
        )

        config = defaults.config("slurm", workspace_src)
        await pm.sync_workspace(workspace=config.workspace, auto_reload=True)

        # no file in remote workspace initially
        am = pm.spawn("ls", LsActor, workspace_dst)
        for item in list(am.ls.call().get()):
            assert len(item[1]) == 0

        # write a file to local workspace
        file_path = os.path.join(workspace_src, "new_file")
        with open(file_path, "w") as f:
            f.write("hello world")
            f.flush()

        # force a sync and it should populate on the dst workspace
        await pm.sync_workspace(config.workspace, auto_reload=True)
        for item in list(am.ls.call().get()):
            assert len(item[1]) == 1
            assert item[1][0] == "new_file"
            file_path = os.path.join(workspace_dst, item[1][0])
            with open(file_path, "r") as f:
                assert f.readline() == "hello world"

    # sanity check
    assert "WORKSPACE_DIR" not in os.environ, "test leaves env var side-effects!"


class TestActorMeshStop(unittest.IsolatedAsyncioTestCase):
    async def test_actor_mesh_stop(self) -> None:
        pm = this_host().spawn_procs(per_host={"gpus": 2})
        am_1 = pm.spawn("printer", Printer)
        am_2 = pm.spawn("printer2", Printer)
        await am_1.print.call("hello 1")
        await am_1.log.call("hello 2")
        await cast(ActorMesh, am_1).stop()

        with self.assertRaisesRegex(
            RuntimeError,
            r"(?:`PythonActorMesh` has already been stopped|delivery error: broken link)",
        ):
            await am_1.print.call("hello 1")

        await am_2.print.call("hello 3")
        await am_2.log.call("hello 4")

        await pm.stop()

    async def test_proc_mesh_stop_after_actor_mesh_stop(self) -> None:
        pm = this_host().spawn_procs(per_host={"gpus": 2})
        am = pm.spawn("printer", Printer)

        await cast(ActorMesh, am).stop()
        await pm.stop()


class PortedActor(Actor):
    @endpoint(explicit_response_port=True)
    def add(self, port: "Port[int]", b: int) -> None:
        port.send(3 + b)


@pytest.mark.parametrize("v1", [True, False])
@pytest.mark.timeout(60)
def test_ported_actor(v1: bool):
    proc_mesh = spawn_procs_on_fake_host(v1, {"gpus": 1})
    a = proc_mesh.spawn("port_actor", PortedActor)
    assert 5 == a.add.call_one(2).get()


async def _recv():
    return (7, 2, 3)


async def consume():
    r = await PythonTask.from_coroutine(_recv())
    assert r == (7, 2, 3)


@pytest.mark.timeout(60)
def test_python_task_tuple() -> None:
    PythonTask.from_coroutine(consume()).block_on()


def test_select_result() -> None:
    def s(t):
        time.sleep(t)
        return t

    a = PythonTask.spawn_blocking(lambda: s(4))
    b = PythonTask.spawn_blocking(lambda: s(0))
    r = PythonTask.select_one([a.task(), b.task()]).block_on()
    assert r == (0, 1)


@pytest.mark.parametrize("v1", [True, False])
def test_mesh_len(v1: bool):
    proc_mesh = spawn_procs_on_fake_host(v1, {"gpus": 12})
    s = proc_mesh.spawn("sync_actor", SyncActor)
    assert 12 == len(s)


class UndeliverableMessageReceiver(Actor):
    def __init__(self):
        self._messages = asyncio.Queue()

    @endpoint
    async def receive_undeliverable(
        self, sender: str, dest: str, error_msg: str
    ) -> None:
        await self._messages.put((sender, dest, error_msg))

    @endpoint
    async def get_messages(self) -> Tuple[str, str, str]:
        return await self._messages.get()


class UndeliverableMessageSender(Actor):
    @endpoint
    def send_undeliverable(self) -> None:
        mailbox = context().actor_instance._mailbox
        port_id = PortId(
            actor_id=ActorId(world_name="bogus", rank=0, actor_name="bogus"),
            port=1234,
        )
        port_ref = PortRef(port_id)
        port_ref.send(
            mailbox,
            PythonMessage(PythonMessageKind.Result(None), b"123"),
        )


class UndeliverableMessageSenderWithOverride(UndeliverableMessageSender):
    def __init__(self, receiver: UndeliverableMessageReceiver):
        self._receiver = receiver

    def _handle_undeliverable_message(
        self, message: UndeliverableMessageEnvelope
    ) -> bool:
        PythonTask.spawn_blocking(
            self._receiver.receive_undeliverable.call_one(
                str(message.sender()), str(message.dest()), message.error_msg()
            ).get
        )
        return True


@pytest.mark.parametrize("v1", [True, False])
@pytest.mark.timeout(60)
async def test_undeliverable_message_with_override(v1: bool) -> None:
    pm = spawn_procs_on_this_host(v1, {"gpus": 1})
    receiver = pm.spawn("undeliverable_receiver", UndeliverableMessageReceiver)
    sender = pm.spawn(
        "undeliverable_sender", UndeliverableMessageSenderWithOverride, receiver
    )
    sender.send_undeliverable.call()
    sender, dest, error_msg = receiver.get_messages.call_one().get()
    assert "undeliverable_sender" in sender
    assert "bogus" in dest
    assert error_msg is not None
    pm.stop().get()


@pytest.mark.parametrize("v1", [True, False])
@pytest.mark.timeout(60)
async def test_undeliverable_message_without_override(v1: bool) -> None:
    pm = spawn_procs_on_this_host(v1, {"gpus": 1})
    sender = pm.spawn("undeliverable_sender", UndeliverableMessageSender)
    sender.send_undeliverable.call().get()
    # Wait a few seconds to ensure that the undeliverable message is processed
    # without crashing anything
    await asyncio.sleep(5)
    pm.stop().get()


@pytest.mark.parametrize("v1", [True, False])
def test_this_and_that(v1: bool):
    proc = get_this_proc(v1)
    counter = proc.spawn("counter", Counter, 7)
    assert 7 == counter.value.call_one().get()


class ReceptorActor(Actor):
    @endpoint
    def status(self):
        return 1


@pytest.mark.parametrize("v1", [True, False])
async def test_things_survive_losing_python_reference(v1: bool) -> None:
    """Test the slice_receptor_mesh function in LOCAL mode, verifying that setup methods are called."""

    pm = spawn_procs_on_this_host(v1, {"gpus": 1})
    receptor = pm.spawn(
        "receptor",
        ReceptorActor,
    )
    receptor = receptor.slice(gpus=0)

    await receptor.status.call()


class IsInit(Actor):
    @endpoint
    def is_cuda_initialized(self) -> bool:
        cuda = ctypes.CDLL("libcuda.so.1")
        CUresult = ctypes.c_int
        cuDeviceGetCount = cuda.cuDeviceGetCount
        cuDeviceGetCount.argtypes = [ctypes.POINTER(ctypes.c_int)]
        cuDeviceGetCount.restype = CUresult
        count = ctypes.c_int()
        result = cuDeviceGetCount(ctypes.byref(count))
        CUDA_ERROR_NOT_INITIALIZED = 3
        return result == CUDA_ERROR_NOT_INITIALIZED


@pytest.mark.oss_skip
def test_cuda_is_not_initialized_in_a_new_proc():
    try:
        ctypes.CDLL("libcuda.so.1")
    except OSError:
        pytest.skip("cannot find cuda")
    proc = this_host().spawn_procs().spawn("is_init", IsInit)
    assert not proc.is_cuda_initialized.call_one().get()<|MERGE_RESOLUTION|>--- conflicted
+++ resolved
@@ -47,14 +47,9 @@
     fake_in_process_host,
     HostMesh,
 )
-<<<<<<< HEAD
-from monarch._src.actor.proc_mesh import ProcMesh
-from monarch._src.actor.v1.host_mesh import (
-=======
 from monarch._src.actor.proc_mesh import _get_bootstrap_args, ProcMesh
 from monarch._src.actor.v1.host_mesh import (
     _bootstrap_cmd,
->>>>>>> a34a91e8
     fake_in_process_host as fake_in_process_host_v1,
     HostMesh as HostMeshV1,
     this_host as this_host_v1,
@@ -473,11 +468,7 @@
 
 
 @pytest.mark.parametrize("v1", [True, False])
-<<<<<<< HEAD
-@pytest.mark.timeout(30)
-=======
-@pytest.mark.timeout(60)
->>>>>>> a34a91e8
+@pytest.mark.timeout(60)
 async def test_async_concurrency(v1: bool):
     """Test that async endpoints will be processed concurrently."""
     pm = spawn_procs_on_this_host(v1, {})
@@ -643,11 +634,7 @@
             sys.stderr = stderr_file
 
             try:
-<<<<<<< HEAD
-                pm = spawn_procs_on_this_host(v1=False, per_host={"gpus": 2})
-=======
                 pm = spawn_procs_on_this_host(v1, per_host={"gpus": 2})
->>>>>>> a34a91e8
                 am = pm.spawn("printer", Printer)
 
                 # Disable streaming logs to client
@@ -907,11 +894,7 @@
             sys.stderr = stderr_file
 
             try:
-<<<<<<< HEAD
-                pm = spawn_procs_on_this_host(v1=False, per_host={"gpus": 2})
-=======
                 pm = spawn_procs_on_this_host(v1, per_host={"gpus": 2})
->>>>>>> a34a91e8
                 am = pm.spawn("printer", Printer)
 
                 for _ in range(5):

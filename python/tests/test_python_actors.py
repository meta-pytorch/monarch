--- conflicted
+++ resolved
@@ -1688,7 +1688,51 @@
         j.kill()
 
 
-<<<<<<< HEAD
+_global_foo = None
+
+
+def setup_with_spawn() -> None:
+    global _global_foo
+    proc = this_proc()
+    # Doesn't matter which actor is spawned, just make sure it persists.
+    _global_foo = proc.spawn("foo", Counter, 0)
+    _global_foo.incr.call().get()
+    # Spawn one that dies to make sure it doesn't cause any issues.
+    bar = proc.spawn("bar", Counter, 0)
+    bar.incr.call().get()
+
+
+async def async_setup_with_spawn() -> None:
+    global _global_foo
+    proc = this_proc()
+    # Doesn't matter which actor is spawned, just make sure it persists.
+    _global_foo = proc.spawn("foo", Counter, 0)
+    await _global_foo.incr.call()
+    # Spawn one that dies to make sure it doesn't cause any issues.
+    bar = proc.spawn("bar", Counter, 0)
+    await bar.incr.call()
+
+
+# oss_skip: passes internally but fails on CI with "ValueError: error spawning proc mesh: statuses: Timeout(30.000905376s)=0..1"
+@pytest.mark.oss_skip
+def test_setup() -> None:
+    procs = this_host().spawn_procs(bootstrap=setup_with_spawn)
+    counter = procs.spawn("counter", Counter, 0)
+    counter.incr.call().get()
+    # Make sure no errors occur in the meantime
+    time.sleep(10)
+
+
+# oss_skip: passes internally but fails on CI with "ValueError: error spawning proc mesh: statuses: Timeout(30.000905376s)=0..1"
+@pytest.mark.oss_skip
+def test_setup_async() -> None:
+    procs = this_host().spawn_procs(bootstrap=async_setup_with_spawn)
+    counter = procs.spawn("counter", Counter, 0)
+    counter.incr.call().get()
+    # Make sure no errors occur in the meantime
+    time.sleep(10)
+
+
 class Named(Actor):
     @endpoint
     def report(self):
@@ -1706,49 +1750,4 @@
     )
     assert result == "<root>.<tests.test_python_actors.Named the_name{'f': 0/2}>"
     assert cr.name == "root"
-    assert str(context().actor_instance) == "<root>"
-=======
-_global_foo = None
-
-
-def setup_with_spawn() -> None:
-    global _global_foo
-    proc = this_proc()
-    # Doesn't matter which actor is spawned, just make sure it persists.
-    _global_foo = proc.spawn("foo", Counter, 0)
-    _global_foo.incr.call().get()
-    # Spawn one that dies to make sure it doesn't cause any issues.
-    bar = proc.spawn("bar", Counter, 0)
-    bar.incr.call().get()
-
-
-async def async_setup_with_spawn() -> None:
-    global _global_foo
-    proc = this_proc()
-    # Doesn't matter which actor is spawned, just make sure it persists.
-    _global_foo = proc.spawn("foo", Counter, 0)
-    await _global_foo.incr.call()
-    # Spawn one that dies to make sure it doesn't cause any issues.
-    bar = proc.spawn("bar", Counter, 0)
-    await bar.incr.call()
-
-
-# oss_skip: passes internally but fails on CI with "ValueError: error spawning proc mesh: statuses: Timeout(30.000905376s)=0..1"
-@pytest.mark.oss_skip
-def test_setup() -> None:
-    procs = this_host().spawn_procs(bootstrap=setup_with_spawn)
-    counter = procs.spawn("counter", Counter, 0)
-    counter.incr.call().get()
-    # Make sure no errors occur in the meantime
-    time.sleep(10)
-
-
-# oss_skip: passes internally but fails on CI with "ValueError: error spawning proc mesh: statuses: Timeout(30.000905376s)=0..1"
-@pytest.mark.oss_skip
-def test_setup_async() -> None:
-    procs = this_host().spawn_procs(bootstrap=async_setup_with_spawn)
-    counter = procs.spawn("counter", Counter, 0)
-    counter.incr.call().get()
-    # Make sure no errors occur in the meantime
-    time.sleep(10)
->>>>>>> 3476fd12
+    assert str(context().actor_instance) == "<root>"
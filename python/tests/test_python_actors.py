--- conflicted
+++ resolved
@@ -543,13 +543,8 @@
             port.send(i)
 
 
-<<<<<<< HEAD
 def test_port_as_argument() -> None:
-    proc_mesh = local_proc_mesh(gpus=1).get()
-=======
-def test_port_as_argument():
     proc_mesh = local_proc_mesh(gpus=1)
->>>>>>> 65029d75
     s = proc_mesh.spawn("send_alot", SendAlot).get()
     send, recv = Channel[int].open()
 

# Copyright (c) Meta Platforms, Inc. and affiliates.
# All rights reserved.
#
# This source code is licensed under the BSD-style license found in the
# LICENSE file in the root directory of this source tree.

# pyre-unsafe

import asyncio
import ctypes
import importlib.resources
import logging
import operator
import os
import re
import subprocess
import sys
import tempfile
import threading
import time
import unittest
import unittest.mock
from types import ModuleType
from typing import cast, Tuple

import pytest

import torch
from monarch._rust_bindings.monarch_hyperactor.actor import (
    PythonMessage,
    PythonMessageKind,
)
from monarch._rust_bindings.monarch_hyperactor.mailbox import (
    PortId,
    PortRef,
    UndeliverableMessageEnvelope,
)
from monarch._rust_bindings.monarch_hyperactor.proc import ActorId
from monarch._rust_bindings.monarch_hyperactor.pytokio import PythonTask

from monarch._src.actor.actor_mesh import ActorMesh, Channel, context, Port
from monarch._src.actor.allocator import AllocHandle
from monarch._src.actor.future import Future
from monarch._src.actor.host_mesh import create_local_host_mesh, fake_in_process_host
from monarch._src.actor.proc_mesh import ProcMesh

from monarch.actor import (
    Accumulator,
    Actor,
    current_actor_name,
    current_rank,
    current_size,
    endpoint,
    this_host,
    this_proc,
)
from monarch.tools.config import defaults
from typing_extensions import assert_type


needs_cuda = pytest.mark.skipif(
    not torch.cuda.is_available(),
    reason="CUDA not available",
)


class Counter(Actor):
    def __init__(self, v: int):
        self.v = v

    @endpoint
    async def incr(self):
        self.v += 1

    @endpoint
    async def value(self) -> int:
        return self.v

    @endpoint
    def value_sync_endpoint(self) -> int:
        return self.v


class Indirect(Actor):
    @endpoint
    async def call_value(self, c: Counter) -> int:
        return await c.value.choose()


@pytest.mark.timeout(60)
async def test_choose():
    proc = await fake_in_process_host().spawn_procs(per_host={"gpus": 2})
    v = proc.spawn("counter", Counter, 3)
    i = proc.spawn("indirect", Indirect)
    v.incr.broadcast()
    result = await v.value.choose()

    # Test that Pyre derives the correct type for result (int, not Any)
    assert_type(result, int)
    result2 = await i.call_value.choose(v)

    assert result == result2

    result3 = await v.value_sync_endpoint.choose()
    assert_type(result, int)
    assert result2 == result3


@pytest.mark.timeout(60)
async def test_stream():
    proc = await fake_in_process_host().spawn_procs(per_host={"gpus": 2})
    v = proc.spawn("counter2", Counter, 3)
    v.incr.broadcast()

    assert 8 == sum([await x for x in v.value.stream()])


class To(Actor):
    @endpoint
    async def whoami(self):
        return current_actor_name()


class From(Actor):
    @endpoint
    async def fetch(self, to: To):
        return [await x for x in to.whoami.stream()]


@pytest.mark.timeout(60)
async def test_mesh_passed_to_mesh():
    proc = await fake_in_process_host().spawn_procs(per_host={"gpus": 2})
    f = proc.spawn("from", From)
    t = proc.spawn("to", To)
    all = [y for x in f.fetch.stream(t) for y in await x]
    assert len(all) == 4
    assert all[0] != all[1]


@pytest.mark.timeout(60)
async def test_mesh_passed_to_mesh_on_different_proc_mesh():
    proc = await fake_in_process_host().spawn_procs(per_host={"gpus": 2})
    proc2 = await fake_in_process_host().spawn_procs(per_host={"gpus": 2})
    f = proc.spawn("from", From)
    t = proc2.spawn("to", To)
    all = [y for x in f.fetch.stream(t) for y in await x]
    assert len(all) == 4
    assert all[0] != all[1]


@pytest.mark.timeout(60)
def test_actor_slicing():
    proc = fake_in_process_host().spawn_procs(per_host={"gpus": 2})
    proc2 = fake_in_process_host().spawn_procs(per_host={"gpus": 2})

    f = proc.spawn("from", From)
    t = proc2.spawn("to", To)

    assert t.slice(gpus=0).whoami.call().get() != t.slice(gpus=1).whoami.call().get()

    result = [y for x in f.fetch.stream(t.slice(gpus=0)) for y in x.get()]
    assert len(result) == 2

    assert result[0] == result[1]


@pytest.mark.timeout(60)
async def test_aggregate():
    proc = await fake_in_process_host().spawn_procs(per_host={"gpus": 2})
    counter = proc.spawn("counter", Counter, 1)
    counter.incr.broadcast()
    acc = Accumulator(counter.value, 0, operator.add)
    r = await acc.accumulate()
    assert r == 4


class RunIt(Actor):
    @endpoint
    async def run(self, fn):
        return fn()

    @endpoint
    async def return_current_rank_str(self):
        return str(current_rank())


@pytest.mark.timeout(60)
async def test_rank_size():
    proc = await fake_in_process_host().spawn_procs(per_host={"gpus": 2})
    r = proc.spawn("runit", RunIt)

    acc = Accumulator(r.run, 0, operator.add)

    assert 1 == await acc.accumulate(lambda: current_rank()["gpus"])
    assert 4 == await acc.accumulate(lambda: current_size()["gpus"])


@pytest.mark.timeout(60)
async def test_rank_string():
    proc = fake_in_process_host().spawn_procs(per_host={"hosts": 1, "gpus": 2})
    r = proc.spawn("runit", RunIt)
    vm = r.return_current_rank_str.call().get()
    r0 = vm.flatten("r").slice(r=0).item()
    r1 = vm.flatten("r").slice(r=1).item()
    assert r0 == "{'hosts': 0/1, 'gpus': 0/2}"
    assert r1 == "{'hosts': 0/1, 'gpus': 1/2}"


class SyncActor(Actor):
    @endpoint
    def sync_endpoint(self, a_counter: Counter):
        return a_counter.value.choose().get()


@pytest.mark.timeout(60)
async def test_sync_actor():
    proc = await fake_in_process_host().spawn_procs(per_host={"gpus": 2})
    a = proc.spawn("actor", SyncActor)
    c = proc.spawn("counter", Counter, 5)
    r = await a.sync_endpoint.choose(c)
    assert r == 5


@pytest.mark.timeout(60)
def test_sync_actor_sync_client() -> None:
    proc = fake_in_process_host().spawn_procs(per_host={"gpus": 2})
    a = proc.spawn("actor", SyncActor)
    c = proc.spawn("counter", Counter, 5)
    r = a.sync_endpoint.choose(c).get()
    assert r == 5


@pytest.mark.timeout(60)
def test_proc_mesh_size() -> None:
    proc = fake_in_process_host().spawn_procs(per_host={"gpus": 2})
    assert 2 == proc.size("gpus")


@pytest.mark.timeout(60)
def test_rank_size_sync() -> None:
    proc = fake_in_process_host().spawn_procs(per_host={"gpus": 2})
    r = proc.spawn("runit", RunIt)

    acc = Accumulator(r.run, 0, operator.add)
    assert 1 == acc.accumulate(lambda: current_rank()["gpus"]).get()
    assert 4 == acc.accumulate(lambda: current_size()["gpus"]).get()


@pytest.mark.timeout(60)
def test_accumulate_sync() -> None:
    proc = fake_in_process_host().spawn_procs(per_host={"gpus": 2})
    counter = proc.spawn("counter", Counter, 1)
    counter.incr.broadcast()
    acc = Accumulator(counter.value, 0, operator.add)
    r = acc.accumulate().get()
    assert r == 4


class CastToCounter(Actor):
    @endpoint
    def doit(self, c: Counter):
        return list(c.value.call().get())


@pytest.mark.timeout(60)
def test_value_mesh() -> None:
    proc = fake_in_process_host().spawn_procs(per_host={"hosts": 1, "gpus": 2})
    counter = proc.spawn("counter", Counter, 0)
    counter.slice(hosts=0, gpus=1).incr.broadcast()
    x = counter.value.call().get()
    assert 0 == x.item(hosts=0, gpus=0)
    assert 1 == x.item(hosts=0, gpus=1)
    assert 1 == x.slice(hosts=0, gpus=1).item()
    n = proc.spawn("ctc", CastToCounter)
    assert list(x) == n.slice(gpus=0).doit.call_one(counter).get()


@pytest.mark.timeout(60)
def test_rust_binding_modules_correct() -> None:
    """
    This tests that rust bindings will survive pickling correctly.

    To correctly define a rust binding, either

    (1) Set its module to "monarch._rust_bindings.rust_crate.rust_module",
        and make sure it is registered in monarch_extension/lib.rs
    (2) Set its module to some existing python file, and use @rust_struct to install
        the rust struct in that file and patch in any python extension methods.
    """
    import monarch._rust_bindings as bindings

    def check(module, path):
        for name, value in module.__dict__.items():
            if name.startswith("__"):
                continue
            if isinstance(value, ModuleType):
                check(value, f"{path}.{name}")
            elif hasattr(value, "__module__"):
                value_module = importlib.import_module(value.__module__)
                resolved_value = getattr(value_module, value.__name__)
                assert value is resolved_value

    check(bindings, "monarch._rust_bindings")


@pytest.mark.timeout(60)
def test_proc_mesh_liveness() -> None:
    mesh = this_host().spawn_procs(per_host={"gpus": 2})
    counter = mesh.spawn("counter", Counter, 1)
    del mesh
    # Give some time for the mesh to have been shut down.
    # (It only would if there were a bug.)
    time.sleep(0.5)
    counter.value.call().get()


class TLSActor(Actor):
    """An actor that manages thread-local state."""

    def __init__(self):
        self.local = threading.local()
        self.local.value = 0

    @endpoint
    def increment(self):
        self.local.value += 1

    @endpoint
    async def increment_async(self):
        self.local.value += 1

    @endpoint
    def get_value(self):
        return self.local.value

    @endpoint
    async def get_async(self):
        return self.local.value


@pytest.mark.timeout(60)
async def test_actor_tls() -> None:
    """Test that thread-local state is respected."""
    pm = this_host().spawn_procs(per_host={"gpus": 1})
    am = pm.spawn("tls", TLSActor)
    await am.increment.call_one()
    await am.increment_async.call_one()
    await am.increment.call_one()
    await am.increment_async.call_one()

    assert 4 == await am.get_value.call_one()
    assert 4 == await am.get_async.call_one()


class TLSActorFullSync(Actor):
    """An actor that manages thread-local state."""

    def __init__(self):
        self.local = threading.local()
        self.local.value = 0

    @endpoint
    def increment(self):
        self.local.value += 1

    @endpoint
    def get_value(self):
        return self.local.value


@pytest.mark.timeout(60)
async def test_actor_tls_full_sync() -> None:
    """Test that thread-local state is respected."""
    pm = this_host().spawn_procs(per_host={"gpus": 1})
    am = pm.spawn("tls", TLSActorFullSync)
    await am.increment.call_one()
    await am.increment.call_one()
    await am.increment.call_one()
    await am.increment.call_one()

    assert 4 == await am.get_value.call_one()


class AsyncActor(Actor):
    def __init__(self):
        self.should_exit = False

    @endpoint
    async def sleep(self) -> None:
        while True and not self.should_exit:
            await asyncio.sleep(1)

    @endpoint
    async def no_more(self) -> None:
        self.should_exit = True


@pytest.mark.timeout(30)
async def test_async_concurrency():
    """Test that async endpoints will be processed concurrently."""
    pm = await this_host().spawn_procs()
    am = await pm.spawn("async", AsyncActor)
    fut = am.sleep.call()
    # This call should go through and exit the sleep loop, as long as we are
    # actually concurrently processing messages.
    await am.no_more.call()
    await fut


async def awaitit(f):
    return await f


# def test_actor_future() -> None:
#     v = 0

#     async def incr():
#         nonlocal v
#         v += 1
#         return v

#     # can use async implementation from sync
#     # if no non-blocking is provided
#     f = Future(impl=incr, requires_loop=False)
#     assert f.get() == 1
#     assert v == 1
#     assert f.get() == 1
#     assert asyncio.run(awaitit(f)) == 1

#     f = Future(impl=incr, requires_loop=False)
#     assert asyncio.run(awaitit(f)) == 2
#     assert f.get() == 2

#     async def incr2():
#         nonlocal v
#         v += 2
#         return v

#     # Use non-blocking optimization if provided
#     f = Future(impl=incr2)
#     assert f.get() == 4

#     async def nope():
#         nonlocal v
#         v += 1
#         raise ValueError("nope")

#     f = Future(impl=nope, requires_loop=False)

#     with pytest.raises(ValueError):
#         f.get()

#     assert v == 5

#     with pytest.raises(ValueError):
#         f.get()

#     assert v == 5

#     with pytest.raises(ValueError):
#         asyncio.run(awaitit(f))

#     assert v == 5

#     async def nope2():
#         nonlocal v
#         v += 1
#         raise ValueError("nope")

#     f = Future(impl=nope2)

#     with pytest.raises(ValueError):
#         f.get()

#     assert v == 6

#     with pytest.raises(ValueError):
#         f.result()

#     assert f.exception() is not None

#     assert v == 6

#     with pytest.raises(ValueError):
#         asyncio.run(awaitit(f))

#     assert v == 6

#     async def seven():
#         return 7

#     f = Future(impl=seven, requires_loop=False)

#     assert 7 == f.get(timeout=0.001)

#     async def neverfinish():
#         f = asyncio.Future()
#         await f

#     f = Future(impl=neverfinish, requires_loop=True)

#     with pytest.raises(asyncio.exceptions.TimeoutError):
#         f.get(timeout=0.1)


class Printer(Actor):
    def __init__(self) -> None:
        self._logger: logging.Logger = logging.getLogger()

    @endpoint
    async def print(self, content: str) -> None:
        print(f"{content}", flush=True)
        sys.stdout.flush()
        sys.stderr.flush()

    @endpoint
    async def log(self, content: str) -> None:
        self._logger.error(f"{content}")
        for handler in self._logger.handlers:
            handler.flush()
        sys.stdout.flush()
        sys.stderr.flush()

    def _handle_undeliverable_message(
        self, message: UndeliverableMessageEnvelope
    ) -> bool:
        # Don't throw an error on undeliverable messages. This actor is used in a test for
        # stopping actor meshes, and if we throw an error here then there is a race between
        # the asserted error that the mesh was stopped and the supervision error that a message
        # wasn't delivered.
        self._logger.error(f"Ignoring undeliverable message: {message}")
        return True


@pytest.mark.timeout(60)
async def test_actor_log_streaming() -> None:
    # Save original file descriptors
    original_stdout_fd = os.dup(1)  # stdout
    original_stderr_fd = os.dup(2)  # stderr

    try:
        # Create temporary files to capture output
        with tempfile.NamedTemporaryFile(
            mode="w+", delete=False
        ) as stdout_file, tempfile.NamedTemporaryFile(
            mode="w+", delete=False
        ) as stderr_file:
            stdout_path = stdout_file.name
            stderr_path = stderr_file.name

            # Redirect file descriptors to our temp files
            # This will capture both Python and Rust output
            os.dup2(stdout_file.fileno(), 1)
            os.dup2(stderr_file.fileno(), 2)

            # Also redirect Python's sys.stdout/stderr for completeness
            original_sys_stdout = sys.stdout
            original_sys_stderr = sys.stderr
            sys.stdout = stdout_file
            sys.stderr = stderr_file

            try:
                pm = this_host().spawn_procs(per_host={"gpus": 2})
                am = pm.spawn("printer", Printer)

                # Disable streaming logs to client
                await pm.logging_option(
                    stream_to_client=False, aggregate_window_sec=None
                )
                await asyncio.sleep(1)

                # These should not be streamed to client initially
                for _ in range(5):
                    await am.print.call("no print streaming")
                    await am.log.call("no log streaming")
                await asyncio.sleep(1)

                # Enable streaming logs to client
                await pm.logging_option(
                    stream_to_client=True, aggregate_window_sec=1, level=logging.FATAL
                )
                # Give it some time to reflect
                await asyncio.sleep(1)

                # These should be streamed to client
                for _ in range(5):
                    await am.print.call("has print streaming")
                    await am.log.call("no log streaming due to level mismatch")
                await asyncio.sleep(1)

                # Enable streaming logs to client
                await pm.logging_option(
                    stream_to_client=True, aggregate_window_sec=1, level=logging.ERROR
                )
                # Give it some time to reflect
                await asyncio.sleep(1)

                # These should be streamed to client
                for _ in range(5):
                    await am.print.call("has print streaming too")
                    await am.log.call("has log streaming as level matched")

                await pm.stop()

                # Flush all outputs
                stdout_file.flush()
                stderr_file.flush()
                os.fsync(stdout_file.fileno())
                os.fsync(stderr_file.fileno())

            finally:
                # Restore Python's sys.stdout/stderr
                sys.stdout = original_sys_stdout
                sys.stderr = original_sys_stderr

        # Restore original file descriptors
        os.dup2(original_stdout_fd, 1)
        os.dup2(original_stderr_fd, 2)

        # Read the captured output
        with open(stdout_path, "r") as f:
            stdout_content = f.read()

        with open(stderr_path, "r") as f:
            stderr_content = f.read()

        # Clean up temp files
        os.unlink(stdout_path)
        os.unlink(stderr_path)

        # Assertions on the captured output
        # Has a leading context so we can distinguish between streamed log and
        # the log directly printed by the child processes as they share the same stdout/stderr
        assert not re.search(
            r"similar log lines.*no print streaming", stdout_content
        ), stdout_content
        assert not re.search(
            r"similar log lines.*no print streaming", stderr_content
        ), stderr_content
        assert not re.search(
            r"similar log lines.*no log streaming", stdout_content
        ), stdout_content
        assert not re.search(
            r"similar log lines.*no log streaming", stderr_content
        ), stderr_content
        assert not re.search(
            r"similar log lines.*no log streaming due to level mismatch", stdout_content
        ), stdout_content
        assert not re.search(
            r"similar log lines.*no log streaming due to level mismatch", stderr_content
        ), stderr_content

        assert re.search(
            r"similar log lines.*has print streaming", stdout_content
        ), stdout_content
        assert not re.search(
            r"similar log lines.*has print streaming", stderr_content
        ), stderr_content
        assert re.search(
            r"similar log lines.*has print streaming too", stdout_content
        ), stdout_content
        assert not re.search(
            r"similar log lines.*has print streaming too", stderr_content
        ), stderr_content
        assert not re.search(
            r"similar log lines.*log streaming as level matched", stdout_content
        ), stdout_content
        assert re.search(
            r"similar log lines.*log streaming as level matched",
            stderr_content,
        ), stderr_content

    finally:
        # Ensure file descriptors are restored even if something goes wrong
        try:
            os.dup2(original_stdout_fd, 1)
            os.dup2(original_stderr_fd, 2)
            os.close(original_stdout_fd)
            os.close(original_stderr_fd)
        except OSError:
            pass


@pytest.mark.timeout(120)
async def test_alloc_based_log_streaming() -> None:
    """Test both AllocHandle.stream_logs = False and True cases."""

    async def test_stream_logs_case(stream_logs: bool, test_name: str) -> None:
        # Save original file descriptors
        original_stdout_fd = os.dup(1)  # stdout

        try:
            # Create temporary files to capture output
            with tempfile.NamedTemporaryFile(mode="w+", delete=False) as stdout_file:
                stdout_path = stdout_file.name
                os.dup2(stdout_file.fileno(), 1)
                original_sys_stdout = sys.stdout
                sys.stdout = stdout_file

                try:
                    # Create proc mesh with custom stream_logs setting
                    host_mesh = create_local_host_mesh()
                    alloc_handle = host_mesh._alloc(hosts=1, gpus=2)

                    # Override the stream_logs setting
                    custom_alloc_handle = AllocHandle(
                        alloc_handle._hy_alloc, alloc_handle._extent, stream_logs
                    )

                    pm = ProcMesh.from_alloc(custom_alloc_handle)
                    am = pm.spawn("printer", Printer)

                    await pm.initialized

                    for _ in range(5):
                        await am.print.call(f"{test_name} print streaming")

                    await pm.stop()

                    # Flush all outputs
                    stdout_file.flush()
                    os.fsync(stdout_file.fileno())

                finally:
                    # Restore Python's sys.stdout
                    sys.stdout = original_sys_stdout

            # Restore original file descriptors
            os.dup2(original_stdout_fd, 1)

            # Read the captured output
            with open(stdout_path, "r") as f:
                stdout_content = f.read()

            # Clean up temp files
            os.unlink(stdout_path)

            if not stream_logs:
                # When stream_logs=False, logs should not be streamed to client
                assert not re.search(
                    rf"similar log lines.*{test_name} print streaming", stdout_content
                ), f"stream_logs=True case: {stdout_content}"
                assert re.search(
                    rf"{test_name} print streaming", stdout_content
                ), f"stream_logs=True case: {stdout_content}"
            else:
                # When stream_logs=True, logs should be streamed to client (no aggregation by default)
                assert re.search(
                    rf"similar log lines.*{test_name} print streaming", stdout_content
                ), f"stream_logs=False case: {stdout_content}"
                assert not re.search(
                    rf"\[[0-9]\]{test_name} print streaming", stdout_content
                ), f"stream_logs=False case: {stdout_content}"

        finally:
            # Ensure file descriptors are restored even if something goes wrong
            try:
                os.dup2(original_stdout_fd, 1)
                os.close(original_stdout_fd)
            except OSError:
                pass

    # Test both cases
    await test_stream_logs_case(False, "stream_logs_false")
    await test_stream_logs_case(True, "stream_logs_true")


@pytest.mark.timeout(60)
async def test_logging_option_defaults() -> None:
    # Save original file descriptors
    original_stdout_fd = os.dup(1)  # stdout
    original_stderr_fd = os.dup(2)  # stderr

    try:
        # Create temporary files to capture output
        with tempfile.NamedTemporaryFile(
            mode="w+", delete=False
        ) as stdout_file, tempfile.NamedTemporaryFile(
            mode="w+", delete=False
        ) as stderr_file:
            stdout_path = stdout_file.name
            stderr_path = stderr_file.name

            # Redirect file descriptors to our temp files
            # This will capture both Python and Rust output
            os.dup2(stdout_file.fileno(), 1)
            os.dup2(stderr_file.fileno(), 2)

            # Also redirect Python's sys.stdout/stderr for completeness
            original_sys_stdout = sys.stdout
            original_sys_stderr = sys.stderr
            sys.stdout = stdout_file
            sys.stderr = stderr_file

            try:
                pm = this_host().spawn_procs(per_host={"gpus": 2})
                am = pm.spawn("printer", Printer)

                for _ in range(5):
                    await am.print.call("print streaming")
                    await am.log.call("log streaming")

                await pm.stop()

                # Flush all outputs
                stdout_file.flush()
                stderr_file.flush()
                os.fsync(stdout_file.fileno())
                os.fsync(stderr_file.fileno())

            finally:
                # Restore Python's sys.stdout/stderr
                sys.stdout = original_sys_stdout
                sys.stderr = original_sys_stderr

        # Restore original file descriptors
        os.dup2(original_stdout_fd, 1)
        os.dup2(original_stderr_fd, 2)

        # Read the captured output
        with open(stdout_path, "r") as f:
            stdout_content = f.read()

        with open(stderr_path, "r") as f:
            stderr_content = f.read()

        # Clean up temp files
        os.unlink(stdout_path)
        os.unlink(stderr_path)

        # Assertions on the captured output
        assert not re.search(
            r"similar log lines.*print streaming", stdout_content
        ), stdout_content
        assert re.search(r"print streaming", stdout_content), stdout_content
        assert not re.search(
            r"similar log lines.*print streaming", stderr_content
        ), stderr_content
        assert not re.search(
            r"similar log lines.*log streaming", stdout_content
        ), stdout_content
        assert not re.search(
            r"similar log lines.*log streaming", stderr_content
        ), stderr_content

    finally:
        # Ensure file descriptors are restored even if something goes wrong
        try:
            os.dup2(original_stdout_fd, 1)
            os.dup2(original_stderr_fd, 2)
            os.close(original_stdout_fd)
            os.close(original_stderr_fd)
        except OSError:
            pass


class MockEvents:
    def __init__(self):
        self.callbacks = {}
        self.registers = 0

    def register(self, event_name, callback):
        if event_name not in self.callbacks:
            self.callbacks[event_name] = []
        self.callbacks[event_name].append(callback)
        self.registers += 1

    def trigger(self, event_name, *args, **kwargs):
        if event_name in self.callbacks:
            for callback in self.callbacks[event_name]:
                callback(*args, **kwargs)


class MockIPython:
    def __init__(self):
        self.events = MockEvents()


# oss_skip: pytest keeps complaining about mocking get_ipython module
@pytest.mark.oss_skip
async def test_flush_called_only_once() -> None:
    """Test that flush is called only once when ending an ipython cell"""
    mock_ipython = MockIPython()
    with unittest.mock.patch(
        "monarch._src.actor.logging.get_ipython",
        lambda: mock_ipython,
    ), unittest.mock.patch(
        "monarch._src.actor.logging.IN_IPYTHON", True
    ), unittest.mock.patch(
        "monarch._src.actor.logging.flush_all_proc_mesh_logs"
    ) as mock_flush:
        # Create 2 proc meshes with a large aggregation window
        pm1 = this_host().spawn_procs(per_host={"gpus": 2})
        _ = this_host().spawn_procs(per_host={"gpus": 2})
        # flush not yet called unless post_run_cell
        assert mock_flush.call_count == 0
        assert mock_ipython.events.registers == 0
        await pm1.logging_option(stream_to_client=True, aggregate_window_sec=600)
        assert mock_ipython.events.registers == 1

        # now, flush should be called only once
        mock_ipython.events.trigger("post_run_cell", unittest.mock.MagicMock())
        assert mock_flush.call_count == 1


# oss_skip: pytest keeps complaining about mocking get_ipython module
@pytest.mark.oss_skip
@pytest.mark.timeout(180)
async def test_flush_logs_ipython() -> None:
    """Test that logs are flushed when get_ipython is available and post_run_cell event is triggered."""
    # Save original file descriptors
    original_stdout_fd = os.dup(1)  # stdout

    try:
        # Create temporary files to capture output
        with tempfile.NamedTemporaryFile(mode="w+", delete=False) as stdout_file:
            stdout_path = stdout_file.name

            # Redirect file descriptors to our temp files
            os.dup2(stdout_file.fileno(), 1)

            # Also redirect Python's sys.stdout
            original_sys_stdout = sys.stdout
            sys.stdout = stdout_file

            try:
                mock_ipython = MockIPython()

                with unittest.mock.patch(
                    "monarch._src.actor.logging.get_ipython",
                    lambda: mock_ipython,
                ), unittest.mock.patch("monarch._src.actor.logging.IN_IPYTHON", True):
                    # Make sure we can register and unregister callbacks
<<<<<<< HEAD
                    for i in range(3):
                        pm1 = this_host().spawn_procs(per_host={"gpus": 2})
                        pm2 = this_host().spawn_procs(per_host={"gpus": 2})
                        am1 = pm1.spawn("printer", Printer)
                        am2 = pm2.spawn("printer", Printer)
=======
                    for _ in range(3):
                        pm1 = await this_host().spawn_procs(per_host={"gpus": 2})
                        pm2 = await this_host().spawn_procs(per_host={"gpus": 2})
                        am1 = await pm1.spawn("printer", Printer)
                        am2 = await pm2.spawn("printer", Printer)
>>>>>>> 5517663e

                        # Set aggregation window to ensure logs are buffered
                        await pm1.logging_option(
                            stream_to_client=True, aggregate_window_sec=600
                        )
                        await pm2.logging_option(
                            stream_to_client=True, aggregate_window_sec=600
                        )

                        # Generate some logs that will be aggregated
                        for _ in range(5):
                            await am1.print.call("ipython1 test log")
                            await am2.print.call("ipython2 test log")

                        # Trigger the post_run_cell event which should flush logs
                        mock_ipython.events.trigger(
                            "post_run_cell", unittest.mock.MagicMock()
                        )

                    # Flush all outputs
                    stdout_file.flush()
                    os.fsync(stdout_file.fileno())

                # We expect to register post_run_cell hook only once per notebook/ipython session
                assert mock_ipython.events.registers == 1
                assert len(mock_ipython.events.callbacks["post_run_cell"]) == 1
            finally:
                # Restore Python's sys.stdout
                sys.stdout = original_sys_stdout

        # Restore original file descriptors
        os.dup2(original_stdout_fd, 1)

        # Read the captured output
        with open(stdout_path, "r") as f:
            stdout_content = f.read()

        # TODO: there are quite a lot of code dups and boilerplate; make them contextmanager utils

        # Clean up temp files
        os.unlink(stdout_path)

        # Verify that logs were flushed when the post_run_cell event was triggered
        # We should see the aggregated logs in the output
        assert (
            len(
                re.findall(
                    r"\[10 similar log lines\].*ipython1 test log", stdout_content
                )
            )
            == 3
        ), stdout_content

        assert (
            len(
                re.findall(
                    r"\[10 similar log lines\].*ipython2 test log", stdout_content
                )
            )
            == 3
        ), stdout_content

    finally:
        # Ensure file descriptors are restored even if something goes wrong
        try:
            os.dup2(original_stdout_fd, 1)
            os.close(original_stdout_fd)
        except OSError:
            pass


# oss_skip: importlib not pulling resource correctly in git CI, needs to be revisited
@pytest.mark.oss_skip
async def test_flush_logs_fast_exit() -> None:
    # We use a subprocess to run the test so we can handle the flushed logs at the end.
    # Otherwise, it is hard to restore the original stdout/stderr.

    test_bin = importlib.resources.files(str(__package__)).joinpath("test_bin")

    # Run the binary in a separate process and capture stdout and stderr
    cmd = [str(test_bin), "flush-logs"]

    process = subprocess.run(cmd, capture_output=True, timeout=60, text=True)

    # Check if the process ended without error
    if process.returncode != 0:
        raise RuntimeError(f"{cmd} ended with error code {process.returncode}. ")

    # Assertions on the captured output, 160 = 32 procs * 5 logs per proc
    # 32 and 5 are specified in the test_bin flush-logs.
    assert (
        len(
            re.findall(
                r"160 similar log lines.*has print streaming",
                process.stdout,
            )
        )
        == 1
    ), process.stdout


@pytest.mark.timeout(60)
async def test_flush_on_disable_aggregation() -> None:
    """Test that logs are flushed when disabling aggregation.

    This tests the corner case: "Make sure we flush whatever in the aggregators before disabling aggregation."
    """
    # Save original file descriptors
    original_stdout_fd = os.dup(1)  # stdout

    try:
        # Create temporary files to capture output
        with tempfile.NamedTemporaryFile(mode="w+", delete=False) as stdout_file:
            stdout_path = stdout_file.name

            # Redirect file descriptors to our temp files
            os.dup2(stdout_file.fileno(), 1)

            # Also redirect Python's sys.stdout
            original_sys_stdout = sys.stdout
            sys.stdout = stdout_file

            try:
                pm = this_host().spawn_procs(per_host={"gpus": 2})
                am = pm.spawn("printer", Printer)

                # Set a long aggregation window to ensure logs aren't flushed immediately
                await pm.logging_option(stream_to_client=True, aggregate_window_sec=60)

                # Generate some logs that will be aggregated but not flushed immediately
                for _ in range(5):
                    await am.print.call("aggregated log line")
                await asyncio.sleep(1)

                # Now disable aggregation - this should trigger an immediate flush
                await pm.logging_option(
                    stream_to_client=True, aggregate_window_sec=None
                )

                # Wait a bit to ensure logs are collected
                await asyncio.sleep(1)
                for _ in range(5):
                    await am.print.call("single log line")

                await pm.stop()

                # Flush all outputs
                stdout_file.flush()
                os.fsync(stdout_file.fileno())

            finally:
                # Restore Python's sys.stdout
                sys.stdout = original_sys_stdout

        # Restore original file descriptors
        os.dup2(original_stdout_fd, 1)

        # Read the captured output
        with open(stdout_path, "r") as f:
            stdout_content = f.read()

        # Clean up temp files
        os.unlink(stdout_path)

        # Verify that logs were flushed when aggregation was disabled
        # We should see the aggregated logs in the output
        # 10 = 5 log lines * 2 procs
        assert re.search(
            r"\[10 similar log lines\].*aggregated log line", stdout_content
        ), stdout_content

        # No aggregated single log lines
        assert not re.search(
            r"similar log lines.*single log line", stdout_content
        ), stdout_content

        # 10 = 5 log lines * 2 procs
        assert (
            len(re.findall(r"\[.* [0-9]+\] single log line", stdout_content)) == 10
        ), stdout_content

    finally:
        # Ensure file descriptors are restored even if something goes wrong
        try:
            os.dup2(original_stdout_fd, 1)
            os.close(original_stdout_fd)
        except OSError:
            pass


@pytest.mark.timeout(120)
async def test_multiple_ongoing_flushes_no_deadlock() -> None:
    """
    The goal is to make sure when a user sends multiple sync flushes, we are not deadlocked.
    Because now a flush call is purely sync, it is very easy to get into a deadlock.
    So we assert the last flush call will not get into such a state.
    """
    pm = this_host().spawn_procs(per_host={"gpus": 4})
    am = pm.spawn("printer", Printer)

    # Generate some logs that will be aggregated but not flushed immediately
    for _ in range(10):
        await am.print.call("aggregated log line")

    log_mesh = pm._logging_manager._logging_mesh_client
    assert log_mesh is not None
    futures = []
    for _ in range(5):
        # FIXME: the order of futures doesn't necessarily mean the order of flushes due to the async nature.
        await asyncio.sleep(0.1)
        futures.append(Future(coro=log_mesh.flush().spawn().task()))

    # The last flush should not block
    futures[-1].get()


@pytest.mark.timeout(60)
async def test_adjust_aggregation_window() -> None:
    """Test that the flush deadline is updated when the aggregation window is adjusted.

    This tests the corner case: "This can happen if the user has adjusted the aggregation window."
    """
    # Save original file descriptors
    original_stdout_fd = os.dup(1)  # stdout

    try:
        # Create temporary files to capture output
        with tempfile.NamedTemporaryFile(mode="w+", delete=False) as stdout_file:
            stdout_path = stdout_file.name

            # Redirect file descriptors to our temp files
            os.dup2(stdout_file.fileno(), 1)

            # Also redirect Python's sys.stdout
            original_sys_stdout = sys.stdout
            sys.stdout = stdout_file

            try:
                pm = this_host().spawn_procs(per_host={"gpus": 2})
                am = pm.spawn("printer", Printer)

                # Set a long aggregation window initially
                await pm.logging_option(stream_to_client=True, aggregate_window_sec=100)

                # Generate some logs that will be aggregated
                for _ in range(3):
                    await am.print.call("first batch of logs")
                await asyncio.sleep(1)

                # Now adjust to a shorter window - this should update the flush deadline
                await pm.logging_option(stream_to_client=True, aggregate_window_sec=2)

                # Generate more logs
                for _ in range(3):
                    await am.print.call("second batch of logs")

                await pm.stop()

                # Flush all outputs
                stdout_file.flush()
                os.fsync(stdout_file.fileno())

            finally:
                # Restore Python's sys.stdout/stderr
                sys.stdout = original_sys_stdout

        # Restore original file descriptors
        os.dup2(original_stdout_fd, 1)

        # Read the captured output
        with open(stdout_path, "r") as f:
            stdout_content = f.read()

        # Clean up temp files
        os.unlink(stdout_path)

        # Verify that logs were flushed when the aggregation window was adjusted
        # We should see both batches of logs in the output
        assert re.search(
            r"\[6 similar log lines\].*first batch of logs", stdout_content
        ), stdout_content

        assert re.search(
            r"similar log lines.*second batch of logs", stdout_content
        ), stdout_content

    finally:
        # Ensure file descriptors are restored even if something goes wrong
        try:
            os.dup2(original_stdout_fd, 1)
            os.close(original_stdout_fd)
        except OSError:
            pass


class SendAlot(Actor):
    @endpoint
    async def send(self, port: Port[int]):
        for i in range(100):
            port.send(i)


@pytest.mark.timeout(60)
def test_port_as_argument() -> None:
    proc_mesh = fake_in_process_host().spawn_procs(per_host={"gpus": 1})
    s = proc_mesh.spawn("send_alot", SendAlot)
    send, recv = Channel[int].open()

    s.send.broadcast(send)

    for i in range(100):
        assert i == recv.recv().get()


@pytest.mark.timeout(30)
async def test_same_actor_twice() -> None:
    pm = this_host().spawn_procs(per_host={"gpus": 1})
    await pm.spawn("dup", Counter, 0).initialized

    # The second spawn with the same name should fail with a specific error
    with pytest.raises(Exception) as exc_info:
        await pm.spawn("dup", Counter, 0).initialized

    # Assert that the error message contains the expected text about duplicate actor name
    error_msg = str(exc_info.value)
    assert (
        "gspawn failed: an actor with name 'dup' has already been spawned" in error_msg
    ), f"Expected error message about duplicate actor name, got: {error_msg}"


class LsActor(Actor):
    def __init__(self, workspace: str):
        self.workspace = workspace

    @endpoint
    async def ls(self) -> list[str]:
        return os.listdir(self.workspace)


async def test_sync_workspace() -> None:
    # create two workspaces: one for local and one for remote
    with tempfile.TemporaryDirectory() as workspace_src, tempfile.TemporaryDirectory() as workspace_dst:

        def bootstrap_WORKSPACE_DIR() -> None:
            import os

            os.environ["WORKSPACE_DIR"] = workspace_dst

        pm = this_host().spawn_procs(
            per_host={"gpus": 1}, bootstrap=bootstrap_WORKSPACE_DIR
        )

        config = defaults.config("slurm", workspace_src)
        await pm.sync_workspace(workspace=config.workspace, auto_reload=True)

        # no file in remote workspace initially
        am = pm.spawn("ls", LsActor, workspace_dst)
        for item in list(am.ls.call().get()):
            assert len(item[1]) == 0

        # write a file to local workspace
        file_path = os.path.join(workspace_src, "new_file")
        with open(file_path, "w") as f:
            f.write("hello world")
            f.flush()

        # force a sync and it should populate on the dst workspace
        await pm.sync_workspace(config.workspace, auto_reload=True)
        for item in list(am.ls.call().get()):
            assert len(item[1]) == 1
            assert item[1][0] == "new_file"
            file_path = os.path.join(workspace_dst, item[1][0])
            with open(file_path, "r") as f:
                assert f.readline() == "hello world"

    # sanity check
    assert "WORKSPACE_DIR" not in os.environ, "test leaves env var side-effects!"


class TestActorMeshStop(unittest.IsolatedAsyncioTestCase):
    async def test_actor_mesh_stop(self) -> None:
        pm = this_host().spawn_procs(per_host={"gpus": 2})
        am_1 = pm.spawn("printer", Printer)
        am_2 = pm.spawn("printer2", Printer)
        await am_1.print.call("hello 1")
        await am_1.log.call("hello 2")
        await cast(ActorMesh, am_1).stop()

        with self.assertRaisesRegex(
            RuntimeError,
            r"(?:`PythonActorMesh` has already been stopped|delivery error: broken link)",
        ):
            await am_1.print.call("hello 1")

        await am_2.print.call("hello 3")
        await am_2.log.call("hello 4")

        await pm.stop()

    async def test_proc_mesh_stop_after_actor_mesh_stop(self) -> None:
        pm = this_host().spawn_procs(per_host={"gpus": 2})
        am = pm.spawn("printer", Printer)

        await cast(ActorMesh, am).stop()
        await pm.stop()


class PortedActor(Actor):
    @endpoint(explicit_response_port=True)
    def add(self, port: "Port[int]", b: int) -> None:
        port.send(3 + b)


@pytest.mark.timeout(60)
def test_ported_actor():
    proc_mesh = fake_in_process_host().spawn_procs(per_host={"gpus": 1})
    a = proc_mesh.spawn("port_actor", PortedActor)
    assert 5 == a.add.call_one(2).get()


async def _recv():
    return (7, 2, 3)


async def consume():
    r = await PythonTask.from_coroutine(_recv())
    assert r == (7, 2, 3)


@pytest.mark.timeout(60)
def test_python_task_tuple() -> None:
    PythonTask.from_coroutine(consume()).block_on()


def test_select_result() -> None:
    def s(t):
        time.sleep(t)
        return t

    a = PythonTask.spawn_blocking(lambda: s(4))
    b = PythonTask.spawn_blocking(lambda: s(0))
    r = PythonTask.select_one([a.task(), b.task()]).block_on()
    assert r == (0, 1)


def test_mesh_len():
    proc_mesh = fake_in_process_host().spawn_procs(per_host={"gpus": 12})
    s = proc_mesh.spawn("sync_actor", SyncActor)
    assert 12 == len(s)


class UndeliverableMessageReceiver(Actor):
    def __init__(self):
        self._messages = asyncio.Queue()

    @endpoint
    async def receive_undeliverable(
        self, sender: ActorId, dest: PortId, error_msg: str
    ) -> None:
        await self._messages.put((sender, dest, error_msg))

    @endpoint
    async def get_messages(self) -> Tuple[ActorId, PortId, str]:
        return await self._messages.get()


class UndeliverableMessageSender(Actor):
    @endpoint
    def send_undeliverable(self) -> None:
        mailbox = context().actor_instance._mailbox
        port_id = PortId(
            actor_id=ActorId(
                world_name=mailbox.actor_id.world_name, rank=0, actor_name="bogus"
            ),
            port=1234,
        )
        port_ref = PortRef(port_id)
        port_ref.send(
            mailbox,
            PythonMessage(PythonMessageKind.Result(None), b"123"),
        )


class UndeliverableMessageSenderWithOverride(UndeliverableMessageSender):
    def __init__(self, receiver: UndeliverableMessageReceiver):
        self._receiver = receiver

    def _handle_undeliverable_message(
        self, message: UndeliverableMessageEnvelope
    ) -> bool:
<<<<<<< HEAD
        self._receiver.receive_undeliverable.call_one(
            message.sender(), message.dest(), message.error_msg()
=======
        PythonTask.spawn_blocking(
            self._receiver.receive_undeliverable.call_one(
                message.sender(), message.dest(), message.error_msg()
            ).get
>>>>>>> 5517663e
        )
        return True


@pytest.mark.timeout(60)
async def test_undeliverable_message_with_override() -> None:
    pm = this_host().spawn_procs(per_host={"gpus": 1})
    receiver = pm.spawn("undeliverable_receiver", UndeliverableMessageReceiver)
    sender = pm.spawn(
        "undeliverable_sender", UndeliverableMessageSenderWithOverride, receiver
    )
    sender.send_undeliverable.call()
    sender, dest, error_msg = receiver.get_messages.call_one().get()
    assert sender.actor_name == "undeliverable_sender"
    assert dest.actor_id.actor_name == "bogus"
    assert error_msg is not None
    pm.stop().get()


@pytest.mark.timeout(60)
async def test_undeliverable_message_without_override() -> None:
    pm = this_host().spawn_procs(per_host={"gpus": 1})
    sender = pm.spawn("undeliverable_sender", UndeliverableMessageSender)
    sender.send_undeliverable.call().get()
    # Wait a few seconds to ensure that the undeliverable message is processed
    # without crashing anything
    await asyncio.sleep(5)
    pm.stop().get()


def test_this_and_that():
    counter = this_proc().spawn("counter", Counter, 7)
    assert 7 == counter.value.call_one().get()


class ReceptorActor(Actor):
    @endpoint
    def status(self):
        return 1


async def test_things_survive_losing_python_reference() -> None:
    """Test the slice_receptor_mesh function in LOCAL mode, verifying that setup methods are called."""

    receptor = (
        this_host()
        .spawn_procs(per_host={"gpus": 1})
        .spawn(
            "receptor",
            ReceptorActor,
        )
    )
    receptor = receptor.slice(gpus=0)

    await receptor.status.call()


class IsInit(Actor):
    @endpoint
    def is_cuda_initialized(self) -> bool:
        cuda = ctypes.CDLL("libcuda.so.1")
        CUresult = ctypes.c_int
        cuDeviceGetCount = cuda.cuDeviceGetCount
        cuDeviceGetCount.argtypes = [ctypes.POINTER(ctypes.c_int)]
        cuDeviceGetCount.restype = CUresult
        count = ctypes.c_int()
        result = cuDeviceGetCount(ctypes.byref(count))
        CUDA_ERROR_NOT_INITIALIZED = 3
        return result == CUDA_ERROR_NOT_INITIALIZED


@pytest.mark.oss_skip
def test_cuda_is_not_initialized_in_a_new_proc():
    try:
        ctypes.CDLL("libcuda.so.1")
    except OSError:
        pytest.skip("cannot find cuda")
    proc = this_host().spawn_procs().spawn("is_init", IsInit)
    assert not proc.is_cuda_initialized.call_one().get()<|MERGE_RESOLUTION|>--- conflicted
+++ resolved
@@ -931,19 +931,11 @@
                     lambda: mock_ipython,
                 ), unittest.mock.patch("monarch._src.actor.logging.IN_IPYTHON", True):
                     # Make sure we can register and unregister callbacks
-<<<<<<< HEAD
-                    for i in range(3):
+                    for _ in range(3):
                         pm1 = this_host().spawn_procs(per_host={"gpus": 2})
                         pm2 = this_host().spawn_procs(per_host={"gpus": 2})
                         am1 = pm1.spawn("printer", Printer)
                         am2 = pm2.spawn("printer", Printer)
-=======
-                    for _ in range(3):
-                        pm1 = await this_host().spawn_procs(per_host={"gpus": 2})
-                        pm2 = await this_host().spawn_procs(per_host={"gpus": 2})
-                        am1 = await pm1.spawn("printer", Printer)
-                        am2 = await pm2.spawn("printer", Printer)
->>>>>>> 5517663e
 
                         # Set aggregation window to ensure logs are buffered
                         await pm1.logging_option(
@@ -1434,15 +1426,10 @@
     def _handle_undeliverable_message(
         self, message: UndeliverableMessageEnvelope
     ) -> bool:
-<<<<<<< HEAD
-        self._receiver.receive_undeliverable.call_one(
-            message.sender(), message.dest(), message.error_msg()
-=======
         PythonTask.spawn_blocking(
             self._receiver.receive_undeliverable.call_one(
                 message.sender(), message.dest(), message.error_msg()
             ).get
->>>>>>> 5517663e
         )
         return True
 

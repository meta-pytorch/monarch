# Copyright (c) Meta Platforms, Inc. and affiliates.
# All rights reserved.
#
# This source code is licensed under the BSD-style license found in the
# LICENSE file in the root directory of this source tree.

# pyre-unsafe

import asyncio
import ctypes
import importlib.resources
import logging
import operator
import os
import re
import subprocess
import sys
import tempfile
import threading
import time
import unittest
import unittest.mock
from types import ModuleType
from typing import cast, Dict, Tuple

import pytest

import torch
from monarch._rust_bindings.monarch_hyperactor.actor import (
    PythonMessage,
    PythonMessageKind,
)
from monarch._rust_bindings.monarch_hyperactor.mailbox import (
    PortId,
    PortRef,
    UndeliverableMessageEnvelope,
)
from monarch._rust_bindings.monarch_hyperactor.proc import ActorId
from monarch._rust_bindings.monarch_hyperactor.pytokio import PythonTask

from monarch._src.actor.actor_mesh import ActorMesh, Channel, context, Port
from monarch._src.actor.allocator import AllocHandle
from monarch._src.actor.future import Future
<<<<<<< HEAD
from monarch._src.actor.host_mesh import create_local_host_mesh, fake_in_process_host
from monarch._src.actor.proc_mesh import get_or_spawn_controller, ProcMesh
=======
from monarch._src.actor.host_mesh import (
    create_local_host_mesh,
    fake_in_process_host,
    HostMesh,
)
from monarch._src.actor.proc_mesh import ProcMesh
from monarch._src.actor.v1.host_mesh import (
    fake_in_process_host as fake_in_process_host_v1,
    HostMesh as HostMeshV1,
    this_host as this_host_v1,
    this_proc as this_proc_v1,
)
from monarch._src.actor.v1.proc_mesh import ProcMesh as ProcMeshV1
>>>>>>> 0ede9128

from monarch.actor import (
    Accumulator,
    Actor,
    current_actor_name,
    current_rank,
    current_size,
    endpoint,
    this_host,
    this_proc,
)
from monarch.tools.config import defaults
from typing_extensions import assert_type


needs_cuda = pytest.mark.skipif(
    not torch.cuda.is_available(),
    reason="CUDA not available",
)


class Counter(Actor):
    def __init__(self, v: int):
        self.v = v

    @endpoint
    async def incr(self):
        self.v += 1

    @endpoint
    async def value(self) -> int:
        return self.v

    @endpoint
    def value_sync_endpoint(self) -> int:
        return self.v


class Indirect(Actor):
    @endpoint
    async def call_value(self, c: Counter) -> int:
        return await c.value.choose()


def spawn_procs_on_host(
    host: HostMesh | HostMeshV1, per_host: Dict[str, int]
) -> ProcMesh | ProcMeshV1:
    if isinstance(host, HostMeshV1):
        return host.spawn_procs(name="proc", per_host=per_host)
    else:
        return host.spawn_procs(per_host)


def spawn_procs_on_fake_host(
    v1: bool, per_host: Dict[str, int]
) -> ProcMesh | ProcMeshV1:
    if v1:
        return spawn_procs_on_host(fake_in_process_host_v1("fake_host"), per_host)
    else:
        return spawn_procs_on_host(fake_in_process_host(), per_host)


def spawn_procs_on_this_host(
    v1: bool, per_host: Dict[str, int]
) -> ProcMesh | ProcMeshV1:
    if v1:
        return spawn_procs_on_host(this_host_v1(), per_host)
    else:
        return spawn_procs_on_host(this_host(), per_host)


def get_this_proc(v1: bool):
    if v1:
        return this_proc_v1()
    else:
        return this_proc()


@pytest.mark.parametrize("v1", [True, False])
@pytest.mark.timeout(60)
async def test_choose(v1: bool):
    proc = spawn_procs_on_fake_host(v1, {"gpus": 2})
    v = proc.spawn("counter", Counter, 3)
    i = proc.spawn("indirect", Indirect)
    v.incr.broadcast()
    result = await v.value.choose()

    # Test that Pyre derives the correct type for result (int, not Any)
    assert_type(result, int)
    result2 = await i.call_value.choose(v)

    assert result == result2

    result3 = await v.value_sync_endpoint.choose()
    assert_type(result, int)
    assert result2 == result3


@pytest.mark.parametrize("v1", [True, False])
@pytest.mark.timeout(60)
async def test_stream(v1: bool):
    proc = spawn_procs_on_fake_host(v1, {"gpus": 2})
    v = proc.spawn("counter2", Counter, 3)
    v.incr.broadcast()

    assert 8 == sum([await x for x in v.value.stream()])


class To(Actor):
    @endpoint
    async def whoami(self):
        return current_actor_name()


class From(Actor):
    @endpoint
    async def fetch(self, to: To):
        return [await x for x in to.whoami.stream()]


@pytest.mark.parametrize("v1", [True, False])
@pytest.mark.timeout(60)
async def test_mesh_passed_to_mesh(v1: bool):
    proc = spawn_procs_on_fake_host(v1, {"gpus": 2})
    f = proc.spawn("from", From)
    t = proc.spawn("to", To)
    all = [y for x in f.fetch.stream(t) for y in await x]
    assert len(all) == 4
    assert all[0] != all[1]


@pytest.mark.parametrize("v1", [True, False])
@pytest.mark.timeout(60)
async def test_mesh_passed_to_mesh_on_different_proc_mesh(v1: bool):
    proc = spawn_procs_on_fake_host(v1, {"gpus": 2})
    proc2 = spawn_procs_on_fake_host(v1, {"gpus": 2})
    f = proc.spawn("from", From)
    t = proc2.spawn("to", To)
    all = [y for x in f.fetch.stream(t) for y in await x]
    assert len(all) == 4
    assert all[0] != all[1]


@pytest.mark.parametrize("v1", [True, False])
@pytest.mark.timeout(60)
def test_actor_slicing(v1: bool):
    proc = spawn_procs_on_fake_host(v1, {"gpus": 2})
    proc2 = spawn_procs_on_fake_host(v1, {"gpus": 2})

    f = proc.spawn("from", From)
    t = proc2.spawn("to", To)

    assert t.slice(gpus=0).whoami.call().get() != t.slice(gpus=1).whoami.call().get()

    result = [y for x in f.fetch.stream(t.slice(gpus=0)) for y in x.get()]
    assert len(result) == 2

    assert result[0] == result[1]


@pytest.mark.parametrize("v1", [True, False])
@pytest.mark.timeout(60)
async def test_aggregate(v1: bool):
    proc = spawn_procs_on_fake_host(v1, {"gpus": 2})
    counter = proc.spawn("counter", Counter, 1)
    counter.incr.broadcast()
    acc = Accumulator(counter.value, 0, operator.add)
    r = await acc.accumulate()
    assert r == 4


class RunIt(Actor):
    @endpoint
    async def run(self, fn):
        return fn()

    @endpoint
    async def return_current_rank_str(self):
        return str(current_rank())


@pytest.mark.parametrize("v1", [True, False])
@pytest.mark.timeout(60)
async def test_rank_size(v1: bool):
    proc = spawn_procs_on_fake_host(v1, {"gpus": 2})
    r = proc.spawn("runit", RunIt)

    acc = Accumulator(r.run, 0, operator.add)

    assert 1 == await acc.accumulate(lambda: current_rank()["gpus"])
    assert 4 == await acc.accumulate(lambda: current_size()["gpus"])


@pytest.mark.parametrize("v1", [True, False])
@pytest.mark.timeout(60)
async def test_rank_string(v1: bool):
    if v1:
        per_host = {"gpus": 2}
    else:
        per_host = {"hosts": 1, "gpus": 2}
    proc = spawn_procs_on_fake_host(v1, per_host)
    r = proc.spawn("runit", RunIt)
    vm = r.return_current_rank_str.call().get()
    r0 = vm.flatten("r").slice(r=0).item()
    r1 = vm.flatten("r").slice(r=1).item()
    assert r0 == "{'hosts': 0/1, 'gpus': 0/2}"
    assert r1 == "{'hosts': 0/1, 'gpus': 1/2}"


class SyncActor(Actor):
    @endpoint
    def sync_endpoint(self, a_counter: Counter):
        return a_counter.value.choose().get()


@pytest.mark.parametrize("v1", [True, False])
@pytest.mark.timeout(60)
async def test_sync_actor(v1: bool):
    proc = spawn_procs_on_fake_host(v1, {"gpus": 2})
    a = proc.spawn("actor", SyncActor)
    c = proc.spawn("counter", Counter, 5)
    r = await a.sync_endpoint.choose(c)
    assert r == 5


@pytest.mark.parametrize("v1", [True, False])
@pytest.mark.timeout(60)
def test_sync_actor_sync_client(v1: bool) -> None:
    proc = spawn_procs_on_fake_host(v1, {"gpus": 2})
    a = proc.spawn("actor", SyncActor)
    c = proc.spawn("counter", Counter, 5)
    r = a.sync_endpoint.choose(c).get()
    assert r == 5


@pytest.mark.parametrize("v1", [True, False])
@pytest.mark.timeout(60)
def test_proc_mesh_size(v1: bool) -> None:
    proc = spawn_procs_on_fake_host(v1, {"gpus": 2})
    assert 2 == proc.size("gpus")


@pytest.mark.parametrize("v1", [True, False])
@pytest.mark.timeout(60)
def test_rank_size_sync(v1: bool) -> None:
    proc = spawn_procs_on_fake_host(v1, {"gpus": 2})
    r = proc.spawn("runit", RunIt)

    acc = Accumulator(r.run, 0, operator.add)
    assert 1 == acc.accumulate(lambda: current_rank()["gpus"]).get()
    assert 4 == acc.accumulate(lambda: current_size()["gpus"]).get()


@pytest.mark.parametrize("v1", [True, False])
@pytest.mark.timeout(60)
def test_accumulate_sync(v1: bool) -> None:
    proc = spawn_procs_on_fake_host(v1, {"gpus": 2})
    counter = proc.spawn("counter", Counter, 1)
    counter.incr.broadcast()
    acc = Accumulator(counter.value, 0, operator.add)
    r = acc.accumulate().get()
    assert r == 4


class CastToCounter(Actor):
    @endpoint
    def doit(self, c: Counter):
        return list(c.value.call().get())


@pytest.mark.parametrize("v1", [True, False])
@pytest.mark.timeout(60)
def test_value_mesh(v1: bool) -> None:
    if v1:
        per_host = {"gpus": 2}
    else:
        per_host = {"hosts": 1, "gpus": 2}
    proc = spawn_procs_on_fake_host(v1, per_host)
    counter = proc.spawn("counter", Counter, 0)
    counter.slice(hosts=0, gpus=1).incr.broadcast()
    x = counter.value.call().get()
    assert 0 == x.item(hosts=0, gpus=0)
    assert 1 == x.item(hosts=0, gpus=1)
    assert 1 == x.slice(hosts=0, gpus=1).item()
    n = proc.spawn("ctc", CastToCounter)
    assert list(x) == n.slice(gpus=0).doit.call_one(counter).get()


@pytest.mark.timeout(60)
def test_rust_binding_modules_correct() -> None:
    """
    This tests that rust bindings will survive pickling correctly.

    To correctly define a rust binding, either

    (1) Set its module to "monarch._rust_bindings.rust_crate.rust_module",
        and make sure it is registered in monarch_extension/lib.rs
    (2) Set its module to some existing python file, and use @rust_struct to install
        the rust struct in that file and patch in any python extension methods.
    """
    import monarch._rust_bindings as bindings

    def check(module, path):
        for name, value in module.__dict__.items():
            if name.startswith("__"):
                continue
            if isinstance(value, ModuleType):
                check(value, f"{path}.{name}")
            elif hasattr(value, "__module__"):
                value_module = importlib.import_module(value.__module__)
                resolved_value = getattr(value_module, value.__name__)
                assert value is resolved_value

    check(bindings, "monarch._rust_bindings")


@pytest.mark.parametrize("v1", [True, False])
@pytest.mark.timeout(60)
def test_proc_mesh_liveness(v1: bool) -> None:
    mesh = spawn_procs_on_this_host(v1, {"gpus": 2})
    counter = mesh.spawn("counter", Counter, 1)
    del mesh
    # Give some time for the mesh to have been shut down.
    # (It only would if there were a bug.)
    time.sleep(0.5)
    counter.value.call().get()


class TLSActor(Actor):
    """An actor that manages thread-local state."""

    def __init__(self):
        self.local = threading.local()
        self.local.value = 0

    @endpoint
    def increment(self):
        self.local.value += 1

    @endpoint
    async def increment_async(self):
        self.local.value += 1

    @endpoint
    def get_value(self):
        return self.local.value

    @endpoint
    async def get_async(self):
        return self.local.value


@pytest.mark.parametrize("v1", [True, False])
@pytest.mark.timeout(60)
async def test_actor_tls(v1: bool) -> None:
    """Test that thread-local state is respected."""
    pm = spawn_procs_on_this_host(v1, {"gpus": 1})
    am = pm.spawn("tls", TLSActor)
    await am.increment.call_one()
    await am.increment_async.call_one()
    await am.increment.call_one()
    await am.increment_async.call_one()

    assert 4 == await am.get_value.call_one()
    assert 4 == await am.get_async.call_one()


class TLSActorFullSync(Actor):
    """An actor that manages thread-local state."""

    def __init__(self):
        self.local = threading.local()
        self.local.value = 0

    @endpoint
    def increment(self):
        self.local.value += 1

    @endpoint
    def get_value(self):
        return self.local.value


@pytest.mark.parametrize("v1", [True, False])
@pytest.mark.timeout(60)
async def test_actor_tls_full_sync(v1: bool) -> None:
    """Test that thread-local state is respected."""
    pm = spawn_procs_on_this_host(v1, {"gpus": 1})
    am = pm.spawn("tls", TLSActorFullSync)
    await am.increment.call_one()
    await am.increment.call_one()
    await am.increment.call_one()
    await am.increment.call_one()

    assert 4 == await am.get_value.call_one()


class AsyncActor(Actor):
    def __init__(self):
        self.should_exit = False

    @endpoint
    async def sleep(self) -> None:
        while True and not self.should_exit:
            await asyncio.sleep(1)

    @endpoint
    async def no_more(self) -> None:
        self.should_exit = True


@pytest.mark.parametrize("v1", [True, False])
@pytest.mark.timeout(30)
async def test_async_concurrency(v1: bool):
    """Test that async endpoints will be processed concurrently."""
    pm = spawn_procs_on_this_host(v1, {})
    am = pm.spawn("async", AsyncActor)
    fut = am.sleep.call()
    # This call should go through and exit the sleep loop, as long as we are
    # actually concurrently processing messages.
    await am.no_more.call()
    await fut


async def awaitit(f):
    return await f


# def test_actor_future() -> None:
#     v = 0

#     async def incr():
#         nonlocal v
#         v += 1
#         return v

#     # can use async implementation from sync
#     # if no non-blocking is provided
#     f = Future(impl=incr, requires_loop=False)
#     assert f.get() == 1
#     assert v == 1
#     assert f.get() == 1
#     assert asyncio.run(awaitit(f)) == 1

#     f = Future(impl=incr, requires_loop=False)
#     assert asyncio.run(awaitit(f)) == 2
#     assert f.get() == 2

#     async def incr2():
#         nonlocal v
#         v += 2
#         return v

#     # Use non-blocking optimization if provided
#     f = Future(impl=incr2)
#     assert f.get() == 4

#     async def nope():
#         nonlocal v
#         v += 1
#         raise ValueError("nope")

#     f = Future(impl=nope, requires_loop=False)

#     with pytest.raises(ValueError):
#         f.get()

#     assert v == 5

#     with pytest.raises(ValueError):
#         f.get()

#     assert v == 5

#     with pytest.raises(ValueError):
#         asyncio.run(awaitit(f))

#     assert v == 5

#     async def nope2():
#         nonlocal v
#         v += 1
#         raise ValueError("nope")

#     f = Future(impl=nope2)

#     with pytest.raises(ValueError):
#         f.get()

#     assert v == 6

#     with pytest.raises(ValueError):
#         f.result()

#     assert f.exception() is not None

#     assert v == 6

#     with pytest.raises(ValueError):
#         asyncio.run(awaitit(f))

#     assert v == 6

#     async def seven():
#         return 7

#     f = Future(impl=seven, requires_loop=False)

#     assert 7 == f.get(timeout=0.001)

#     async def neverfinish():
#         f = asyncio.Future()
#         await f

#     f = Future(impl=neverfinish, requires_loop=True)

#     with pytest.raises(asyncio.exceptions.TimeoutError):
#         f.get(timeout=0.1)


class Printer(Actor):
    def __init__(self) -> None:
        self._logger: logging.Logger = logging.getLogger()

    @endpoint
    async def print(self, content: str) -> None:
        print(f"{content}", flush=True)
        sys.stdout.flush()
        sys.stderr.flush()

    @endpoint
    async def log(self, content: str) -> None:
        self._logger.error(f"{content}")
        for handler in self._logger.handlers:
            handler.flush()
        sys.stdout.flush()
        sys.stderr.flush()

    def _handle_undeliverable_message(
        self, message: UndeliverableMessageEnvelope
    ) -> bool:
        # Don't throw an error on undeliverable messages. This actor is used in a test for
        # stopping actor meshes, and if we throw an error here then there is a race between
        # the asserted error that the mesh was stopped and the supervision error that a message
        # wasn't delivered.
        self._logger.error(f"Ignoring undeliverable message: {message}")
        return True


@pytest.mark.timeout(60)
async def test_actor_log_streaming() -> None:
    # Save original file descriptors
    original_stdout_fd = os.dup(1)  # stdout
    original_stderr_fd = os.dup(2)  # stderr

    try:
        # Create temporary files to capture output
        with tempfile.NamedTemporaryFile(
            mode="w+", delete=False
        ) as stdout_file, tempfile.NamedTemporaryFile(
            mode="w+", delete=False
        ) as stderr_file:
            stdout_path = stdout_file.name
            stderr_path = stderr_file.name

            # Redirect file descriptors to our temp files
            # This will capture both Python and Rust output
            os.dup2(stdout_file.fileno(), 1)
            os.dup2(stderr_file.fileno(), 2)

            # Also redirect Python's sys.stdout/stderr for completeness
            original_sys_stdout = sys.stdout
            original_sys_stderr = sys.stderr
            sys.stdout = stdout_file
            sys.stderr = stderr_file

            try:
                pm = spawn_procs_on_this_host(v1=False, per_host={"gpus": 2})
                am = pm.spawn("printer", Printer)

                # Disable streaming logs to client
                await pm.logging_option(
                    stream_to_client=False, aggregate_window_sec=None
                )
                await asyncio.sleep(1)

                # These should not be streamed to client initially
                for _ in range(5):
                    await am.print.call("no print streaming")
                    await am.log.call("no log streaming")
                await asyncio.sleep(1)

                # Enable streaming logs to client
                await pm.logging_option(
                    stream_to_client=True, aggregate_window_sec=1, level=logging.FATAL
                )
                # Give it some time to reflect
                await asyncio.sleep(1)

                # These should be streamed to client
                for _ in range(5):
                    await am.print.call("has print streaming")
                    await am.log.call("no log streaming due to level mismatch")
                await asyncio.sleep(1)

                # Enable streaming logs to client
                await pm.logging_option(
                    stream_to_client=True, aggregate_window_sec=1, level=logging.ERROR
                )
                # Give it some time to reflect
                await asyncio.sleep(1)

                # These should be streamed to client
                for _ in range(5):
                    await am.print.call("has print streaming too")
                    await am.log.call("has log streaming as level matched")

                await pm.stop()

                # Flush all outputs
                stdout_file.flush()
                stderr_file.flush()
                os.fsync(stdout_file.fileno())
                os.fsync(stderr_file.fileno())

            finally:
                # Restore Python's sys.stdout/stderr
                sys.stdout = original_sys_stdout
                sys.stderr = original_sys_stderr

        # Restore original file descriptors
        os.dup2(original_stdout_fd, 1)
        os.dup2(original_stderr_fd, 2)

        # Read the captured output
        with open(stdout_path, "r") as f:
            stdout_content = f.read()

        with open(stderr_path, "r") as f:
            stderr_content = f.read()

        # Clean up temp files
        os.unlink(stdout_path)
        os.unlink(stderr_path)

        # Assertions on the captured output
        # Has a leading context so we can distinguish between streamed log and
        # the log directly printed by the child processes as they share the same stdout/stderr
        assert not re.search(
            r"similar log lines.*no print streaming", stdout_content
        ), stdout_content
        assert not re.search(
            r"similar log lines.*no print streaming", stderr_content
        ), stderr_content
        assert not re.search(
            r"similar log lines.*no log streaming", stdout_content
        ), stdout_content
        assert not re.search(
            r"similar log lines.*no log streaming", stderr_content
        ), stderr_content
        assert not re.search(
            r"similar log lines.*no log streaming due to level mismatch", stdout_content
        ), stdout_content
        assert not re.search(
            r"similar log lines.*no log streaming due to level mismatch", stderr_content
        ), stderr_content

        assert re.search(
            r"similar log lines.*has print streaming", stdout_content
        ), stdout_content
        assert not re.search(
            r"similar log lines.*has print streaming", stderr_content
        ), stderr_content
        assert re.search(
            r"similar log lines.*has print streaming too", stdout_content
        ), stdout_content
        assert not re.search(
            r"similar log lines.*has print streaming too", stderr_content
        ), stderr_content
        assert not re.search(
            r"similar log lines.*log streaming as level matched", stdout_content
        ), stdout_content
        assert re.search(
            r"similar log lines.*log streaming as level matched",
            stderr_content,
        ), stderr_content

    finally:
        # Ensure file descriptors are restored even if something goes wrong
        try:
            os.dup2(original_stdout_fd, 1)
            os.dup2(original_stderr_fd, 2)
            os.close(original_stdout_fd)
            os.close(original_stderr_fd)
        except OSError:
            pass


@pytest.mark.timeout(120)
async def test_alloc_based_log_streaming() -> None:
    """Test both AllocHandle.stream_logs = False and True cases."""

    async def test_stream_logs_case(stream_logs: bool, test_name: str) -> None:
        # Save original file descriptors
        original_stdout_fd = os.dup(1)  # stdout

        try:
            # Create temporary files to capture output
            with tempfile.NamedTemporaryFile(mode="w+", delete=False) as stdout_file:
                stdout_path = stdout_file.name
                os.dup2(stdout_file.fileno(), 1)
                original_sys_stdout = sys.stdout
                sys.stdout = stdout_file

                try:
                    # Create proc mesh with custom stream_logs setting
                    host_mesh = create_local_host_mesh()
                    alloc_handle = host_mesh._alloc(hosts=1, gpus=2)

                    # Override the stream_logs setting
                    custom_alloc_handle = AllocHandle(
                        alloc_handle._hy_alloc, alloc_handle._extent, stream_logs
                    )

                    pm = ProcMesh.from_alloc(custom_alloc_handle)
                    am = pm.spawn("printer", Printer)

                    await pm.initialized

                    for _ in range(5):
                        await am.print.call(f"{test_name} print streaming")

                    await pm.stop()

                    # Flush all outputs
                    stdout_file.flush()
                    os.fsync(stdout_file.fileno())

                finally:
                    # Restore Python's sys.stdout
                    sys.stdout = original_sys_stdout

            # Restore original file descriptors
            os.dup2(original_stdout_fd, 1)

            # Read the captured output
            with open(stdout_path, "r") as f:
                stdout_content = f.read()

            # Clean up temp files
            os.unlink(stdout_path)

            if not stream_logs:
                # When stream_logs=False, logs should not be streamed to client
                assert not re.search(
                    rf"similar log lines.*{test_name} print streaming", stdout_content
                ), f"stream_logs=True case: {stdout_content}"
                assert re.search(
                    rf"{test_name} print streaming", stdout_content
                ), f"stream_logs=True case: {stdout_content}"
            else:
                # When stream_logs=True, logs should be streamed to client (no aggregation by default)
                assert re.search(
                    rf"similar log lines.*{test_name} print streaming", stdout_content
                ), f"stream_logs=False case: {stdout_content}"
                assert not re.search(
                    rf"\[[0-9]\]{test_name} print streaming", stdout_content
                ), f"stream_logs=False case: {stdout_content}"

        finally:
            # Ensure file descriptors are restored even if something goes wrong
            try:
                os.dup2(original_stdout_fd, 1)
                os.close(original_stdout_fd)
            except OSError:
                pass

    # Test both cases
    await test_stream_logs_case(False, "stream_logs_false")
    await test_stream_logs_case(True, "stream_logs_true")


@pytest.mark.timeout(60)
async def test_logging_option_defaults() -> None:
    # Save original file descriptors
    original_stdout_fd = os.dup(1)  # stdout
    original_stderr_fd = os.dup(2)  # stderr

    try:
        # Create temporary files to capture output
        with tempfile.NamedTemporaryFile(
            mode="w+", delete=False
        ) as stdout_file, tempfile.NamedTemporaryFile(
            mode="w+", delete=False
        ) as stderr_file:
            stdout_path = stdout_file.name
            stderr_path = stderr_file.name

            # Redirect file descriptors to our temp files
            # This will capture both Python and Rust output
            os.dup2(stdout_file.fileno(), 1)
            os.dup2(stderr_file.fileno(), 2)

            # Also redirect Python's sys.stdout/stderr for completeness
            original_sys_stdout = sys.stdout
            original_sys_stderr = sys.stderr
            sys.stdout = stdout_file
            sys.stderr = stderr_file

            try:
                pm = spawn_procs_on_this_host(v1=False, per_host={"gpus": 2})
                am = pm.spawn("printer", Printer)

                for _ in range(5):
                    await am.print.call("print streaming")
                    await am.log.call("log streaming")

                await pm.stop()

                # Flush all outputs
                stdout_file.flush()
                stderr_file.flush()
                os.fsync(stdout_file.fileno())
                os.fsync(stderr_file.fileno())

            finally:
                # Restore Python's sys.stdout/stderr
                sys.stdout = original_sys_stdout
                sys.stderr = original_sys_stderr

        # Restore original file descriptors
        os.dup2(original_stdout_fd, 1)
        os.dup2(original_stderr_fd, 2)

        # Read the captured output
        with open(stdout_path, "r") as f:
            stdout_content = f.read()

        with open(stderr_path, "r") as f:
            stderr_content = f.read()

        # Clean up temp files
        os.unlink(stdout_path)
        os.unlink(stderr_path)

        # Assertions on the captured output
        assert not re.search(
            r"similar log lines.*print streaming", stdout_content
        ), stdout_content
        assert re.search(r"print streaming", stdout_content), stdout_content
        assert not re.search(
            r"similar log lines.*print streaming", stderr_content
        ), stderr_content
        assert not re.search(
            r"similar log lines.*log streaming", stdout_content
        ), stdout_content
        assert not re.search(
            r"similar log lines.*log streaming", stderr_content
        ), stderr_content

    finally:
        # Ensure file descriptors are restored even if something goes wrong
        try:
            os.dup2(original_stdout_fd, 1)
            os.dup2(original_stderr_fd, 2)
            os.close(original_stdout_fd)
            os.close(original_stderr_fd)
        except OSError:
            pass


class MockEvents:
    def __init__(self):
        self.callbacks = {}
        self.registers = 0

    def register(self, event_name, callback):
        if event_name not in self.callbacks:
            self.callbacks[event_name] = []
        self.callbacks[event_name].append(callback)
        self.registers += 1

    def trigger(self, event_name, *args, **kwargs):
        if event_name in self.callbacks:
            for callback in self.callbacks[event_name]:
                callback(*args, **kwargs)


class MockIPython:
    def __init__(self):
        self.events = MockEvents()


# oss_skip: pytest keeps complaining about mocking get_ipython module
@pytest.mark.oss_skip
async def test_flush_called_only_once() -> None:
    """Test that flush is called only once when ending an ipython cell"""
    mock_ipython = MockIPython()
    with unittest.mock.patch(
        "monarch._src.actor.logging.get_ipython",
        lambda: mock_ipython,
    ), unittest.mock.patch(
        "monarch._src.actor.logging.IN_IPYTHON", True
    ), unittest.mock.patch(
        "monarch._src.actor.logging.flush_all_proc_mesh_logs"
    ) as mock_flush:
        # Create 2 proc meshes with a large aggregation window
        pm1 = this_host().spawn_procs(per_host={"gpus": 2})
        _ = this_host().spawn_procs(per_host={"gpus": 2})
        # flush not yet called unless post_run_cell
        assert mock_flush.call_count == 0
        assert mock_ipython.events.registers == 0
        await pm1.logging_option(stream_to_client=True, aggregate_window_sec=600)
        assert mock_ipython.events.registers == 1

        # now, flush should be called only once
        mock_ipython.events.trigger("post_run_cell", unittest.mock.MagicMock())
        assert mock_flush.call_count == 1


# oss_skip: pytest keeps complaining about mocking get_ipython module
@pytest.mark.oss_skip
@pytest.mark.timeout(180)
async def test_flush_logs_ipython() -> None:
    """Test that logs are flushed when get_ipython is available and post_run_cell event is triggered."""
    # Save original file descriptors
    original_stdout_fd = os.dup(1)  # stdout

    try:
        # Create temporary files to capture output
        with tempfile.NamedTemporaryFile(mode="w+", delete=False) as stdout_file:
            stdout_path = stdout_file.name

            # Redirect file descriptors to our temp files
            os.dup2(stdout_file.fileno(), 1)

            # Also redirect Python's sys.stdout
            original_sys_stdout = sys.stdout
            sys.stdout = stdout_file

            try:
                mock_ipython = MockIPython()

                with unittest.mock.patch(
                    "monarch._src.actor.logging.get_ipython",
                    lambda: mock_ipython,
                ), unittest.mock.patch("monarch._src.actor.logging.IN_IPYTHON", True):
                    # Make sure we can register and unregister callbacks
                    for _ in range(3):
                        pm1 = this_host().spawn_procs(per_host={"gpus": 2})
                        pm2 = this_host().spawn_procs(per_host={"gpus": 2})
                        am1 = pm1.spawn("printer", Printer)
                        am2 = pm2.spawn("printer", Printer)

                        # Set aggregation window to ensure logs are buffered
                        await pm1.logging_option(
                            stream_to_client=True, aggregate_window_sec=600
                        )
                        await pm2.logging_option(
                            stream_to_client=True, aggregate_window_sec=600
                        )

                        # Generate some logs that will be aggregated
                        for _ in range(5):
                            await am1.print.call("ipython1 test log")
                            await am2.print.call("ipython2 test log")

                        # Trigger the post_run_cell event which should flush logs
                        mock_ipython.events.trigger(
                            "post_run_cell", unittest.mock.MagicMock()
                        )

                    # Flush all outputs
                    stdout_file.flush()
                    os.fsync(stdout_file.fileno())

                # We expect to register post_run_cell hook only once per notebook/ipython session
                assert mock_ipython.events.registers == 1
                assert len(mock_ipython.events.callbacks["post_run_cell"]) == 1
            finally:
                # Restore Python's sys.stdout
                sys.stdout = original_sys_stdout

        # Restore original file descriptors
        os.dup2(original_stdout_fd, 1)

        # Read the captured output
        with open(stdout_path, "r") as f:
            stdout_content = f.read()

        # TODO: there are quite a lot of code dups and boilerplate; make them contextmanager utils

        # Clean up temp files
        os.unlink(stdout_path)

        # Verify that logs were flushed when the post_run_cell event was triggered
        # We should see the aggregated logs in the output
        assert (
            len(
                re.findall(
                    r"\[10 similar log lines\].*ipython1 test log", stdout_content
                )
            )
            == 3
        ), stdout_content

        assert (
            len(
                re.findall(
                    r"\[10 similar log lines\].*ipython2 test log", stdout_content
                )
            )
            == 3
        ), stdout_content

    finally:
        # Ensure file descriptors are restored even if something goes wrong
        try:
            os.dup2(original_stdout_fd, 1)
            os.close(original_stdout_fd)
        except OSError:
            pass


# oss_skip: importlib not pulling resource correctly in git CI, needs to be revisited
@pytest.mark.oss_skip
async def test_flush_logs_fast_exit() -> None:
    # We use a subprocess to run the test so we can handle the flushed logs at the end.
    # Otherwise, it is hard to restore the original stdout/stderr.

    test_bin = importlib.resources.files(str(__package__)).joinpath("test_bin")

    # Run the binary in a separate process and capture stdout and stderr
    cmd = [str(test_bin), "flush-logs"]

    process = subprocess.run(cmd, capture_output=True, timeout=60, text=True)

    # Check if the process ended without error
    if process.returncode != 0:
        raise RuntimeError(f"{cmd} ended with error code {process.returncode}. ")

    # Assertions on the captured output, 160 = 32 procs * 5 logs per proc
    # 32 and 5 are specified in the test_bin flush-logs.
    assert (
        len(
            re.findall(
                r"160 similar log lines.*has print streaming",
                process.stdout,
            )
        )
        == 1
    ), process.stdout


@pytest.mark.timeout(60)
async def test_flush_on_disable_aggregation() -> None:
    """Test that logs are flushed when disabling aggregation.

    This tests the corner case: "Make sure we flush whatever in the aggregators before disabling aggregation."
    """
    # Save original file descriptors
    original_stdout_fd = os.dup(1)  # stdout

    try:
        # Create temporary files to capture output
        with tempfile.NamedTemporaryFile(mode="w+", delete=False) as stdout_file:
            stdout_path = stdout_file.name

            # Redirect file descriptors to our temp files
            os.dup2(stdout_file.fileno(), 1)

            # Also redirect Python's sys.stdout
            original_sys_stdout = sys.stdout
            sys.stdout = stdout_file

            try:
                pm = this_host().spawn_procs(per_host={"gpus": 2})
                am = pm.spawn("printer", Printer)

                # Set a long aggregation window to ensure logs aren't flushed immediately
                await pm.logging_option(stream_to_client=True, aggregate_window_sec=60)

                # Generate some logs that will be aggregated but not flushed immediately
                for _ in range(5):
                    await am.print.call("aggregated log line")
                await asyncio.sleep(1)

                # Now disable aggregation - this should trigger an immediate flush
                await pm.logging_option(
                    stream_to_client=True, aggregate_window_sec=None
                )

                # Wait a bit to ensure logs are collected
                await asyncio.sleep(1)
                for _ in range(5):
                    await am.print.call("single log line")

                await pm.stop()

                # Flush all outputs
                stdout_file.flush()
                os.fsync(stdout_file.fileno())

            finally:
                # Restore Python's sys.stdout
                sys.stdout = original_sys_stdout

        # Restore original file descriptors
        os.dup2(original_stdout_fd, 1)

        # Read the captured output
        with open(stdout_path, "r") as f:
            stdout_content = f.read()

        # Clean up temp files
        os.unlink(stdout_path)

        # Verify that logs were flushed when aggregation was disabled
        # We should see the aggregated logs in the output
        # 10 = 5 log lines * 2 procs
        assert re.search(
            r"\[10 similar log lines\].*aggregated log line", stdout_content
        ), stdout_content

        # No aggregated single log lines
        assert not re.search(
            r"similar log lines.*single log line", stdout_content
        ), stdout_content

        # 10 = 5 log lines * 2 procs
        assert (
            len(re.findall(r"\[.* [0-9]+\] single log line", stdout_content)) == 10
        ), stdout_content

    finally:
        # Ensure file descriptors are restored even if something goes wrong
        try:
            os.dup2(original_stdout_fd, 1)
            os.close(original_stdout_fd)
        except OSError:
            pass


@pytest.mark.timeout(120)
async def test_multiple_ongoing_flushes_no_deadlock() -> None:
    """
    The goal is to make sure when a user sends multiple sync flushes, we are not deadlocked.
    Because now a flush call is purely sync, it is very easy to get into a deadlock.
    So we assert the last flush call will not get into such a state.
    """
    pm = this_host().spawn_procs(per_host={"gpus": 4})
    am = pm.spawn("printer", Printer)

    # Generate some logs that will be aggregated but not flushed immediately
    for _ in range(10):
        await am.print.call("aggregated log line")

    log_mesh = pm._logging_manager._logging_mesh_client
    assert log_mesh is not None
    futures = []
    for _ in range(5):
        # FIXME: the order of futures doesn't necessarily mean the order of flushes due to the async nature.
        await asyncio.sleep(0.1)
        futures.append(
            Future(
                coro=log_mesh.flush(context().actor_instance._as_rust()).spawn().task()
            )
        )

    # The last flush should not block
    futures[-1].get()


@pytest.mark.timeout(60)
async def test_adjust_aggregation_window() -> None:
    """Test that the flush deadline is updated when the aggregation window is adjusted.

    This tests the corner case: "This can happen if the user has adjusted the aggregation window."
    """
    # Save original file descriptors
    original_stdout_fd = os.dup(1)  # stdout

    try:
        # Create temporary files to capture output
        with tempfile.NamedTemporaryFile(mode="w+", delete=False) as stdout_file:
            stdout_path = stdout_file.name

            # Redirect file descriptors to our temp files
            os.dup2(stdout_file.fileno(), 1)

            # Also redirect Python's sys.stdout
            original_sys_stdout = sys.stdout
            sys.stdout = stdout_file

            try:
                pm = this_host().spawn_procs(per_host={"gpus": 2})
                am = pm.spawn("printer", Printer)

                # Set a long aggregation window initially
                await pm.logging_option(stream_to_client=True, aggregate_window_sec=100)

                # Generate some logs that will be aggregated
                for _ in range(3):
                    await am.print.call("first batch of logs")
                await asyncio.sleep(1)

                # Now adjust to a shorter window - this should update the flush deadline
                await pm.logging_option(stream_to_client=True, aggregate_window_sec=2)

                # Generate more logs
                for _ in range(3):
                    await am.print.call("second batch of logs")

                await pm.stop()

                # Flush all outputs
                stdout_file.flush()
                os.fsync(stdout_file.fileno())

            finally:
                # Restore Python's sys.stdout/stderr
                sys.stdout = original_sys_stdout

        # Restore original file descriptors
        os.dup2(original_stdout_fd, 1)

        # Read the captured output
        with open(stdout_path, "r") as f:
            stdout_content = f.read()

        # Clean up temp files
        os.unlink(stdout_path)

        # Verify that logs were flushed when the aggregation window was adjusted
        # We should see both batches of logs in the output
        assert re.search(
            r"\[6 similar log lines\].*first batch of logs", stdout_content
        ), stdout_content

        assert re.search(
            r"similar log lines.*second batch of logs", stdout_content
        ), stdout_content

    finally:
        # Ensure file descriptors are restored even if something goes wrong
        try:
            os.dup2(original_stdout_fd, 1)
            os.close(original_stdout_fd)
        except OSError:
            pass


class SendAlot(Actor):
    @endpoint
    async def send(self, port: Port[int]):
        for i in range(100):
            port.send(i)


@pytest.mark.parametrize("v1", [True, False])
@pytest.mark.timeout(60)
def test_port_as_argument(v1: bool) -> None:
    proc_mesh = spawn_procs_on_fake_host(v1, {"gpus": 1})
    s = proc_mesh.spawn("send_alot", SendAlot)
    send, recv = Channel[int].open()

    s.send.broadcast(send)

    for i in range(100):
        assert i == recv.recv().get()


@pytest.mark.timeout(30)
async def test_same_actor_twice() -> None:
    pm = spawn_procs_on_this_host(False, {"gpus": 1})
    await pm.spawn("dup", Counter, 0).initialized

    # The second spawn with the same name should fail with a specific error
    with pytest.raises(Exception) as exc_info:
        await pm.spawn("dup", Counter, 0).initialized

    # Assert that the error message contains the expected text about duplicate actor name
    error_msg = str(exc_info.value)
    assert (
        "gspawn failed: an actor with name 'dup' has already been spawned" in error_msg
    ), f"Expected error message about duplicate actor name, got: {error_msg}"


class LsActor(Actor):
    def __init__(self, workspace: str):
        self.workspace = workspace

    @endpoint
    async def ls(self) -> list[str]:
        return os.listdir(self.workspace)


async def test_sync_workspace() -> None:
    # create two workspaces: one for local and one for remote
    with tempfile.TemporaryDirectory() as workspace_src, tempfile.TemporaryDirectory() as workspace_dst:

        def bootstrap_WORKSPACE_DIR() -> None:
            import os

            os.environ["WORKSPACE_DIR"] = workspace_dst

        pm = this_host().spawn_procs(
            per_host={"gpus": 1}, bootstrap=bootstrap_WORKSPACE_DIR
        )

        config = defaults.config("slurm", workspace_src)
        await pm.sync_workspace(workspace=config.workspace, auto_reload=True)

        # no file in remote workspace initially
        am = pm.spawn("ls", LsActor, workspace_dst)
        for item in list(am.ls.call().get()):
            assert len(item[1]) == 0

        # write a file to local workspace
        file_path = os.path.join(workspace_src, "new_file")
        with open(file_path, "w") as f:
            f.write("hello world")
            f.flush()

        # force a sync and it should populate on the dst workspace
        await pm.sync_workspace(config.workspace, auto_reload=True)
        for item in list(am.ls.call().get()):
            assert len(item[1]) == 1
            assert item[1][0] == "new_file"
            file_path = os.path.join(workspace_dst, item[1][0])
            with open(file_path, "r") as f:
                assert f.readline() == "hello world"

    # sanity check
    assert "WORKSPACE_DIR" not in os.environ, "test leaves env var side-effects!"


class TestActorMeshStop(unittest.IsolatedAsyncioTestCase):
    async def test_actor_mesh_stop(self) -> None:
        pm = this_host().spawn_procs(per_host={"gpus": 2})
        am_1 = pm.spawn("printer", Printer)
        am_2 = pm.spawn("printer2", Printer)
        await am_1.print.call("hello 1")
        await am_1.log.call("hello 2")
        await cast(ActorMesh, am_1).stop()

        with self.assertRaisesRegex(
            RuntimeError,
            r"(?:`PythonActorMesh` has already been stopped|delivery error: broken link)",
        ):
            await am_1.print.call("hello 1")

        await am_2.print.call("hello 3")
        await am_2.log.call("hello 4")

        await pm.stop()

    async def test_proc_mesh_stop_after_actor_mesh_stop(self) -> None:
        pm = this_host().spawn_procs(per_host={"gpus": 2})
        am = pm.spawn("printer", Printer)

        await cast(ActorMesh, am).stop()
        await pm.stop()


class PortedActor(Actor):
    @endpoint(explicit_response_port=True)
    def add(self, port: "Port[int]", b: int) -> None:
        port.send(3 + b)


@pytest.mark.parametrize("v1", [True, False])
@pytest.mark.timeout(60)
def test_ported_actor(v1: bool):
    proc_mesh = spawn_procs_on_fake_host(v1, {"gpus": 1})
    a = proc_mesh.spawn("port_actor", PortedActor)
    assert 5 == a.add.call_one(2).get()


async def _recv():
    return (7, 2, 3)


async def consume():
    r = await PythonTask.from_coroutine(_recv())
    assert r == (7, 2, 3)


@pytest.mark.timeout(60)
def test_python_task_tuple() -> None:
    PythonTask.from_coroutine(consume()).block_on()


def test_select_result() -> None:
    def s(t):
        time.sleep(t)
        return t

    a = PythonTask.spawn_blocking(lambda: s(4))
    b = PythonTask.spawn_blocking(lambda: s(0))
    r = PythonTask.select_one([a.task(), b.task()]).block_on()
    assert r == (0, 1)


@pytest.mark.parametrize("v1", [True, False])
def test_mesh_len(v1: bool):
    proc_mesh = spawn_procs_on_fake_host(v1, {"gpus": 12})
    s = proc_mesh.spawn("sync_actor", SyncActor)
    assert 12 == len(s)


class UndeliverableMessageReceiver(Actor):
    def __init__(self):
        self._messages = asyncio.Queue()

    @endpoint
    async def receive_undeliverable(
        self, sender: str, dest: str, error_msg: str
    ) -> None:
        await self._messages.put((sender, dest, error_msg))

    @endpoint
    async def get_messages(self) -> Tuple[str, str, str]:
        return await self._messages.get()


class UndeliverableMessageSender(Actor):
    @endpoint
    def send_undeliverable(self) -> None:
        mailbox = context().actor_instance._mailbox
        port_id = PortId(
            actor_id=ActorId(world_name="bogus", rank=0, actor_name="bogus"),
            port=1234,
        )
        port_ref = PortRef(port_id)
        port_ref.send(
            mailbox,
            PythonMessage(PythonMessageKind.Result(None), b"123"),
        )


class UndeliverableMessageSenderWithOverride(UndeliverableMessageSender):
    def __init__(self, receiver: UndeliverableMessageReceiver):
        self._receiver = receiver

    def _handle_undeliverable_message(
        self, message: UndeliverableMessageEnvelope
    ) -> bool:
        PythonTask.spawn_blocking(
            self._receiver.receive_undeliverable.call_one(
                str(message.sender()), str(message.dest()), message.error_msg()
            ).get
        )
        return True


@pytest.mark.parametrize("v1", [True, False])
@pytest.mark.timeout(60)
async def test_undeliverable_message_with_override(v1: bool) -> None:
    pm = spawn_procs_on_this_host(v1, {"gpus": 1})
    receiver = pm.spawn("undeliverable_receiver", UndeliverableMessageReceiver)
    sender = pm.spawn(
        "undeliverable_sender", UndeliverableMessageSenderWithOverride, receiver
    )
    sender.send_undeliverable.call()
    sender, dest, error_msg = receiver.get_messages.call_one().get()
    assert "undeliverable_sender" in sender
    assert "bogus" in dest
    assert error_msg is not None
    pm.stop().get()


@pytest.mark.parametrize("v1", [True, False])
@pytest.mark.timeout(60)
async def test_undeliverable_message_without_override(v1: bool) -> None:
    pm = spawn_procs_on_this_host(v1, {"gpus": 1})
    sender = pm.spawn("undeliverable_sender", UndeliverableMessageSender)
    sender.send_undeliverable.call().get()
    # Wait a few seconds to ensure that the undeliverable message is processed
    # without crashing anything
    await asyncio.sleep(5)
    pm.stop().get()


@pytest.mark.parametrize("v1", [True, False])
def test_this_and_that(v1: bool):
    proc = get_this_proc(v1)
    counter = proc.spawn("counter", Counter, 7)
    assert 7 == counter.value.call_one().get()


class ReceptorActor(Actor):
    @endpoint
    def status(self):
        return 1


@pytest.mark.parametrize("v1", [True, False])
async def test_things_survive_losing_python_reference(v1: bool) -> None:
    """Test the slice_receptor_mesh function in LOCAL mode, verifying that setup methods are called."""

    pm = spawn_procs_on_this_host(v1, {"gpus": 1})
    receptor = pm.spawn(
        "receptor",
        ReceptorActor,
    )
    receptor = receptor.slice(gpus=0)

    await receptor.status.call()


class IsInit(Actor):
    @endpoint
    def is_cuda_initialized(self) -> bool:
        cuda = ctypes.CDLL("libcuda.so.1")
        CUresult = ctypes.c_int
        cuDeviceGetCount = cuda.cuDeviceGetCount
        cuDeviceGetCount.argtypes = [ctypes.POINTER(ctypes.c_int)]
        cuDeviceGetCount.restype = CUresult
        count = ctypes.c_int()
        result = cuDeviceGetCount(ctypes.byref(count))
        CUDA_ERROR_NOT_INITIALIZED = 3
        return result == CUDA_ERROR_NOT_INITIALIZED


@pytest.mark.oss_skip
def test_cuda_is_not_initialized_in_a_new_proc():
    try:
        ctypes.CDLL("libcuda.so.1")
    except OSError:
        pytest.skip("cannot find cuda")
    proc = this_host().spawn_procs().spawn("is_init", IsInit)
    assert not proc.is_cuda_initialized.call_one().get()


class SpawningActorFromEndpointActor(Actor):
    def __init__(self, root="None"):
        self._root = root

    @endpoint
    def return_root(self):
        return self._root

    @endpoint
    async def spawning_from_endpoint(self, name, root) -> None:
        await get_or_spawn_controller(name, SpawningActorFromEndpointActor, root=root)


@pytest.mark.timeout(60)
def test_get_or_spawn_controller_inside_actor_endpoint():
    actor_1 = get_or_spawn_controller("actor_1", SpawningActorFromEndpointActor).get()
    actor_1.spawning_from_endpoint.call_one("actor_2", root="actor_1").get()
    actor_2 = get_or_spawn_controller("actor_2", SpawningActorFromEndpointActor).get()
    # verify that actor_2 was spawned from actor_1 with the correct root
    assert actor_2.return_root.call_one().get() == "actor_1"<|MERGE_RESOLUTION|>--- conflicted
+++ resolved
@@ -41,16 +41,12 @@
 from monarch._src.actor.actor_mesh import ActorMesh, Channel, context, Port
 from monarch._src.actor.allocator import AllocHandle
 from monarch._src.actor.future import Future
-<<<<<<< HEAD
-from monarch._src.actor.host_mesh import create_local_host_mesh, fake_in_process_host
-from monarch._src.actor.proc_mesh import get_or_spawn_controller, ProcMesh
-=======
 from monarch._src.actor.host_mesh import (
     create_local_host_mesh,
     fake_in_process_host,
     HostMesh,
 )
-from monarch._src.actor.proc_mesh import ProcMesh
+from monarch._src.actor.proc_mesh import get_or_spawn_controller, ProcMesh
 from monarch._src.actor.v1.host_mesh import (
     fake_in_process_host as fake_in_process_host_v1,
     HostMesh as HostMeshV1,
@@ -58,7 +54,6 @@
     this_proc as this_proc_v1,
 )
 from monarch._src.actor.v1.proc_mesh import ProcMesh as ProcMeshV1
->>>>>>> 0ede9128
 
 from monarch.actor import (
     Accumulator,

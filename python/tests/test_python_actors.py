--- conflicted
+++ resolved
@@ -617,12 +617,7 @@
     await am.increment.call_one()
     await am.increment.call_one()
 
-<<<<<<< HEAD
-    assert 2 == await am.get.call_one()
-    # assert 4 == await am.get_async.call_one()
-=======
     assert 4 == await am.get.call_one()
->>>>>>> 11f45bb7
 
 
 @two_gpu
@@ -639,9 +634,6 @@
         c = monarch.inspect(sliced_b * 10)
     assert a == 0
     assert b == 10
-<<<<<<< HEAD
-    assert c == 100
-=======
     assert c == 100
 
 
@@ -668,5 +660,4 @@
     # This call should go through and exit the sleep loop, as long as we are
     # actually concurrently processing messages.
     await am.no_more.call()
-    await fut
->>>>>>> 11f45bb7
+    await fut
--- conflicted
+++ resolved
@@ -10,7 +10,7 @@
 import logging
 import warnings
 from collections import defaultdict
-from typing import cast, List, Optional, Tuple
+from typing import Any, cast, List, Optional, Tuple
 
 import torch
 from monarch._rust_bindings.monarch_hyperactor.pytokio import PythonTask, Shared
@@ -27,8 +27,7 @@
 from monarch._src.actor.actor_mesh import Actor, context
 from monarch._src.actor.endpoint import endpoint
 from monarch._src.actor.future import Future
-<<<<<<< HEAD
-from monarch._src.actor.proc_mesh import (
+from monarch._src.actor.v1 import (
     get_or_spawn_controller as get_or_spawn_controller_v0,
     ProcMesh as ProcMeshV0,
 )
@@ -36,9 +35,6 @@
     get_or_spawn_controller as get_or_spawn_controller_v1,
     ProcMesh as ProcMeshV1,
 )
-=======
-from monarch._src.actor.v1 import get_or_spawn_controller, ProcMesh
->>>>>>> f0a311f6
 from pyre_extensions import none_throws
 
 
@@ -66,12 +62,12 @@
 def _ensure_init_rdma_manager() -> Shared[None]:
     async def task() -> None:
         proc_mesh = context().actor_instance.proc_mesh
-        if isinstance(proc_mesh, ProcMeshV0):
+        if isinstance(proc_mesh, ProcMeshV1):
+            controller = await get_or_spawn_controller_v1(
+                "rdma_controller", RdmaController
+            )
+        else:
             controller = await get_or_spawn_controller_v0(
-                "rdma_controller", RdmaController
-            )
-        else:
-            controller = await get_or_spawn_controller_v1(
                 "rdma_controller", RdmaController
             )
 
@@ -145,7 +141,9 @@
         if proc_mesh not in self._manager_futures:
 
             async def create_manager() -> _RdmaManager:
-                proc_mesh_result = await Future(coro=proc_mesh._proc_mesh.task())
+                proc_mesh_result = await Future(
+                    coro=cast("PythonTask[Any]", proc_mesh._proc_mesh.task())
+                )
                 return none_throws(
                     await _RdmaManager.create_rdma_manager_nonblocking(
                         proc_mesh_result, context().actor_instance

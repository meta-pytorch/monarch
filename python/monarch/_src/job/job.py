--- conflicted
+++ resolved
@@ -16,19 +16,12 @@
 from typing import cast, Dict, List, Literal, NamedTuple, Optional, Sequence
 
 from monarch._rust_bindings.monarch_hyperactor.channel import ChannelTransport
-from monarch._rust_bindings.monarch_hyperactor.config import configure
 
 from monarch._src.actor.bootstrap import attach_to_workers
 
 # note: the jobs api is intended as a library so it should
 # only be importing _public_ monarch API functions.
-<<<<<<< HEAD
-from monarch.actor import HostMesh, this_host
-=======
-from monarch._src.actor.host_mesh import HostMesh, this_host
-
-from typing_extensions import Self
->>>>>>> 75b9b72d
+from monarch.actor import enable_transport, HostMesh, this_host
 
 
 class JobState:
@@ -445,39 +438,6 @@
                 pass
 
 
-class FakeLocalLoginJob(LoginJob):
-    """
-
-    Fake it that we are logging in by just making a local process that runs the bootstrap.
-    """
-
-    def __init__(self):
-        super().__init__()
-        configure(default_transport=ChannelTransport.Tcp)
-
-        self._next_port = 12345
-
-    def _start_host(self, host: str) -> ProcessState:
-        port = self._next_port
-        self._next_port += 1
-
-        env = {**os.environ}
-        if "FB_XAR_INVOKED_NAME" in os.environ:
-            env["PYTHONPATH"] = ":".join(sys.path)
-        addr = f"tcp://[::1]:{port}"
-        bind_addr = f"tcp://[::1]:{port}"
-        proc = subprocess.Popen(
-            [
-                sys.executable,
-                "-c",
-                f'from monarch.actor import run_worker_loop_forever; run_worker_loop_forever(address={repr(bind_addr)}, ca="trust_all_connections")',
-            ],
-            env=env,
-            start_new_session=True,
-        )
-        return ProcessState(proc.pid, addr)
-
-
 class SSHJob(LoginJob):
     def __init__(
         self,
@@ -485,7 +445,7 @@
         ssh_args: Sequence[str] = (),
         monarch_port: int = 22222,
     ):
-        configure(default_transport=ChannelTransport.Tcp)
+        enable_transport("tcp")
         self._python_exe = python_exe
         self._ssh_args = ssh_args
         self._port = monarch_port

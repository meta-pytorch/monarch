--- conflicted
+++ resolved
@@ -158,16 +158,10 @@
         # WARNING: it is unsafe to await self._proc_mesh here
         # because self._proc_mesh is the result of this function itself!
         _rdma_manager = (
-<<<<<<< HEAD
-            # pyre-ignore
+            # type: ignore[16]
             await _RdmaManager.create_rdma_manager_nonblocking(proc_mesh)
-            if HAS_TENSOR_ENGINE
-=======
-            # type: ignore[16]
-            await _RdmaManager.create_rdma_manager_nonblocking(self._proc_mesh)
             # type: ignore[16]
             if HAS_TENSOR_ENGINE and _RdmaBuffer.rdma_supported()
->>>>>>> 810d5db5
             else None
         )
 

# Copyright (c) Meta Platforms, Inc. and affiliates.
# All rights reserved.
#
# This source code is licensed under the BSD-style license found in the
# LICENSE file in the root directory of this source tree.

# pyre-strict

import asyncio
import logging
import os
import sys
import threading
import warnings
from contextlib import AbstractContextManager

from typing import (
    Any,
    Callable,
    cast,
    Dict,
    List,
    Optional,
    Sequence,
    Type,
    TYPE_CHECKING,
    TypeVar,
)

from monarch._rust_bindings.monarch_extension.logging import LoggingMeshClient
from monarch._rust_bindings.monarch_hyperactor.alloc import (  # @manual=//monarch/monarch_extension:monarch_extension
    Alloc,
    AllocConstraints,
    AllocSpec,
)
from monarch._rust_bindings.monarch_hyperactor.mailbox import Mailbox
from monarch._rust_bindings.monarch_hyperactor.proc_mesh import (
    ProcMesh as HyProcMesh,
    ProcMeshMonitor,
)
from monarch._rust_bindings.monarch_hyperactor.pytokio import PythonTask, Shared
from monarch._rust_bindings.monarch_hyperactor.shape import Shape, Slice
from monarch._src.actor.actor_mesh import (
    _Actor,
    _ActorMeshRefImpl,
    Actor,
    ActorMeshRef,
    MonarchContext,
)

from monarch._src.actor.allocator import (
    AllocateMixin,
    AllocHandle,
    LocalAllocator,
    ProcessAllocator,
    SimAllocator,
)
from monarch._src.actor.code_sync import (
    CodeSyncMeshClient,
    RemoteWorkspace,
    WorkspaceLocation,
    WorkspaceShape,
)
from monarch._src.actor.debugger import (
    _DEBUG_MANAGER_ACTOR_NAME,
    DebugClient,
    DebugManager,
)

from monarch._src.actor.device_utils import _local_device_count

from monarch._src.actor.endpoint import endpoint
from monarch._src.actor.future import DeprecatedNotAFuture, Future
from monarch._src.actor.shape import MeshTrait

HAS_TENSOR_ENGINE = False
try:
    from monarch._rust_bindings.rdma import (  # type: ignore[import]
        _RdmaBuffer,
        _RdmaManager,
    )

    # type: ignore[16]
    HAS_TENSOR_ENGINE = _RdmaBuffer.rdma_supported()
except ImportError:
    logging.warning("RDMA is not available on this platform")


if TYPE_CHECKING:
    Tensor = Any
    DeviceMesh = Any


class SetupActor(Actor):
    """
    A helper actor to setup the proc mesh with user defined setup method.
    Typically used to setup the environment variables.
    """

    def __init__(self, env: Callable[[], None]) -> None:
        """
        Initialize the setup actor with the user defined setup method.
        """
        self._setup_method = env

    @endpoint
    async def setup(self) -> None:
        """
        Call the user defined setup method with the monarch context.
        """
        self._setup_method()


T = TypeVar("T")
try:
    from __manifest__ import fbmake  # noqa

    IN_PAR = bool(fbmake.get("par_style"))
except ImportError:
    IN_PAR = False


class ProcMesh(MeshTrait, DeprecatedNotAFuture):
    def __init__(
        self,
        hy_proc_mesh: "Shared[HyProcMesh]",
        shape: Shape,
        _device_mesh: Optional["DeviceMesh"] = None,
    ) -> None:
        self._proc_mesh = hy_proc_mesh
        self._shape = shape
        # until we have real slicing support keep track
        # of whether this is a slice of a real proc_meshg
        self._slice = False
        # type: ignore[21]
        self._rdma_manager: Optional["_RdmaManager"] = None
        self._debug_manager: Optional[DebugManager] = None
        self._code_sync_client: Optional[CodeSyncMeshClient] = None
        self._logging_mesh_client: Optional[LoggingMeshClient] = None
        self._maybe_device_mesh: Optional["DeviceMesh"] = _device_mesh
        self._stopped = False

    def _init_manager_actors(self, setup: Callable[[], None] | None = None) -> None:
        self._proc_mesh = PythonTask.from_coroutine(
            self._init_manager_actors_coro(self._proc_mesh, setup)
        ).spawn()

    async def _init_manager_actors_coro(
        self,
        proc_mesh_: "Shared[HyProcMesh]",
        setup: Callable[[], None] | None = None,
    ) -> "HyProcMesh":
        proc_mesh = await proc_mesh_
        # WARNING: it is unsafe to await self._proc_mesh here
        # because self._proc_mesh is the result of this function itself!
        _rdma_manager = (
            # pyre-ignore
            await _RdmaManager.create_rdma_manager_nonblocking(proc_mesh)
            if HAS_TENSOR_ENGINE
            else None
        )

        _debug_manager = await self._spawn_nonblocking_on(
            proc_mesh, _DEBUG_MANAGER_ACTOR_NAME, DebugManager, await _debug_client()
        )

        self._debug_manager = _debug_manager
        self._rdma_manager = _rdma_manager

        if setup is not None:
            # If the user has passed the setup lambda, we need to call
            # it here before any of the other actors are spawned so that
            # the environment variables are set up before cuda init.
            setup_actor = await self._spawn_nonblocking_on(
                proc_mesh, "setup", SetupActor, setup
            )
            # pyre-ignore
            await setup_actor.setup.call()._status.coro

        return proc_mesh

    @property
    def _ndslice(self) -> Slice:
        return self._shape.ndslice

    @property
    def _labels(self) -> List[str]:
        return self._shape.labels

    def _new_with_shape(self, shape: Shape) -> "ProcMesh":
        device_mesh = (
            None
            if self._maybe_device_mesh is None
            else self._device_mesh._new_with_shape(shape)
        )
        pm = ProcMesh(self._proc_mesh, shape, _device_mesh=device_mesh)
        pm._slice = True
        return pm

    def spawn(self, name: str, Class: Type[T], *args: Any, **kwargs: Any) -> Future[T]:
        if self._slice:
            raise NotImplementedError("NYI: spawn on slice of a proc mesh.")
        return Future(coro=self._spawn_nonblocking(name, Class, *args, **kwargs))

    @property
    async def _proc_mesh_for_asyncio_fixme(self) -> HyProcMesh:
        """
        Get ProcMesh on the asyncio event stream.
        We should redo this functionality to work on the tokio stream.
        This must be called on the asyncio stream.
        """
        assert asyncio.get_running_loop() is not None
        return await Future(coro=self._proc_mesh.task())

    async def monitor(self) -> ProcMeshMonitor:
        """
        Get a monitor (async iterator) of the proc mesh, it is used to
        monitor the status of the proc mesh. This function can be called at most once.

        Note: This API is experimental and subject to change.

        Example:

        async def monitor_loop(monitor):
            async for event in monitor:
                await handle_exception_event(event)

        # Kick off in background
        asyncio.create_task(monitor_loop(monitor))
        """
        # todo: move monitor to tokio loop
        proc_mesh = await Future(coro=self._proc_mesh.task())
        return await proc_mesh.monitor()

    @classmethod
    def from_alloc(
        self,
        alloc: AllocHandle,
        setup: Callable[[], None] | None = None,
        _init_manager_actors: bool = True,
    ) -> "ProcMesh":
        """
        Allocate a process mesh according to the provided alloc.
        Returns when the mesh is fully allocated.

        Arguments:
        - `alloc`: The alloc to allocate according to.
        - `setup`: An optional lambda function to configure environment variables on the allocated mesh.
        Use the `current_rank()` method within the lambda to obtain the rank.

        Example of a setup method to initialize torch distributed environment variables:
        ```
        def setup():
            rank = current_rank()
            os.environ["RANK"] = str(rank)
            os.environ["WORLD_SIZE"] = str(len(rank.shape))
            os.environ["LOCAL_RANK"] = str(rank["gpus"])
        ```
        """

        async def task() -> HyProcMesh:
            return await HyProcMesh.allocate_nonblocking(await alloc._hy_alloc)

        shape = Shape(
            list(alloc._extent.keys()),
            Slice.new_row_major(list(alloc._extent.values())),
        )
        pm = ProcMesh(PythonTask.from_coroutine(task()).spawn(), shape)

        if _init_manager_actors:
            pm._init_manager_actors(setup)
        return pm

    def __repr__(self) -> str:
        return repr(self._proc_mesh)

    def __str__(self) -> str:
        return str(self._proc_mesh)

    async def _spawn_nonblocking(
        self, name: str, Class: Type[T], *args: Any, **kwargs: Any
    ) -> T:
        return await self._spawn_nonblocking_on(
            await self._proc_mesh, name, Class, *args, **kwargs
        )

    async def _spawn_nonblocking_on(
        self, pm: HyProcMesh, name: str, Class: Type[T], *args: Any, **kwargs: Any
    ) -> T:
        if not issubclass(Class, Actor):
            raise ValueError(
                f"{Class} must subclass monarch.service.Actor to spawn it."
            )
        actor_mesh = await pm.spawn_nonblocking(name, _Actor)
        service = ActorMeshRef(
            Class,
            _ActorMeshRefImpl.from_hyperactor_mesh(pm.client, actor_mesh, self),
            MonarchContext.current_mailbox(),
        )
        # useful to have this separate, because eventually we can reconstitute ActorMeshRef objects across pickling by
        # doing `ActorMeshRef(Class, actor_handle)` but not calling _create.
        service._create(args, kwargs)
        return cast(T, service)

    @property
    def _device_mesh(self) -> "DeviceMesh":
        if not HAS_TENSOR_ENGINE:
            raise RuntimeError(
                "DeviceMesh is not available because tensor_engine was not compiled (USE_TENSOR_ENGINE=0)"
            )

        # type: ignore[21]
        from monarch.mesh_controller import spawn_tensor_engine  # @manual

        if self._maybe_device_mesh is None:
            if self._slice:
                raise NotImplementedError(
                    "NYI: activating a proc mesh must first happen on the root proc_mesh until we fix spawning on submeshes."
                )
            # type: ignore[21]
            self._maybe_device_mesh = spawn_tensor_engine(self)
        return self._maybe_device_mesh

    # pyre-ignore
    def activate(self) -> AbstractContextManager:
        return self._device_mesh.activate()

    def rank_tensor(self, dim: str | Sequence[str]) -> "Tensor":
        return self._device_mesh.rank(dim)

    def rank_tensors(self) -> Dict[str, "Tensor"]:
        return self._device_mesh.ranks

    async def sync_workspace(self, auto_reload: bool = False) -> None:
        if self._code_sync_client is None:
            self._code_sync_client = CodeSyncMeshClient.spawn_blocking(
                proc_mesh=await self._proc_mesh_for_asyncio_fixme,
            )
        # TODO(agallagher): We need some way to configure and pass this
        # in -- right now we're assuming the `gpu` dimension, which isn't
        # correct.
        # The workspace shape (i.e. only perform one rsync per host).
        assert set(self._shape.labels).issubset({"gpus", "hosts"})
        assert self._code_sync_client is not None
        await self._code_sync_client.sync_workspace(
            # TODO(agallagher): Is there a better way to infer/set the local
            # workspace dir, rather than use PWD?
            local=os.getcwd(),
            remote=RemoteWorkspace(
                location=WorkspaceLocation.FromEnvVar("WORKSPACE_DIR"),
                shape=WorkspaceShape.shared("gpus"),
            ),
            auto_reload=auto_reload,
        )

    async def logging_option(
        self,
        stream_to_client: bool = False,
        aggregate_window_sec: int | None = None,
    ) -> None:
        """
        Set the logging options for the remote processes

        Args:
            stream_to_client (bool): If True, logs from the remote processes will be streamed to the client.
            Defaults to False.
            aggregate_window_sec (Optional[int]): If not None, logs from the remote processes will be aggregated
            and sent to the client every aggregate_window_sec seconds. Defaults to None, meaning no aggregation.
            aggregate_window_sec will be ignored if stream_to_client is False.

        Returns:
            None
        """
        if self._logging_mesh_client is None:
            self._logging_mesh_client = await LoggingMeshClient.spawn(
                proc_mesh=await self._proc_mesh_for_asyncio_fixme
            )
        self._logging_mesh_client.set_mode(
            stream_to_client, aggregate_window_sec=aggregate_window_sec
        )

    async def __aenter__(self) -> "ProcMesh":
        if self._stopped:
            raise RuntimeError("`ProcMesh` has already been stopped")
        return self

    def stop(self) -> Future[None]:
        async def _stop_nonblocking() -> None:
            await (await self._proc_mesh).stop_nonblocking()
            self._stopped = True

        return Future(coro=_stop_nonblocking())

    async def __aexit__(
        self, exc_type: object, exc_val: object, exc_tb: object
    ) -> None:
        # In case there are multiple nested "async with" statements, we only
        # want it to close once.
        if not self._stopped:
            await self.stop()

    # Finalizer to check if the proc mesh was closed properly.
    def __del__(self) -> None:
        if not self._stopped:
            warnings.warn(
                f"unstopped ProcMesh {self!r}",
                ResourceWarning,
                stacklevel=2,
                source=self,
            )
            # Cannot call stop here because it is async.


def local_proc_mesh(*, gpus: Optional[int] = None, hosts: int = 1) -> ProcMesh:
    return _proc_mesh_from_allocator(allocator=LocalAllocator(), gpus=gpus, hosts=hosts)


def sim_proc_mesh(*, gpus: Optional[int] = None, hosts: int = 1) -> ProcMesh:
    return _proc_mesh_from_allocator(allocator=SimAllocator(), gpus=gpus, hosts=hosts)


_BOOTSTRAP_MAIN = "monarch._src.actor.bootstrap_main"


def _get_bootstrap_args() -> tuple[str, Optional[list[str]], dict[str, str]]:
    if IN_PAR:
        cmd = sys.argv[0]
        args = None
        env = {
            "PAR_MAIN_OVERRIDE": _BOOTSTRAP_MAIN,
        }
    else:
        cmd = sys.executable
        args = ["-m", _BOOTSTRAP_MAIN]
        env = {}

    return cmd, args, env


async def _hy_proc_mesh_from_alloc_coro(
    alloc: "Shared[Alloc] | PythonTask[Alloc]",
) -> HyProcMesh:
    return await HyProcMesh.allocate_nonblocking(await alloc)


def _proc_mesh_from_allocator(
    *,
    allocator: AllocateMixin,
    gpus: Optional[int],
    hosts: int,
    setup: Callable[[], None] | None = None,
    _init_manager_actors: bool = True,
) -> ProcMesh:
    if gpus is None:
        gpus = _local_device_count()
    # gpus must come last in this order because
    # test_remote_function_all_gather expects that hosts comes before gpus
    # in the order of the dimensions.
    spec: AllocSpec = AllocSpec(AllocConstraints(), hosts=hosts, gpus=gpus)
    alloc = allocator.allocate(spec)
    return ProcMesh.from_alloc(alloc, setup, _init_manager_actors)


def proc_mesh(
    *,
    gpus: Optional[int] = None,
    hosts: int = 1,
    env: dict[str, str] | None = None,
    setup: Callable[[], None] | None = None,
) -> ProcMesh:
    env = env or {}
    # Todo: Deprecate the env field from the ProcessAllocator
    # The PAR_MAIN_OVERRIDE needs to be passed as an env
    # to the proc mesh construction in rust, so can not be moved to the
    # SetupActor yet
    cmd, args, bootstrap_env = _get_bootstrap_args()
    env.update(bootstrap_env)
    return _proc_mesh_from_allocator(
        allocator=ProcessAllocator(cmd, args, env),
        hosts=hosts,
        gpus=gpus,
        setup=setup,
        _init_manager_actors=True,
    )


_debug_client_init = threading.Lock()
_debug_proc_mesh: Optional["ProcMesh"] = None
_debug_client_mesh: "Optional[Shared[DebugClient]]" = None


# Lazy init so that the debug client and proc does not produce logs when it isn't used.
# Checking for the client needs a lock otherwise two initializing procs will both
# try to init resulting in duplicates. The critical region is not blocking: it spawns
# a separate task to do the init, asigns the Shared[Client] from that task to the global
# and releases the lock.
def _debug_client() -> "Shared[DebugClient]":
    global _debug_client_mesh, _debug_proc_mesh

    async def create() -> DebugClient:
        _debug_proc_mesh = _proc_mesh_from_allocator(
            gpus=1, hosts=1, allocator=LocalAllocator(), _init_manager_actors=False
        )
        return await _debug_proc_mesh._spawn_nonblocking("debug_client", DebugClient)

    with _debug_client_init:
        if _debug_client_mesh is None:
            _debug_client_mesh = PythonTask.from_coroutine(create()).spawn()

<<<<<<< HEAD
# Lazy init for the same reason as above. This is defined in proc_mesh.py
# instead of debugger.py for circular import reasons.
async def _debug_client() -> DebugClient:
    global _debug_client_mesh
    if _debug_client_mesh is None:
        mesh = _get_debug_proc_mesh()
        _debug_client_mesh = await mesh._spawn_nonblocking("debug_client", DebugClient)
=======
>>>>>>> c07348bf
    return _debug_client_mesh


def debug_client() -> DebugClient:
    return Future(coro=_debug_client().task()).get()<|MERGE_RESOLUTION|>--- conflicted
+++ resolved
@@ -507,16 +507,6 @@
         if _debug_client_mesh is None:
             _debug_client_mesh = PythonTask.from_coroutine(create()).spawn()
 
-<<<<<<< HEAD
-# Lazy init for the same reason as above. This is defined in proc_mesh.py
-# instead of debugger.py for circular import reasons.
-async def _debug_client() -> DebugClient:
-    global _debug_client_mesh
-    if _debug_client_mesh is None:
-        mesh = _get_debug_proc_mesh()
-        _debug_client_mesh = await mesh._spawn_nonblocking("debug_client", DebugClient)
-=======
->>>>>>> c07348bf
     return _debug_client_mesh
 
 

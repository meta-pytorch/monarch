# Copyright (c) Meta Platforms, Inc. and affiliates.
# All rights reserved.
#
# This source code is licensed under the BSD-style license found in the
# LICENSE file in the root directory of this source tree.

# pyre-strict

import asyncio
import importlib.metadata
import json
import logging
import os
import sys
import threading
import warnings
from contextlib import AbstractContextManager

from functools import cache
from pathlib import Path

from typing import (
    Any,
    Callable,
    cast,
    Dict,
    List,
    Literal,
    Optional,
    Sequence,
    Tuple,
    Type,
    TYPE_CHECKING,
    TypeVar,
)
from urllib.parse import urlparse
from weakref import WeakValueDictionary

from monarch._rust_bindings.monarch_hyperactor.alloc import (  # @manual=//monarch/monarch_extension:monarch_extension
    AllocConstraints,
    AllocSpec,
)

from monarch._rust_bindings.monarch_hyperactor.proc_mesh import (
    ProcMesh as HyProcMeshV0,
    ProcMeshMonitor,
)
from monarch._rust_bindings.monarch_hyperactor.pytokio import PythonTask, Shared
from monarch._rust_bindings.monarch_hyperactor.shape import Shape, Slice
from monarch._src.actor.actor_mesh import _Actor, Actor, ActorMesh, context
from monarch._src.actor.allocator import (
    AllocateMixin,
    AllocHandle,
    LocalAllocator,
    ProcessAllocator,
    SimAllocator,
)
from monarch._src.actor.code_sync import (
    CodeSyncMeshClient,
    CodeSyncMethod,
    RemoteWorkspace,
    WorkspaceConfig,
    WorkspaceLocation,
    WorkspaceShape,
)
from monarch._src.actor.device_utils import _local_device_count

from monarch._src.actor.endpoint import endpoint
from monarch._src.actor.future import Future
from monarch._src.actor.logging import LoggingManager
from monarch._src.actor.shape import MeshTrait
from monarch._src.actor.v1 import enabled as v1_enabled
from monarch._src.actor.v1.proc_mesh import (
    _ControllerController as _ControllerControllerV1,
    _get_controller_controller as _get_controller_controller_v1,
    get_active_proc_meshes as get_active_proc_meshes_v1,
    get_or_spawn_controller as get_or_spawn_controller_v1,
    HyProcMesh as HyProcMeshV1,
<<<<<<< HEAD
=======
    local_proc_mesh as local_proc_mesh_v1,
    proc_mesh as proc_mesh_v1,
>>>>>>> a0f96cd5
    ProcMesh as ProcMeshV1,
    sim_proc_mesh as sim_proc_mesh_v1,
)
from monarch.tools.config.environment import CondaEnvironment
from monarch.tools.config.workspace import Workspace
from monarch.tools.utils import conda as conda_utils


@cache
def _has_tensor_engine() -> bool:
    try:
        # Torch is needed for tensor engine
        import torch  # @manual

        # Confirm that rust bindings were built with tensor engine enabled
        from monarch._rust_bindings.rdma import _RdmaManager  # noqa

        return True
    except ImportError:
        logging.warning("Tensor engine is not available on this platform")
        return False


if TYPE_CHECKING:
    Tensor = Any
    DeviceMesh = Any
    from monarch._src.actor.host_mesh import HostMeshV0


class SetupActor(Actor):
    """
    A helper actor to set up the actor mesh with user defined setup method.
    """

    def __init__(self, env: Callable[[], None]) -> None:
        self._setup_method = env

    @endpoint
    async def setup(self) -> None:
        """
        Call the user defined setup method with the monarch context.
        """
        self._setup_method()


T = TypeVar("T")
try:
    from __manifest__ import fbmake  # noqa

    IN_PAR = bool(fbmake.get("par_style"))
except ImportError:
    IN_PAR = False


class ProcMeshRef:
    """
    A serializable remote reference to a ProcMesh. The reference is weak: No support
    for refcount'ing. Spawning actors on a ProcMeshRef a stopped or a failed mesh will fail.
    """

    def __init__(self, proc_mesh_id: int) -> None:
        self._proc_mesh_id = proc_mesh_id
        self._host_mesh: Optional["HostMeshV0"] = None

    @classmethod
    def _fake_proc_mesh(cls, proc_mesh_id: int) -> "ProcMeshV0":
        return cast(ProcMeshV0, cls(proc_mesh_id))

    def __getattr__(self, attr: str) -> Any:
        # AttributeError instead of NotImplementedError so that any hasattr calls
        # will properly return False
        raise AttributeError(
            f"NYI: attempting to get ProcMesh attribute `{attr}` on object that's actually a ProcMeshRef"
        )

    def __hash__(self) -> int:
        return hash(self._proc_mesh_id)

    def __eq__(self, other: object) -> bool:
        if not isinstance(other, ProcMeshRef):
            return False
        return self._proc_mesh_id == other._proc_mesh_id

    @property
    def _proc_mesh(self) -> Shared["HyProcMeshV0"]:
        return _deref_proc_mesh(self)._proc_mesh

    @property
    def initialized(self) -> Future[Literal[True]]:
        async def task() -> Literal[True]:
            return True

        return Future(coro=task())


_proc_mesh_lock: threading.Lock = threading.Lock()
_proc_mesh_key: int = 0
_proc_mesh_registry: WeakValueDictionary[ProcMeshRef, "ProcMeshV0"] = (
    WeakValueDictionary()
)


def get_active_proc_meshes_v0() -> List["ProcMeshV0"]:
    """Get a list of all active ProcMesh instances."""
    return list(_proc_mesh_registry.values())


def _deref_proc_mesh(proc_mesh: ProcMeshRef) -> "ProcMeshV0":
    if proc_mesh not in _proc_mesh_registry:
        raise ValueError(
            f"ProcMesh with id {proc_mesh._proc_mesh_id} does not exist on host."
        )
    return _proc_mesh_registry[proc_mesh]


class ProcMeshV0(MeshTrait):
    """
    A distributed mesh of processes for actor computation.

    ProcMesh represents a collection of processes that can spawn and manage actors.
    It provides the foundation for distributed actor systems by managing process
    allocation, lifecycle, and communication across multiple hosts and devices.

    The ProcMesh supports spawning actors, monitoring process health, logging
    configuration, and code synchronization across distributed processes.
    """

    def __init__(
        self,
        hy_proc_mesh: "Shared[HyProcMeshV0]",
        shape: Shape,
        _device_mesh: Optional["DeviceMesh"] = None,
    ) -> None:
        warnings.warn(
            (
                "DEPRECATION WARNING: using a deprecated version of ProcMesh. This is going be removed imminently. "
                "Make sure you aren't running with `MONARCH_V0_WORKAROUND_DO_NOT_USE=1` to get the new version of "
                "ProcMesh."
            ),
            DeprecationWarning,
            stacklevel=2,
        )

        self._proc_mesh = hy_proc_mesh
        global _proc_mesh_lock, _proc_mesh_key
        with _proc_mesh_lock:
            self._proc_mesh_id: int = _proc_mesh_key
            _proc_mesh_key += 1
        self._shape = shape
        # until we have real slicing support keep track
        # of whether this is a slice of a real proc_meshg
        self._slice = False
        self._code_sync_client: Optional[CodeSyncMeshClient] = None
        self._logging_manager: LoggingManager = LoggingManager()
        self._maybe_device_mesh: Optional["DeviceMesh"] = _device_mesh
        self._stopped = False
        self._controller_controller: Optional["_ControllerControllerV0"] = None
        # current set only for context()'s proc_mesh to be a local host mesh.
        self._host_mesh: Optional["HostMeshV0"] = None

    @property
    def initialized(self) -> Future[Literal[True]]:
        """
        Future completes with 'True' when the ProcMesh has initialized.
        Because ProcMesh are remote objects, there is no guarentee that the ProcMesh is
        still usable after this completes, only that at some point in the past it was usable.
        """
        pm: Shared[HyProcMeshV0] = self._proc_mesh

        async def task() -> Literal[True]:
            await pm
            return True

        return Future(coro=task())

    @property
    def host_mesh(self) -> "HostMeshV0":
        if self._host_mesh is None:
            raise NotImplementedError(
                "NYI complete for release 0.1 (ProcMeshRef knowing its host mesh)"
            )
        return self._host_mesh

    @property
    def _ndslice(self) -> Slice:
        return self._shape.ndslice

    @property
    def _labels(self) -> List[str]:
        return self._shape.labels

    def _new_with_shape(self, shape: Shape) -> "ProcMeshV0":
        # make sure that if we slice something with unity,
        # we do not lose the ability to spawn on it.
        # remote when spawn is implemented.
        if shape == self._shape:
            return self
        device_mesh = (
            None
            if self._maybe_device_mesh is None
            else self._device_mesh._new_with_shape(shape)
        )
        pm = ProcMeshV0(self._proc_mesh, shape, _device_mesh=device_mesh)
        pm._slice = True
        return pm

    def spawn(self, name: str, Class: Type[T], *args: Any, **kwargs: Any) -> T:
        """
        Spawn a T-typed actor mesh on the process mesh.

        Args:
        - `name`: The name of the actor.
        - `Class`: The class of the actor to spawn.
        - `args`: Positional arguments to pass to the actor's constructor.
        - `kwargs`: Keyword arguments to pass to the actor's constructor.

        Returns:
        - The actor instance.

        Usage:
            >>> procs: ProcMesh = host_mesh.spawn_procs(per_host={"gpus": 8})
            >>> counters: Counter = procs.spawn("counters", Counter, 0)
        """
        if self._slice:
            raise NotImplementedError("NYI: spawn on slice of a proc mesh.")
        return self._spawn_nonblocking(name, Class, *args, **kwargs)

    @property
    async def _proc_mesh_for_asyncio_fixme(self) -> HyProcMeshV0:
        """
        Get ProcMesh on the asyncio event stream.
        We should redo this functionality to work on the tokio stream.
        This must be called on the asyncio stream.
        """
        assert asyncio.get_running_loop() is not None
        return await Future(coro=self._proc_mesh.task())

    async def monitor(self) -> ProcMeshMonitor:
        """
        Get a monitor (async iterator) of the proc mesh, it is used to
        monitor the status of the proc mesh. This function can be called at most once.

        Note: This API is experimental and subject to change.

        Example:

        async def monitor_loop(monitor):
            async for event in monitor:
                await handle_exception_event(event)

        # Kick off in background
        asyncio.create_task(monitor_loop(monitor))
        """
        # todo: move monitor to tokio loop
        proc_mesh = await Future(coro=self._proc_mesh.task())
        return await proc_mesh.monitor()

    @classmethod
    def from_alloc(
        self,
        alloc: AllocHandle,
        setup: Callable[[], None] | None = None,
        _attach_controller_controller: bool = True,
    ) -> "ProcMeshV0":
        """
        Allocate a process mesh according to the provided alloc.
        Returns when the mesh is fully allocated.

        Args:
        - `alloc`: A generator that yields a list of allocations.
        - `setup`: An optional lambda function to configure environment variables on the allocated mesh.
        """

        async def task() -> HyProcMeshV0:
            return await HyProcMeshV0.allocate_nonblocking(await alloc._hy_alloc)

        shape = Shape(
            list(alloc._extent.keys()),
            Slice.new_row_major(list(alloc._extent.values())),
        )

        hy_proc_mesh = PythonTask.from_coroutine(task()).spawn()

        pm = ProcMeshV0(hy_proc_mesh, shape)
        if _attach_controller_controller:
            instance = context().actor_instance
            assert (
                instance._controller_controller is None
                or cast(
                    ActorMesh[_ControllerControllerV0], instance._controller_controller
                )._class
                is _ControllerControllerV0
            ), "Expected v0 _ControllerController, got v1 _ControllerController"
            if instance._controller_controller is None:
                pm._controller_controller = _get_controller_controller_v0()[1]
            else:
                pm._controller_controller = cast(
                    _ControllerControllerV0, instance._controller_controller
                )
            instance._add_child(pm)  # type: ignore

        async def task(
            pm: "ProcMeshV0",
            hy_proc_mesh_task: "Shared[HyProcMeshV0]",
            setup_actor: Optional[SetupActor],
            stream_log_to_client: bool,
        ) -> HyProcMeshV0:
            hy_proc_mesh = await hy_proc_mesh_task

            await pm._logging_manager.init(hy_proc_mesh, stream_log_to_client)

            if setup_actor is not None:
                await setup_actor.setup.call()

            return hy_proc_mesh

        setup_actor = None
        if setup is not None:
            # If the user has passed the setup lambda, we need to call
            # it here before any of the other actors are spawned so that
            # the environment variables are set up before cuda init.
            setup_actor = pm._spawn_nonblocking_on(
                hy_proc_mesh, "setup", SetupActor, setup
            )

        pm._proc_mesh = PythonTask.from_coroutine(
            task(pm, hy_proc_mesh, setup_actor, alloc.stream_logs)
        ).spawn()

        return pm

    def __repr__(self) -> str:
        return repr(self._proc_mesh)

    def __str__(self) -> str:
        return str(self._proc_mesh)

    def _spawn_nonblocking(
        self, name: str, Class: Type[T], *args: Any, **kwargs: Any
    ) -> T:
        return self._spawn_nonblocking_on(self._proc_mesh, name, Class, *args, **kwargs)

    def to_table(self) -> str:
        return self._device_mesh.to_table()

    def _spawn_nonblocking_on(
        self,
        pm: "Shared[HyProcMeshV0]",
        name: str,
        Class: Type[T],
        *args: Any,
        **kwargs: Any,
    ) -> T:
        if not issubclass(Class, Actor):
            raise ValueError(
                f"{Class} must subclass monarch.service.Actor to spawn it."
            )

        actor_mesh = HyProcMeshV0.spawn_async(pm, name, _Actor)
        service = ActorMesh._create(
            Class,
            actor_mesh,
            self._shape,
            self,
            self._controller_controller,
            *args,
            **kwargs,
        )
        context().actor_instance._add_child(service)
        return cast(T, service)

    @property
    def _device_mesh(self) -> "DeviceMesh":
        if not _has_tensor_engine():
            raise RuntimeError(
                "DeviceMesh is not available because tensor_engine was not compiled (USE_TENSOR_ENGINE=0)"
            )

        # type: ignore[21]
        from monarch.mesh_controller import spawn_tensor_engine  # @manual

        if self._maybe_device_mesh is None:
            if self._slice:
                raise NotImplementedError(
                    "NYI: activating a proc mesh must first happen on the root proc_mesh until we fix spawning on submeshes."
                )
            # type: ignore[21]
            self._maybe_device_mesh = spawn_tensor_engine(self)
        return self._maybe_device_mesh

    # pyre-ignore
    def activate(self) -> AbstractContextManager:
        return self._device_mesh.activate()

    def rank_tensor(self, dim: str | Sequence[str]) -> "Tensor":
        return self._device_mesh.rank(dim)

    def rank_tensors(self) -> Dict[str, "Tensor"]:
        return self._device_mesh.ranks

    async def sync_workspace(
        self,
        workspace: Workspace,
        conda: bool = False,
        auto_reload: bool = False,
    ) -> None:
        """
        Sync local code changes to the remote processes.

        Args:
            workspace: The workspace to sync.
            conda: If True, also sync the currently activated conda env.
            auto_reload: If True, automatically reload the workspace on changes.
        """
        if self._code_sync_client is None:
            self._code_sync_client = CodeSyncMeshClient.spawn_blocking(
                client=context().actor_instance,
                proc_mesh=await self._proc_mesh_for_asyncio_fixme,
            )

        # TODO(agallagher): We need some way to configure and pass this
        # in -- right now we're assuming the `gpu` dimension, which isn't
        # correct.
        # The workspace shape (i.e. only perform one rsync per host).
        assert set(self._shape.labels).issubset({"gpus", "hosts"})

        workspaces = {}
        for src_dir, dst_dir in workspace.dirs.items():
            local = Path(src_dir)
            workspaces[local] = WorkspaceConfig(
                local=local,
                remote=RemoteWorkspace(
                    location=WorkspaceLocation.FromEnvVar(
                        env="WORKSPACE_DIR",
                        relpath=dst_dir,
                    ),
                    shape=WorkspaceShape.shared("gpus"),
                ),
                method=CodeSyncMethod.Rsync(),
            )

        # If `conda` is set, also sync the currently activated conda env.
        conda_prefix = conda_utils.active_env_dir()
        if isinstance(workspace.env, CondaEnvironment):
            conda_prefix = workspace.env._conda_prefix

        if conda and conda_prefix is not None:
            conda_prefix = Path(conda_prefix)

            # Resolve top-level symlinks for rsync/conda-sync.
            while conda_prefix.is_symlink():
                conda_prefix = conda_prefix.parent / conda_prefix.readlink()

            # Build a list of additional paths prefixes to fixup when syncing
            # the conda env.
            conda_prefix_replacements = {}

            # Auto-detect editable installs and implicitly add workspaces for
            # them.
            # NOTE(agallagher): There's sometimes a `python3.1` symlink to
            # `python3.10`, so avoid it.
            (lib_python,) = [
                dirpath
                for dirpath in conda_prefix.glob("lib/python*")
                if not os.path.islink(dirpath)
            ]
            for direct_url in lib_python.glob(
                "site-packages/*.dist-info/direct_url.json"
            ):
                # Parse the direct_url.json to see if it's an editable install
                # (https://packaging.python.org/en/latest/specifications/direct-url/#example-pip-commands-and-their-effect-on-direct-url-json).
                with open(direct_url) as f:
                    info = json.load(f)
                if not info.get("dir_info", {}).get("editable", False):
                    continue

                # Extract the workspace path from the URL (e.g. `file///my/workspace/`).
                url = urlparse(info["url"])
                assert url.scheme == "file", f"expected file:// URL, got {url.scheme}"

                # Get the project name, so we can use it below to create a unique-ish
                # remote directory.
                dist = importlib.metadata.PathDistribution(direct_url.parent)
                name = dist.metadata["Name"]

                local = Path(url.path)

                # Check if we've already defined a workspace for this local path.
                existing = workspaces.get(local)
                if existing is not None:
                    assert existing.method == CodeSyncMethod.Rsync()
                    remote = existing.remote
                else:
                    # Otherwise, add the workspace to the list.
                    remote = RemoteWorkspace(
                        location=WorkspaceLocation.FromEnvVar(
                            env="WORKSPACE_DIR",
                            relpath=f"__editable__.{name}",
                        ),
                        shape=WorkspaceShape.shared("gpus"),
                    )
                    workspaces[local] = WorkspaceConfig(
                        local=local,
                        remote=remote,
                        method=CodeSyncMethod.Rsync(),
                    )

                logging.info(
                    f"Syncing editable install of {name} from {local} (to {remote.location})"
                )

                # Make sure we fixup path prefixes to the editable install.
                conda_prefix_replacements[local] = remote.location

            workspaces[conda_prefix] = WorkspaceConfig(
                local=conda_prefix,
                remote=RemoteWorkspace(
                    location=WorkspaceLocation.FromEnvVar(
                        env="CONDA_PREFIX",
                        relpath="",
                    ),
                    shape=WorkspaceShape.shared("gpus"),
                ),
                method=CodeSyncMethod.CondaSync(conda_prefix_replacements),
            )

        assert self._code_sync_client is not None
        await self._code_sync_client.sync_workspaces(
            instance=context().actor_instance._as_rust(),
            workspaces=list(workspaces.values()),
            auto_reload=auto_reload,
        )

    async def logging_option(
        self,
        stream_to_client: bool = True,
        aggregate_window_sec: int | None = 3,
        level: int = logging.INFO,
    ) -> None:
        """
        Set the logging options for the remote processes

        Args:
            stream_to_client (bool): If True, logs from the remote processes will be streamed to the client.
            Defaults to True.
            aggregate_window_sec (Optional[int]): If not None, logs from the remote processes will be aggregated
            and sent to the client every aggregate_window_sec seconds. Defaults to 3 seconds, meaning no aggregation.
            Error will be thrown if aggregate_window_sec is set and stream_to_client is False.
            level (int): The logging level of the logger. Defaults to logging.INFO.

        Returns:
            None
        """
        await self.initialized

        await self._logging_manager.logging_option(
            stream_to_client=stream_to_client,
            aggregate_window_sec=aggregate_window_sec,
            level=level,
        )

    async def __aenter__(self) -> "ProcMeshV0":
        if self._stopped:
            raise RuntimeError("`ProcMesh` has already been stopped")
        return self

    def stop(self) -> Future[None]:
        """
        This will stop all processes (and actors) in the mesh and
        release any resources associated with the mesh.
        """

        async def _stop_nonblocking() -> None:
            await (await self._proc_mesh).stop_nonblocking()
            self._stopped = True

        return Future(coro=_stop_nonblocking())

    async def __aexit__(
        self, exc_type: object, exc_val: object, exc_tb: object
    ) -> None:
        # In case there are multiple nested "async with" statements, we only
        # want it to close once.
        if not self._stopped:
            await self.stop()

    # Finalizer to check if the proc mesh was closed properly.
    def __del__(self) -> None:
        if not self._stopped:
            warnings.warn(
                f"unstopped ProcMesh {self!r}",
                ResourceWarning,
                stacklevel=2,
                source=self,
            )
            # Cannot call stop here because it is async.

    def __reduce_ex__(self, protocol: ...) -> Tuple[Any, Tuple[Any, ...]]:
        # Ultra-hack. Remote python actors can get a reference to this proc mesh that
        # doesn't have any real functionality, but if they send a request back to the client
        # where the real proc mesh exists, the client can look it up in the proc mesh registry
        # and do something with it.
        global _proc_mesh_registry
        _proc_mesh_registry[ProcMeshRef(self._proc_mesh_id)] = self
        return (ProcMeshRef._fake_proc_mesh, (self._proc_mesh_id,))

    @staticmethod
    def _from_ref(proc_mesh_ref: ProcMeshRef) -> "ProcMeshV0":
        maybe_proc_mesh = _proc_mesh_registry.get(proc_mesh_ref, None)
        if maybe_proc_mesh is None:
            raise RuntimeError(
                f"ProcMesh with id {proc_mesh_ref._proc_mesh_id} does not exist"
            )
        return maybe_proc_mesh


def local_proc_mesh_v0(*, gpus: Optional[int] = None, hosts: int = 1) -> ProcMeshV0:
    """
    Create a local process mesh for testing and development.

    This function creates a process mesh using local allocation instead of
    distributed process allocation. Primarily used for testing scenarios.

    Args:
        gpus: Number of GPUs to allocate per host. If None, uses local device count.
        hosts: Number of hosts to allocate. Defaults to 1.

    Returns:
        ProcMesh: A locally allocated process mesh.

    Warning:
        This function is deprecated. Use `fake_in_process_host().spawn_procs()`
        for testing or `this_proc().spawn_procs()` for current process actors.
    """
    warnings.warn(
        "Use monarch._src.actor.host_mesh.fake_in_process_host().spawn_procs for testing. For launching an actor in the current process use this_proc().spawn_procs()",
        DeprecationWarning,
        stacklevel=2,
    )

    return _proc_mesh_from_allocator(
        allocator=LocalAllocator(),
        gpus=gpus,
        hosts=hosts,
    )


def sim_proc_mesh_v0(
    *,
    gpus: int = 1,
    hosts: int = 1,
    racks: int = 1,
    zones: int = 1,
    dcs: int = 1,
    regions: int = 1,
) -> ProcMeshV0:
    """Create a simulated process mesh for testing distributed scenarios.

    This function creates a process mesh using simulation allocation to test
    distributed behavior without requiring actual remote resources.

    Args:
        gpus: Number of GPUs per host. Defaults to 1.
        hosts: Number of hosts. Defaults to 1.
        racks: Number of racks. Defaults to 1.
        zones: Number of zones. Defaults to 1.
        dcs: Number of data centers. Defaults to 1.
        regions: Number of regions. Defaults to 1.

    Returns:
        ProcMesh: A simulated process mesh with the specified topology.
    """
    spec: AllocSpec = AllocSpec(
        AllocConstraints(),
        hosts=hosts,
        gpus=gpus,
        racks=racks,
        zones=zones,
        dcs=dcs,
        regions=regions,
    )
    alloc = SimAllocator().allocate(spec)
    return ProcMeshV0.from_alloc(alloc, None, True)


_BOOTSTRAP_MAIN = "monarch._src.actor.bootstrap_main"


def _get_bootstrap_args() -> tuple[str, Optional[list[str]], dict[str, str]]:
    if IN_PAR:
        cmd = sys.argv[0]
        args = None
        env = {
            "PAR_MAIN_OVERRIDE": _BOOTSTRAP_MAIN,
        }
    else:
        cmd = sys.executable
        args = ["-m", _BOOTSTRAP_MAIN]
        env = {}

    return cmd, args, env


def _proc_mesh_from_allocator(
    *,
    allocator: AllocateMixin,
    gpus: Optional[int],
    hosts: int,
    setup: Callable[[], None] | None = None,
    _attach_controller_controller: bool = True,
) -> ProcMeshV0:
    if gpus is None:
        gpus = _local_device_count()
    # gpus must come last in this order because
    # test_remote_function_all_gather expects that hosts comes before gpus
    # in the order of the dimensions.
    spec: AllocSpec = AllocSpec(AllocConstraints(), hosts=hosts, gpus=gpus)
    alloc = allocator.allocate(spec)
    return ProcMeshV0.from_alloc(alloc, setup, _attach_controller_controller)


def proc_mesh_v0(
    *,
    gpus: Optional[int] = None,
    hosts: int = 1,
    env: dict[str, str] | None = None,
    setup: Callable[[], None] | None = None,
) -> ProcMeshV0:
    """
    Create a distributed process mesh across hosts.

    This function creates a process mesh using distributed process allocation
    across multiple hosts and GPUs. Used for production distributed computing.

    Args:
        gpus: Number of GPUs per host. If None, uses local device count.
        hosts: Number of hosts to allocate. Defaults to 1.
        env: Environment variables to set on remote processes.
        setup: Optional setup function to run on each process at startup.

    Returns:
        ProcMesh: A distributed process mesh with the specified configuration.

    Warning:
        This function is deprecated. Use `this_host().spawn_procs()` with
        appropriate per_host configuration instead.
    """
    warnings.warn(
        "use this_host().spawn_procs(per_host = {'hosts': 2, 'gpus': 3}) instead of monarch.actor.proc_mesh(hosts=2, gpus=3)",
        DeprecationWarning,
        stacklevel=2,
    )

    env = env or {}
    # Todo: Deprecate the env field from the ProcessAllocator
    # The PAR_MAIN_OVERRIDE needs to be passed as an env
    # to the proc mesh construction in rust, so can not be moved to the
    # SetupActor yet
    cmd, args, bootstrap_env = _get_bootstrap_args()
    env.update(bootstrap_env)
    return _proc_mesh_from_allocator(
        allocator=ProcessAllocator(cmd, args, env),
        hosts=hosts,
        gpus=gpus,
        setup=setup,
        _attach_controller_controller=True,
    )


_ActorType = TypeVar("_ActorType", bound=Actor)


class _ControllerControllerV0(Actor):
    def __init__(self) -> None:
        self._controllers: Dict[str, Actor] = {}

    # pyre-ignore
    @endpoint
    def get_or_spawn(
        self, name: str, Class: Type[_ActorType], *args: Any, **kwargs: Any
    ) -> _ActorType:
        if name not in self._controllers:
            proc_mesh = _proc_mesh_from_allocator(
                gpus=1,
                hosts=1,
                allocator=LocalAllocator(),
            )
            self._controllers[name] = proc_mesh.spawn(name, Class, *args, **kwargs)
        return cast(_ActorType, self._controllers[name])


_cc_init = threading.Lock()
_cc_proc_mesh: Optional["ProcMeshV0"] = None
_controller_controller: Optional["_ControllerControllerV0"] = None


# Lazy init so that the controller_controller and proc do not produce logs when they aren't used.
# Checking for the controller (when it does not already exist in the MonarchContext) needs a lock,
# otherwise two initializing procs will both try to init resulting in duplicates. The critical
# region is not blocking: it spawns a separate task to do the init, assigns the
# Shared[_ControllerController] from that task to the global and releases the lock.
def _get_controller_controller_v0() -> "Tuple[ProcMeshV0, _ControllerControllerV0]":
    global _controller_controller, _cc_proc_mesh
    with _cc_init:
        if _controller_controller is None:
            alloc = LocalAllocator().allocate(AllocSpec(AllocConstraints()))
            _cc_proc_mesh = ProcMeshV0.from_alloc(
                alloc, _attach_controller_controller=False
            )
            _controller_controller = _cc_proc_mesh.spawn(
                "controller_controller", _ControllerControllerV0
            )
    assert _cc_proc_mesh is not None
    return _cc_proc_mesh, _controller_controller


def get_or_spawn_controller_v0(
    name: str, Class: Type["_ActorType"], *args: Any, **kwargs: Any
) -> Future["_ActorType"]:
    """
    Creates a singleton actor (controller) indexed by name, or if it already exists, returns the
    existing actor.

    Args:
        name (str): The unique name of the actor, used as a key for retrieval.
        Class (Type): The class of the actor to spawn. Must be a subclass of Actor.
        *args (Any): Positional arguments to pass to the actor constructor.
        **kwargs (Any): Keyword arguments to pass to the actor constructor.

    Returns:
        A Future that resolves to a reference to the actor.
    """
    return context().actor_instance._controller_controller.get_or_spawn.call_one(
        name, Class, *args, **kwargs
    )


if v1_enabled or TYPE_CHECKING:
    ProcMesh = ProcMeshV1
    get_or_spawn_controller = get_or_spawn_controller_v1  # type: ignore
    _get_controller_controller = _get_controller_controller_v1
    get_active_proc_meshes = get_active_proc_meshes_v1
    _ControllerController = _ControllerControllerV1
    HyProcMesh = HyProcMeshV1
<<<<<<< HEAD
=======
    proc_mesh = proc_mesh_v1
    local_proc_mesh = local_proc_mesh_v1
    sim_proc_mesh = sim_proc_mesh_v1
>>>>>>> a0f96cd5
else:
    ProcMesh = ProcMeshV0
    get_or_spawn_controller = get_or_spawn_controller_v0
    _get_controller_controller = _get_controller_controller_v0
    get_active_proc_meshes = get_active_proc_meshes_v0
    _ControllerController = _ControllerControllerV0
<<<<<<< HEAD
    HyProcMesh = HyProcMeshV0
=======
    HyProcMesh = HyProcMeshV0
    proc_mesh = proc_mesh_v0
    local_proc_mesh = local_proc_mesh_v0
    sim_proc_mesh = sim_proc_mesh_v0
>>>>>>> a0f96cd5
<|MERGE_RESOLUTION|>--- conflicted
+++ resolved
@@ -76,11 +76,8 @@
     get_active_proc_meshes as get_active_proc_meshes_v1,
     get_or_spawn_controller as get_or_spawn_controller_v1,
     HyProcMesh as HyProcMeshV1,
-<<<<<<< HEAD
-=======
     local_proc_mesh as local_proc_mesh_v1,
     proc_mesh as proc_mesh_v1,
->>>>>>> a0f96cd5
     ProcMesh as ProcMeshV1,
     sim_proc_mesh as sim_proc_mesh_v1,
 )
@@ -925,23 +922,16 @@
     get_active_proc_meshes = get_active_proc_meshes_v1
     _ControllerController = _ControllerControllerV1
     HyProcMesh = HyProcMeshV1
-<<<<<<< HEAD
-=======
     proc_mesh = proc_mesh_v1
     local_proc_mesh = local_proc_mesh_v1
     sim_proc_mesh = sim_proc_mesh_v1
->>>>>>> a0f96cd5
 else:
     ProcMesh = ProcMeshV0
     get_or_spawn_controller = get_or_spawn_controller_v0
     _get_controller_controller = _get_controller_controller_v0
     get_active_proc_meshes = get_active_proc_meshes_v0
     _ControllerController = _ControllerControllerV0
-<<<<<<< HEAD
-    HyProcMesh = HyProcMeshV0
-=======
     HyProcMesh = HyProcMeshV0
     proc_mesh = proc_mesh_v0
     local_proc_mesh = local_proc_mesh_v0
-    sim_proc_mesh = sim_proc_mesh_v0
->>>>>>> a0f96cd5
+    sim_proc_mesh = sim_proc_mesh_v0
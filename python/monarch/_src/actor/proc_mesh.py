# Copyright (c) Meta Platforms, Inc. and affiliates.
# All rights reserved.
#
# This source code is licensed under the BSD-style license found in the
# LICENSE file in the root directory of this source tree.

# pyre-strict

import asyncio
import importlib.metadata
import json
import logging
import os
import sys
import threading
import warnings
from contextlib import AbstractContextManager

from functools import cache
from pathlib import Path

from typing import (
    Any,
    Callable,
    cast,
    Dict,
    List,
    Literal,
    Optional,
    Sequence,
    Tuple,
    Type,
    TYPE_CHECKING,
    TypeVar,
)
from urllib.parse import urlparse
from weakref import WeakValueDictionary

from monarch._rust_bindings.monarch_hyperactor.alloc import (  # @manual=//monarch/monarch_extension:monarch_extension
    Alloc,
    AllocConstraints,
    AllocSpec,
)

from monarch._rust_bindings.monarch_hyperactor.proc_mesh import (
    ProcMesh as HyProcMesh,
    ProcMeshMonitor,
)
from monarch._rust_bindings.monarch_hyperactor.pytokio import PythonTask, Shared
from monarch._rust_bindings.monarch_hyperactor.shape import Shape, Slice
from monarch._src.actor.actor_mesh import _Actor, Actor, ActorMesh, context
from monarch._src.actor.allocator import (
    AllocateMixin,
    AllocHandle,
    LocalAllocator,
    ProcessAllocator,
    SimAllocator,
)
from monarch._src.actor.code_sync import (
    CodeSyncMeshClient,
    CodeSyncMethod,
    RemoteWorkspace,
    WorkspaceConfig,
    WorkspaceLocation,
    WorkspaceShape,
)
from monarch._src.actor.device_utils import _local_device_count

from monarch._src.actor.endpoint import endpoint
from monarch._src.actor.future import Future
from monarch._src.actor.logging import LoggingManager
from monarch._src.actor.shape import MeshTrait
from monarch.tools.config.environment import CondaEnvironment
from monarch.tools.config.workspace import Workspace
from monarch.tools.utils import conda as conda_utils


@cache
def _has_tensor_engine() -> bool:
    try:
        # Torch is needed for tensor engine
        import torch  # @manual

        # Confirm that rust bindings were built with tensor engine enabled
        from monarch._rust_bindings.rdma import _RdmaManager  # noqa

        return True
    except ImportError:
        logging.warning("Tensor engine is not available on this platform")
        return False


if TYPE_CHECKING:
    Tensor = Any
    DeviceMesh = Any
    from monarch._src.actor.host_mesh import HostMesh


class SetupActor(Actor):
    """
    A helper actor to set up the actor mesh with user defined setup method.
    """

    def __init__(self, env: Callable[[], None]) -> None:
        self._setup_method = env

    @endpoint
    async def setup(self) -> None:
        """
        Call the user defined setup method with the monarch context.
        """
        self._setup_method()


T = TypeVar("T")
try:
    from __manifest__ import fbmake  # noqa

    IN_PAR = bool(fbmake.get("par_style"))
except ImportError:
    IN_PAR = False


class ProcMeshRef:
    """
    A serializable remote reference to a ProcMesh. The reference is weak: No support
    for refcount'ing. Spawning actors on a ProcMeshRef a stopped or a failed mesh will fail.
    """

    def __init__(self, proc_mesh_id: int) -> None:
        self._proc_mesh_id = proc_mesh_id
        self._host_mesh: Optional["HostMesh"] = None

    @classmethod
    def _fake_proc_mesh(cls, proc_mesh_id: int) -> "ProcMesh":
        return cast(ProcMesh, cls(proc_mesh_id))

    def __getattr__(self, attr: str) -> Any:
        # AttributeError instead of NotImplementedError so that any hasattr calls
        # will properly return False
        raise AttributeError(
            f"NYI: attempting to get ProcMesh attribute `{attr}` on object that's actually a ProcMeshRef"
        )

    def __hash__(self) -> int:
        return hash(self._proc_mesh_id)

    def __eq__(self, other: object) -> bool:
        if not isinstance(other, ProcMeshRef):
            return False
        return self._proc_mesh_id == other._proc_mesh_id

    @property
    def _proc_mesh(self) -> Shared["HyProcMesh"]:
        return _deref_proc_mesh(self)._proc_mesh


_proc_mesh_lock: threading.Lock = threading.Lock()
_proc_mesh_key: int = 0
_proc_mesh_registry: WeakValueDictionary[ProcMeshRef, "ProcMesh"] = (
    WeakValueDictionary()
)


def get_active_proc_meshes() -> List["ProcMesh"]:
    """Get a list of all active ProcMesh instances."""
    return list(_proc_mesh_registry.values())


def _deref_proc_mesh(proc_mesh: ProcMeshRef) -> "ProcMesh":
    if proc_mesh not in _proc_mesh_registry:
        raise ValueError(
            f"ProcMesh with id {proc_mesh._proc_mesh_id} does not exist on host."
        )
    return _proc_mesh_registry[proc_mesh]


class ProcMesh(MeshTrait):
    """
    A distributed mesh of processes for actor computation.

    ProcMesh represents a collection of processes that can spawn and manage actors.
    It provides the foundation for distributed actor systems by managing process
    allocation, lifecycle, and communication across multiple hosts and devices.

    The ProcMesh supports spawning actors, monitoring process health, logging
    configuration, and code synchronization across distributed processes.
    """

    def __init__(
        self,
        hy_proc_mesh: "Shared[HyProcMesh]",
        shape: Shape,
        _device_mesh: Optional["DeviceMesh"] = None,
    ) -> None:
        self._proc_mesh = hy_proc_mesh
        global _proc_mesh_lock, _proc_mesh_key
        with _proc_mesh_lock:
            self._proc_mesh_id: int = _proc_mesh_key
            _proc_mesh_key += 1
        self._shape = shape
        # until we have real slicing support keep track
        # of whether this is a slice of a real proc_meshg
        self._slice = False
        self._code_sync_client: Optional[CodeSyncMeshClient] = None
        self._logging_manager: LoggingManager = LoggingManager()
        self._maybe_device_mesh: Optional["DeviceMesh"] = _device_mesh
        self._stopped = False
        self._controller_controller: Optional["_ControllerController"] = None
        # current set only for context()'s proc_mesh to be a local host mesh.
        self._host_mesh: Optional["HostMesh"] = None

    @property
    def initialized(self) -> Future[Literal[True]]:
        """
        Future completes with 'True' when the ProcMesh has initialized.
        Because ProcMesh are remote objects, there is no guarentee that the ProcMesh is
        still usable after this completes, only that at some point in the past it was usable.
        """
        pm: Shared[HyProcMesh] = self._proc_mesh

        async def task() -> Literal[True]:
            await pm
            return True

        return Future(coro=task())

    @property
    def host_mesh(self) -> "HostMesh":
        if self._host_mesh is None:
            raise NotImplementedError(
                "NYI complete for release 0.1 (ProcMeshRef knowing its host mesh)"
            )
        return self._host_mesh

    @property
    def _ndslice(self) -> Slice:
        return self._shape.ndslice

    @property
    def _labels(self) -> List[str]:
        return self._shape.labels

    def _new_with_shape(self, shape: Shape) -> "ProcMesh":
        # make sure that if we slice something with unity,
        # we do not lose the ability to spawn on it.
        # remote when spawn is implemented.
        if shape == self._shape:
            return self
        device_mesh = (
            None
            if self._maybe_device_mesh is None
            else self._device_mesh._new_with_shape(shape)
        )
        pm = ProcMesh(self._proc_mesh, shape, _device_mesh=device_mesh)
        pm._slice = True
        return pm

    def spawn(self, name: str, Class: Type[T], *args: Any, **kwargs: Any) -> T:
        """
        Spawn a T-typed actor mesh on the process mesh.

        Args:
        - `name`: The name of the actor.
        - `Class`: The class of the actor to spawn.
        - `args`: Positional arguments to pass to the actor's constructor.
        - `kwargs`: Keyword arguments to pass to the actor's constructor.

        Returns:
        - The actor instance.

        Usage:
            >>> procs: ProcMesh = host_mesh.spawn_procs(per_host={"gpus": 8})
            >>> counters: Counter = procs.spawn("counters", Counter, 0)
        """
        if self._slice:
            raise NotImplementedError("NYI: spawn on slice of a proc mesh.")
        return self._spawn_nonblocking(name, Class, *args, **kwargs)

    @property
    async def _proc_mesh_for_asyncio_fixme(self) -> HyProcMesh:
        """
        Get ProcMesh on the asyncio event stream.
        We should redo this functionality to work on the tokio stream.
        This must be called on the asyncio stream.
        """
        assert asyncio.get_running_loop() is not None
        return await Future(coro=self._proc_mesh.task())

    async def monitor(self) -> ProcMeshMonitor:
        """
        Get a monitor (async iterator) of the proc mesh, it is used to
        monitor the status of the proc mesh. This function can be called at most once.

        Note: This API is experimental and subject to change.

        Example:

        async def monitor_loop(monitor):
            async for event in monitor:
                await handle_exception_event(event)

        # Kick off in background
        asyncio.create_task(monitor_loop(monitor))
        """
        # todo: move monitor to tokio loop
        proc_mesh = await Future(coro=self._proc_mesh.task())
        return await proc_mesh.monitor()

    @classmethod
    def from_alloc(
        self,
        alloc: AllocHandle,
        setup: Callable[[], None] | None = None,
        _attach_controller_controller: bool = True,
    ) -> "ProcMesh":
        """
        Allocate a process mesh according to the provided alloc.
        Returns when the mesh is fully allocated.

        Args:
        - `alloc`: A generator that yields a list of allocations.
        - `setup`: An optional lambda function to configure environment variables on the allocated mesh.
        """

        async def task() -> HyProcMesh:
            return await HyProcMesh.allocate_nonblocking(await alloc._hy_alloc)

        shape = Shape(
            list(alloc._extent.keys()),
            Slice.new_row_major(list(alloc._extent.values())),
        )

        hy_proc_mesh = PythonTask.from_coroutine(task()).spawn()

        pm = ProcMesh(hy_proc_mesh, shape)
        if _attach_controller_controller:
            instance = context().actor_instance
<<<<<<< HEAD
            pm._controller_controller = (
                _get_controller_controller()[1]
                if not instance._controller_controller
                else instance._controller_controller
            )
=======
            assert (
                instance._controller_controller is None
                or cast(
                    ActorMesh[_ControllerController], instance._controller_controller
                )._class
                is _ControllerController
            ), "Expected v0 _ControllerController, got v1 _ControllerController"
            pm._controller_controller = instance._controller_controller  # type: ignore
>>>>>>> 0ede9128
            instance._add_child(pm)

        async def task(
            pm: "ProcMesh",
            hy_proc_mesh_task: "Shared[HyProcMesh]",
            setup_actor: Optional[SetupActor],
            stream_log_to_client: bool,
        ) -> HyProcMesh:
            hy_proc_mesh = await hy_proc_mesh_task

            await pm._logging_manager.init(hy_proc_mesh, stream_log_to_client)

            if setup_actor is not None:
                await setup_actor.setup.call()

            return hy_proc_mesh

        setup_actor = None
        if setup is not None:
            # If the user has passed the setup lambda, we need to call
            # it here before any of the other actors are spawned so that
            # the environment variables are set up before cuda init.
            setup_actor = pm._spawn_nonblocking_on(
                hy_proc_mesh, "setup", SetupActor, setup
            )

        pm._proc_mesh = PythonTask.from_coroutine(
            task(pm, hy_proc_mesh, setup_actor, alloc.stream_logs)
        ).spawn()

        return pm

    def __repr__(self) -> str:
        return repr(self._proc_mesh)

    def __str__(self) -> str:
        return str(self._proc_mesh)

    def _spawn_nonblocking(
        self, name: str, Class: Type[T], *args: Any, **kwargs: Any
    ) -> T:
        return self._spawn_nonblocking_on(self._proc_mesh, name, Class, *args, **kwargs)

    def to_table(self) -> str:
        return self._device_mesh.to_table()

    def _spawn_nonblocking_on(
        self,
        pm: "Shared[HyProcMesh]",
        name: str,
        Class: Type[T],
        *args: Any,
        **kwargs: Any,
    ) -> T:
        if not issubclass(Class, Actor):
            raise ValueError(
                f"{Class} must subclass monarch.service.Actor to spawn it."
            )

        actor_mesh = HyProcMesh.spawn_async(pm, name, _Actor)
        service = ActorMesh._create(
            Class,
            actor_mesh,
            self._shape,
            self,
            self._controller_controller,
            *args,
            **kwargs,
        )
        context().actor_instance._add_child(service)
        return cast(T, service)

    @property
    def _device_mesh(self) -> "DeviceMesh":
        if not _has_tensor_engine():
            raise RuntimeError(
                "DeviceMesh is not available because tensor_engine was not compiled (USE_TENSOR_ENGINE=0)"
            )

        # type: ignore[21]
        from monarch.mesh_controller import spawn_tensor_engine  # @manual

        if self._maybe_device_mesh is None:
            if self._slice:
                raise NotImplementedError(
                    "NYI: activating a proc mesh must first happen on the root proc_mesh until we fix spawning on submeshes."
                )
            # type: ignore[21]
            self._maybe_device_mesh = spawn_tensor_engine(self)
        return self._maybe_device_mesh

    # pyre-ignore
    def activate(self) -> AbstractContextManager:
        return self._device_mesh.activate()

    def rank_tensor(self, dim: str | Sequence[str]) -> "Tensor":
        return self._device_mesh.rank(dim)

    def rank_tensors(self) -> Dict[str, "Tensor"]:
        return self._device_mesh.ranks

    async def sync_workspace(
        self,
        workspace: Workspace,
        conda: bool = False,
        auto_reload: bool = False,
    ) -> None:
        """
        Sync local code changes to the remote processes.

        Args:
            workspace: The workspace to sync.
            conda: If True, also sync the currently activated conda env.
            auto_reload: If True, automatically reload the workspace on changes.
        """
        if self._code_sync_client is None:
            self._code_sync_client = CodeSyncMeshClient.spawn_blocking(
                proc_mesh=await self._proc_mesh_for_asyncio_fixme,
            )

        # TODO(agallagher): We need some way to configure and pass this
        # in -- right now we're assuming the `gpu` dimension, which isn't
        # correct.
        # The workspace shape (i.e. only perform one rsync per host).
        assert set(self._shape.labels).issubset({"gpus", "hosts"})

        workspaces = {}
        for src_dir, dst_dir in workspace.dirs.items():
            local = Path(src_dir)
            workspaces[local] = WorkspaceConfig(
                local=local,
                remote=RemoteWorkspace(
                    location=WorkspaceLocation.FromEnvVar(
                        env="WORKSPACE_DIR",
                        relpath=dst_dir,
                    ),
                    shape=WorkspaceShape.shared("gpus"),
                ),
                method=CodeSyncMethod.Rsync(),
            )

        # If `conda` is set, also sync the currently activated conda env.
        conda_prefix = conda_utils.active_env_dir()
        if isinstance(workspace.env, CondaEnvironment):
            conda_prefix = workspace.env._conda_prefix

        if conda and conda_prefix is not None:
            conda_prefix = Path(conda_prefix)

            # Resolve top-level symlinks for rsync/conda-sync.
            while conda_prefix.is_symlink():
                conda_prefix = conda_prefix.parent / conda_prefix.readlink()

            # Build a list of additional paths prefixes to fixup when syncing
            # the conda env.
            conda_prefix_replacements = {}

            # Auto-detect editable installs and implicitly add workspaces for
            # them.
            # NOTE(agallagher): There's sometimes a `python3.1` symlink to
            # `python3.10`, so avoid it.
            (lib_python,) = [
                dirpath
                for dirpath in conda_prefix.glob("lib/python*")
                if not os.path.islink(dirpath)
            ]
            for direct_url in lib_python.glob(
                "site-packages/*.dist-info/direct_url.json"
            ):
                # Parse the direct_url.json to see if it's an editable install
                # (https://packaging.python.org/en/latest/specifications/direct-url/#example-pip-commands-and-their-effect-on-direct-url-json).
                with open(direct_url) as f:
                    info = json.load(f)
                if not info.get("dir_info", {}).get("editable", False):
                    continue

                # Extract the workspace path from the URL (e.g. `file///my/workspace/`).
                url = urlparse(info["url"])
                assert url.scheme == "file", f"expected file:// URL, got {url.scheme}"

                # Get the project name, so we can use it below to create a unique-ish
                # remote directory.
                dist = importlib.metadata.PathDistribution(direct_url.parent)
                name = dist.metadata["Name"]

                local = Path(url.path)

                # Check if we've already defined a workspace for this local path.
                existing = workspaces.get(local)
                if existing is not None:
                    assert existing.method == CodeSyncMethod.Rsync()
                    remote = existing.remote
                else:
                    # Otherwise, add the workspace to the list.
                    remote = RemoteWorkspace(
                        location=WorkspaceLocation.FromEnvVar(
                            env="WORKSPACE_DIR",
                            relpath=f"__editable__.{name}",
                        ),
                        shape=WorkspaceShape.shared("gpus"),
                    )
                    workspaces[local] = WorkspaceConfig(
                        local=local,
                        remote=remote,
                        method=CodeSyncMethod.Rsync(),
                    )

                logging.info(
                    f"Syncing editable install of {name} from {local} (to {remote.location})"
                )

                # Make sure we fixup path prefixes to the editable install.
                conda_prefix_replacements[local] = remote.location

            workspaces[conda_prefix] = WorkspaceConfig(
                local=conda_prefix,
                remote=RemoteWorkspace(
                    location=WorkspaceLocation.FromEnvVar(
                        env="CONDA_PREFIX",
                        relpath="",
                    ),
                    shape=WorkspaceShape.shared("gpus"),
                ),
                method=CodeSyncMethod.CondaSync(conda_prefix_replacements),
            )

        assert self._code_sync_client is not None
        await self._code_sync_client.sync_workspaces(
            workspaces=list(workspaces.values()),
            auto_reload=auto_reload,
        )

    async def logging_option(
        self,
        stream_to_client: bool = True,
        aggregate_window_sec: int | None = 3,
        level: int = logging.INFO,
    ) -> None:
        """
        Set the logging options for the remote processes

        Args:
            stream_to_client (bool): If True, logs from the remote processes will be streamed to the client.
            Defaults to True.
            aggregate_window_sec (Optional[int]): If not None, logs from the remote processes will be aggregated
            and sent to the client every aggregate_window_sec seconds. Defaults to 3 seconds, meaning no aggregation.
            Error will be thrown if aggregate_window_sec is set and stream_to_client is False.
            level (int): The logging level of the logger. Defaults to logging.INFO.

        Returns:
            None
        """
        await self.initialized

        await self._logging_manager.logging_option(
            stream_to_client=stream_to_client,
            aggregate_window_sec=aggregate_window_sec,
            level=level,
        )

    async def __aenter__(self) -> "ProcMesh":
        if self._stopped:
            raise RuntimeError("`ProcMesh` has already been stopped")
        return self

    def stop(self) -> Future[None]:
        """
        This will stop all processes (and actors) in the mesh and
        release any resources associated with the mesh.
        """

        async def _stop_nonblocking() -> None:
            await (await self._proc_mesh).stop_nonblocking()
            self._stopped = True

        return Future(coro=_stop_nonblocking())

    async def __aexit__(
        self, exc_type: object, exc_val: object, exc_tb: object
    ) -> None:
        # In case there are multiple nested "async with" statements, we only
        # want it to close once.
        if not self._stopped:
            await self.stop()

    # Finalizer to check if the proc mesh was closed properly.
    def __del__(self) -> None:
        if not self._stopped:
            warnings.warn(
                f"unstopped ProcMesh {self!r}",
                ResourceWarning,
                stacklevel=2,
                source=self,
            )
            # Cannot call stop here because it is async.

    def __reduce_ex__(self, protocol: ...) -> Tuple[Any, Tuple[Any, ...]]:
        # Ultra-hack. Remote python actors can get a reference to this proc mesh that
        # doesn't have any real functionality, but if they send a request back to the client
        # where the real proc mesh exists, the client can look it up in the proc mesh registry
        # and do something with it.
        global _proc_mesh_registry
        _proc_mesh_registry[ProcMeshRef(self._proc_mesh_id)] = self
        return (ProcMeshRef._fake_proc_mesh, (self._proc_mesh_id,))

    @staticmethod
    def _from_ref(proc_mesh_ref: ProcMeshRef) -> "ProcMesh":
        maybe_proc_mesh = _proc_mesh_registry.get(proc_mesh_ref, None)
        if maybe_proc_mesh is None:
            raise RuntimeError(
                f"ProcMesh with id {proc_mesh_ref._proc_mesh_id} does not exist"
            )
        return maybe_proc_mesh


def local_proc_mesh(*, gpus: Optional[int] = None, hosts: int = 1) -> ProcMesh:
    """
    Create a local process mesh for testing and development.

    This function creates a process mesh using local allocation instead of
    distributed process allocation. Primarily used for testing scenarios.

    Args:
        gpus: Number of GPUs to allocate per host. If None, uses local device count.
        hosts: Number of hosts to allocate. Defaults to 1.

    Returns:
        ProcMesh: A locally allocated process mesh.

    Warning:
        This function is deprecated. Use `fake_in_process_host().spawn_procs()`
        for testing or `this_proc().spawn_procs()` for current process actors.
    """
    warnings.warn(
        "Use monarch._src.actor.host_mesh.fake_in_process_host().spawn_procs for testing. For launching an actor in the current process use this_proc().spawn_procs()",
        DeprecationWarning,
        stacklevel=2,
    )

    return _proc_mesh_from_allocator(
        allocator=LocalAllocator(),
        gpus=gpus,
        hosts=hosts,
    )


def sim_proc_mesh(
    *,
    gpus: int = 1,
    hosts: int = 1,
    racks: int = 1,
    zones: int = 1,
    dcs: int = 1,
    regions: int = 1,
) -> ProcMesh:
    """Create a simulated process mesh for testing distributed scenarios.

    This function creates a process mesh using simulation allocation to test
    distributed behavior without requiring actual remote resources.

    Args:
        gpus: Number of GPUs per host. Defaults to 1.
        hosts: Number of hosts. Defaults to 1.
        racks: Number of racks. Defaults to 1.
        zones: Number of zones. Defaults to 1.
        dcs: Number of data centers. Defaults to 1.
        regions: Number of regions. Defaults to 1.

    Returns:
        ProcMesh: A simulated process mesh with the specified topology.
    """
    spec: AllocSpec = AllocSpec(
        AllocConstraints(),
        hosts=hosts,
        gpus=gpus,
        racks=racks,
        zones=zones,
        dcs=dcs,
        regions=regions,
    )
    alloc = SimAllocator().allocate(spec)
    return ProcMesh.from_alloc(alloc, None, True)


_BOOTSTRAP_MAIN = "monarch._src.actor.bootstrap_main"


def _get_bootstrap_args() -> tuple[str, Optional[list[str]], dict[str, str]]:
    if IN_PAR:
        cmd = sys.argv[0]
        args = None
        env = {
            "PAR_MAIN_OVERRIDE": _BOOTSTRAP_MAIN,
        }
    else:
        cmd = sys.executable
        args = ["-m", _BOOTSTRAP_MAIN]
        env = {}

    return cmd, args, env


async def _hy_proc_mesh_from_alloc_coro(
    alloc: "Shared[Alloc] | PythonTask[Alloc]",
) -> HyProcMesh:
    return await HyProcMesh.allocate_nonblocking(await alloc)


def _proc_mesh_from_allocator(
    *,
    allocator: AllocateMixin,
    gpus: Optional[int],
    hosts: int,
    setup: Callable[[], None] | None = None,
    _attach_controller_controller: bool = True,
) -> ProcMesh:
    if gpus is None:
        gpus = _local_device_count()
    # gpus must come last in this order because
    # test_remote_function_all_gather expects that hosts comes before gpus
    # in the order of the dimensions.
    spec: AllocSpec = AllocSpec(AllocConstraints(), hosts=hosts, gpus=gpus)
    alloc = allocator.allocate(spec)
    return ProcMesh.from_alloc(alloc, setup, _attach_controller_controller)


def proc_mesh(
    *,
    gpus: Optional[int] = None,
    hosts: int = 1,
    env: dict[str, str] | None = None,
    setup: Callable[[], None] | None = None,
) -> ProcMesh:
    """
    Create a distributed process mesh across hosts.

    This function creates a process mesh using distributed process allocation
    across multiple hosts and GPUs. Used for production distributed computing.

    Args:
        gpus: Number of GPUs per host. If None, uses local device count.
        hosts: Number of hosts to allocate. Defaults to 1.
        env: Environment variables to set on remote processes.
        setup: Optional setup function to run on each process at startup.

    Returns:
        ProcMesh: A distributed process mesh with the specified configuration.

    Warning:
        This function is deprecated. Use `this_host().spawn_procs()` with
        appropriate per_host configuration instead.
    """
    warnings.warn(
        "use this_host().spawn_procs(per_host = {'hosts': 2, 'gpus': 3}) instead of monarch.actor.proc_mesh(hosts=2, gpus=3)",
        DeprecationWarning,
        stacklevel=2,
    )

    env = env or {}
    # Todo: Deprecate the env field from the ProcessAllocator
    # The PAR_MAIN_OVERRIDE needs to be passed as an env
    # to the proc mesh construction in rust, so can not be moved to the
    # SetupActor yet
    cmd, args, bootstrap_env = _get_bootstrap_args()
    env.update(bootstrap_env)
    return _proc_mesh_from_allocator(
        allocator=ProcessAllocator(cmd, args, env),
        hosts=hosts,
        gpus=gpus,
        setup=setup,
        _attach_controller_controller=True,
    )


_ActorType = TypeVar("_ActorType", bound=Actor)


class _ControllerController(Actor):
    def __init__(self) -> None:
        self._controllers: Dict[str, Actor] = {}

    # pyre-ignore
    @endpoint
    def get_or_spawn(
        self, name: str, Class: Type[_ActorType], *args: Any, **kwargs: Any
    ) -> _ActorType:
        if name not in self._controllers:
            proc_mesh = _proc_mesh_from_allocator(
                gpus=1,
                hosts=1,
                allocator=LocalAllocator(),
            )
            self._controllers[name] = proc_mesh.spawn(name, Class, *args, **kwargs)
        return cast(_ActorType, self._controllers[name])


_cc_init = threading.Lock()
_cc_proc_mesh: Optional["ProcMesh"] = None
_controller_controller: Optional["_ControllerController"] = None


# Lazy init so that the controller_controller and proc do not produce logs when they aren't used.
# Checking for the controller (when it does not already exist in the MonarchContext) needs a lock,
# otherwise two initializing procs will both try to init resulting in duplicates. The critical
# region is not blocking: it spawns a separate task to do the init, assigns the
# Shared[_ControllerController] from that task to the global and releases the lock.
def _get_controller_controller() -> "Tuple[ProcMesh, _ControllerController]":
    global _controller_controller, _cc_proc_mesh
    with _cc_init:
        if _controller_controller is None:
            alloc = LocalAllocator().allocate(AllocSpec(AllocConstraints()))
            _cc_proc_mesh = ProcMesh.from_alloc(
                alloc, _attach_controller_controller=False
            )
            _controller_controller = _cc_proc_mesh.spawn(
                "controller_controller", _ControllerController
            )
    assert _cc_proc_mesh is not None
    return _cc_proc_mesh, _controller_controller


def get_or_spawn_controller(
    name: str, Class: Type["_ActorType"], *args: Any, **kwargs: Any
) -> Future["_ActorType"]:
    """
    Creates a singleton actor (controller) indexed by name, or if it already exists, returns the
    existing actor.

    Args:
        name (str): The unique name of the actor, used as a key for retrieval.
        Class (Type): The class of the actor to spawn. Must be a subclass of Actor.
        *args (Any): Positional arguments to pass to the actor constructor.
        **kwargs (Any): Keyword arguments to pass to the actor constructor.

    Returns:
        A Future that resolves to a reference to the actor.
    """
    return context().actor_instance._controller_controller.get_or_spawn.call_one(
        name, Class, *args, **kwargs
    )<|MERGE_RESOLUTION|>--- conflicted
+++ resolved
@@ -336,13 +336,6 @@
         pm = ProcMesh(hy_proc_mesh, shape)
         if _attach_controller_controller:
             instance = context().actor_instance
-<<<<<<< HEAD
-            pm._controller_controller = (
-                _get_controller_controller()[1]
-                if not instance._controller_controller
-                else instance._controller_controller
-            )
-=======
             assert (
                 instance._controller_controller is None
                 or cast(
@@ -350,8 +343,11 @@
                 )._class
                 is _ControllerController
             ), "Expected v0 _ControllerController, got v1 _ControllerController"
-            pm._controller_controller = instance._controller_controller  # type: ignore
->>>>>>> 0ede9128
+            pm._controller_controller = (
+                _get_controller_controller()[1]
+                if instance._controller_controller is None
+                else instance._controller_controller
+            )
             instance._add_child(pm)
 
         async def task(

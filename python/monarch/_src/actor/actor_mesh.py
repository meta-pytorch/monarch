--- conflicted
+++ resolved
@@ -72,11 +72,10 @@
     Region,
     Shape,
 )
-<<<<<<< HEAD
-from monarch._rust_bindings.monarch_hyperactor.supervision import MeshFailure
-=======
-from monarch._rust_bindings.monarch_hyperactor.supervision import SupervisionError
->>>>>>> 3a5fcc89
+from monarch._rust_bindings.monarch_hyperactor.supervision import (
+    MeshFailure,
+    SupervisionError,
+)
 from monarch._rust_bindings.monarch_hyperactor.v1.logging import log_endpoint_exception
 from monarch._rust_bindings.monarch_hyperactor.value_mesh import (
     ValueMesh as HyValueMesh,

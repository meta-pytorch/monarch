# Copyright (c) Meta Platforms, Inc. and affiliates.
# All rights reserved.
#
# This source code is licensed under the BSD-style license found in the
# LICENSE file in the root directory of this source tree.

# pyre-unsafe

import abc
import collections
import contextvars
import functools
import inspect
import itertools
import logging
import random
import traceback
from abc import abstractmethod, abstractproperty
from dataclasses import dataclass
from traceback import TracebackException
from typing import (
    Any,
    Awaitable,
    Callable,
    cast,
    Concatenate,
    Dict,
    Generator,
    Generic,
    Iterable,
    Iterator,
    List,
    Literal,
    Optional,
    overload,
    ParamSpec,
    Tuple,
    Type,
    TYPE_CHECKING,
    TypeVar,
)

from monarch._rust_bindings.monarch_hyperactor.actor import (
    MethodSpecifier,
    PanicFlag,
    PythonMessage,
    PythonMessageKind,
)
from monarch._rust_bindings.monarch_hyperactor.actor_mesh import (
    PythonActorMesh,
    PythonActorMeshImpl,
)
from monarch._rust_bindings.monarch_hyperactor.mailbox import (
    Mailbox,
    OncePortReceiver as HyOncePortReceiver,  # noqa: F401
    OncePortRef,
    PortReceiver as HyPortReceiver,  # noqa: F401
    PortRef,
    UndeliverableMessageEnvelope,
)
from monarch._rust_bindings.monarch_hyperactor.proc import ActorId
from monarch._rust_bindings.monarch_hyperactor.pytokio import PythonTask, Shared
from monarch._rust_bindings.monarch_hyperactor.selection import Selection as HySelection
from monarch._rust_bindings.monarch_hyperactor.shape import Point as HyPoint, Shape
from monarch._rust_bindings.monarch_hyperactor.supervision import SupervisionError
from monarch._src.actor.allocator import LocalAllocator, ProcessAllocator
from monarch._src.actor.endpoint import (
    Endpoint,
    EndpointProperty,
    Extent,
    NotAnEndpoint,
    Propagator,
    Selection,
)
from monarch._src.actor.future import DeprecatedNotAFuture, Future
from monarch._src.actor.pdb_wrapper import PdbWrapper
from monarch._src.actor.pickle import flatten, unflatten
from monarch._src.actor.python_extension_methods import rust_struct
from monarch._src.actor.shape import MeshTrait, NDSlice
from monarch._src.actor.sync_state import fake_sync_state
from monarch._src.actor.telemetry import METER
from monarch._src.actor.tensor_engine_shim import actor_rref, actor_send
from typing_extensions import Self

if TYPE_CHECKING:
    from monarch._rust_bindings.monarch_hyperactor.actor import PortProtocol
    from monarch._rust_bindings.monarch_hyperactor.actor_mesh import ActorMeshProtocol
    from monarch._rust_bindings.monarch_hyperactor.mailbox import PortReceiverBase
    from monarch._src.actor.proc_mesh import _ControllerController, ProcMesh
from monarch._src.actor.telemetry import get_monarch_tracer

CallMethod = PythonMessageKind.CallMethod

logger: logging.Logger = logging.getLogger(__name__)

TRACER = get_monarch_tracer()

Allocator = ProcessAllocator | LocalAllocator

try:
    from __manifest__ import fbmake  # noqa

    IN_PAR = bool(fbmake.get("par_style"))
except ImportError:
    IN_PAR = False

T1 = TypeVar("T1")
T2 = TypeVar("T2")


class Point(HyPoint, collections.abc.Mapping):
    pass


@rust_struct("monarch_hyperactor::mailbox::Instance")
class Instance(abc.ABC):
    @abstractproperty
    def _mailbox(self) -> Mailbox:
        """
        This can be removed once we fix all the uses of mailbox to just use context instead.
        """
        ...

    @property
    def proc_id(self) -> str:
        """
        The proc_id of the current actor.
        """
        return self.actor_id.proc_id

    @abstractproperty
    def actor_id(self) -> ActorId:
        """
        The actor_id of the current actor.
        """
        ...

    @property
    def proc(self) -> "ProcMesh":
        """
        The singleton proc mesh that corresponds to just this actor.
        """
<<<<<<< HEAD
        ...

    @rank.setter
    def rank(self, value: Point) -> Point: ...

    @property
    def proc_mesh(self) -> "ProcMesh":
        """
        The proc mesh over which all actors in this mesh were launched.
        """
        ...

    @proc_mesh.setter
    def proc_mesh(self, value: "ProcMesh") -> None: ...
=======

        return self.proc_mesh.slice(**self.rank)
>>>>>>> 8845162a

    """
    Every actor is spawned over some mesh of processes. This identifies the point in that mesh where
    the current actor was spawned. In other words, it is the `monarch.current_rank()` of
    The actors __init__ message.
    """
    rank: Point
    proc_mesh: "ProcMesh"
    _controller_controller: "_ControllerController"

<<<<<<< HEAD
    @property
    def proc(self) -> "ProcMesh":
        """
        The singleton proc mesh that corresponds to just this actor.
        """

        return self.proc_mesh.slice(**self.rank)

    @property
    def _controller_controller(self) -> "_ControllerController": ...

    @_controller_controller.setter
    def _controller_controller(
        self, value: "Optional[_ControllerController]"
    ) -> None: ...
=======
    # this property is used to hold the handles to actors and processes launched by this actor
    # in order to keep them alive until this actor exits.
    _children: "Optional[List[ActorMesh | ProcMesh]]"

    def _add_child(self, child: "ActorMesh | ProcMesh") -> None:
        if self._children is None:
            self._children = [child]
        else:
            self._children.append(child)
>>>>>>> 8845162a


@rust_struct("monarch_hyperactor::mailbox::Context")
class Context:
    @property
    def actor_instance(self) -> Instance:
        """
        Information about the actor currently running in this context.
        """
        ...

    @property
    def message_rank(self) -> Point:
        """
        Every message is sent as some broadcast of messages. This call identifies the
        point in this space where the current actor is participating.

        This is not the same self.actor_instance.rank: if the message was sent to some slice of
        actors this identifies where the actor appears in the slice and not the identity of the actor.

        These Point objects always exist. For singletons it will have 0 dimensions.
        """
        ...

    @staticmethod
    def _root_client_context() -> "Context": ...


_context: contextvars.ContextVar[Context] = contextvars.ContextVar(
    "monarch.actor_mesh._context"
)


def context() -> Context:
    c = _context.get(None)
    if c is None:
        c = Context._root_client_context()
        _context.set(c)
        from monarch._src.actor.host_mesh import create_local_host_mesh
        from monarch._src.actor.proc_mesh import _get_controller_controller

        c.actor_instance.proc_mesh, c.actor_instance._controller_controller = (
            _get_controller_controller()
        )
        c.actor_instance.proc_mesh._host_mesh = create_local_host_mesh()
    return c


@dataclass
class DebugContext:
    pdb_wrapper: Optional[PdbWrapper] = None

    @staticmethod
    def get() -> "DebugContext":
        return _debug_context.get()

    @staticmethod
    def set(debug_context: "DebugContext") -> None:
        _debug_context.set(debug_context)


_debug_context: contextvars.ContextVar[DebugContext] = contextvars.ContextVar(
    "monarch.actor_mesh._debug_context"
)

T = TypeVar("T")
P = ParamSpec("P")
R = TypeVar("R")
A = TypeVar("A")

# keep this load balancing deterministic, but
# equally distributed.
_load_balancing_seed = random.Random(4)


class _SingletonActorAdapator:
    def __init__(self, inner: ActorId, shape: Optional[Shape] = None) -> None:
        self._inner: ActorId = inner
        if shape is None:
            shape = singleton_shape
        self._shape = shape

    def cast(
        self,
        message: PythonMessage,
        selection: str,
        mailbox: Mailbox,
    ) -> None:
        mailbox.post(self._inner, message)

    def new_with_shape(self, shape: Shape) -> "ActorMeshProtocol":
        return _SingletonActorAdapator(self._inner, self._shape)

    def supervision_event(self) -> "Optional[Shared[Exception]]":
        return None

    def stop(self) -> "PythonTask[None]":
        raise NotImplementedError("stop()")

    def initialized(self) -> "PythonTask[None]":
        async def empty():
            pass

        return PythonTask.from_coroutine(empty())


# standin class for whatever is the serializable python object we use
# to name an actor mesh. Hacked up today because ActorMesh
# isn't plumbed to non-clients
class _ActorMeshRefImpl:
    def __init__(
        self,
        mailbox: Mailbox,
        hy_actor_mesh: Optional[PythonActorMeshImpl],
        proc_mesh: "Optional[ProcMesh]",
        shape: Shape,
        actor_ids: List[ActorId],
    ) -> None:
        self._mailbox = mailbox
        self._actor_mesh = hy_actor_mesh
        # actor meshes do not have a way to look this up at the moment,
        # so we fake it here
        self._proc_mesh = proc_mesh
        self._shape = shape
        self._please_replace_me_actor_ids = actor_ids

    @staticmethod
    def from_hyperactor_mesh(
        mailbox: Mailbox,
        shape: Shape,
        hy_actor_mesh: PythonActorMeshImpl,
        proc_mesh: "ProcMesh",
    ) -> "_ActorMeshRefImpl":
        return _ActorMeshRefImpl(
            mailbox,
            hy_actor_mesh,
            proc_mesh,
            shape,
            [cast(ActorId, hy_actor_mesh.get(i)) for i in range(len(shape))],
        )

    def __getstate__(
        self,
    ) -> Tuple[Shape, List[ActorId], Mailbox]:
        return self._shape, self._please_replace_me_actor_ids, self._mailbox

    def __setstate__(
        self,
        state: Tuple[Shape, List[ActorId], Mailbox],
    ) -> None:
        self._actor_mesh = None
        self._shape, self._please_replace_me_actor_ids, self._mailbox = state

    def _check_state(self) -> None:
        # This is temporary until we have real cast integration here. We need to actively check
        # supervision error here is because all communication is done through direct mailbox sending
        # and not through comm actor casting.
        # TODO: remove this when casting integration is done.
        if self._actor_mesh is not None:
            if self._actor_mesh.stopped:
                raise SupervisionError(
                    "actor mesh is unhealthy with reason: actor mesh is stopped due to proc mesh shutdown. "
                    "`PythonActorMesh` has already been stopped."
                )

            event = self._actor_mesh.get_supervision_event()
            if event is not None:
                raise SupervisionError(f"actor mesh is unhealthy with reason: {event}")

    def cast(
        self,
        message: PythonMessage,
        selection: str,
        mailbox: Mailbox,
    ) -> None:
        self._check_state()

        # TODO: use the actual actor mesh when available. We cannot currently use it
        # directly because we risk bifurcating the message delivery paths from the same
        # client, since slicing the mesh will produce a reference, which calls actors
        # directly. The reason these paths are bifurcated is that actor meshes will
        # use multicasting, while direct actor comms do not. Separately we need to decide
        # whether actor meshes are ordered with actor references.
        #
        # The fix is to provide a first-class reference into Python, and always call "cast"
        # on it, including for load balanced requests.
        if selection == "choose":
            idx = _load_balancing_seed.randrange(len(self._shape))
            actor_rank = self._shape.ndslice[idx]
            self._mailbox.post(self._please_replace_me_actor_ids[actor_rank], message)
        elif selection == "all":
            # replace me with actual remote actor mesh
            call_shape = Shape(
                self._shape.labels, NDSlice.new_row_major(self._shape.ndslice.sizes)
            )
            for i, rank in enumerate(self._shape.ranks()):
                self._mailbox.post_cast(
                    self._please_replace_me_actor_ids[rank],
                    i,
                    call_shape,
                    message,
                )
        elif isinstance(selection, int):
            try:
                self._mailbox.post(
                    self._please_replace_me_actor_ids[selection], message
                )
            except IndexError:
                raise IndexError(
                    f"Tried to send to an out-of-range rank {selection}: "
                    f"mesh has {len(self._please_replace_me_actor_ids)} elements."
                )
        else:
            raise ValueError(f"invalid selection: {selection}")

    def __len__(self) -> int:
        return len(self._shape)

    @property
    def _name_pid(self):
        actor_id0 = self._please_replace_me_actor_ids[0]
        return actor_id0.actor_name, actor_id0.pid

    @property
    def shape(self) -> Shape:
        return self._shape

    @property
    def proc_mesh(self) -> Optional["ProcMesh"]:
        return self._proc_mesh

    def new_with_shape(self, shape: Shape) -> "_ActorMeshRefImpl":
        return _ActorMeshRefImpl(
            self._mailbox, None, None, shape, self._please_replace_me_actor_ids
        )

    def supervision_event(self) -> "Optional[Shared[Exception]]":
        if self._actor_mesh is None:
            return None
        return self._actor_mesh.supervision_event()

    def stop(self) -> PythonTask[None]:
        async def task():
            if self._actor_mesh is not None:
                self._actor_mesh.stop()

        return PythonTask.from_coroutine(task())

    def initialized(self) -> PythonTask[None]:
        async def task():
            pass

        return PythonTask.from_coroutine(task())


class ActorEndpoint(Endpoint[P, R]):
    def __init__(
        self,
        actor_mesh: "ActorMeshProtocol",
        shape: Shape,
        proc_mesh: "Optional[ProcMesh]",
        name: MethodSpecifier,
        impl: Callable[Concatenate[Any, P], Awaitable[R]],
        mailbox: Mailbox,
        propagator: Propagator,
        explicit_response_port: bool,
    ) -> None:
        super().__init__(propagator)
        self._actor_mesh = actor_mesh
        self._name = name
        self._shape = shape
        self._proc_mesh = proc_mesh
        self._signature: inspect.Signature = inspect.signature(impl)
        self._mailbox = mailbox
        self._explicit_response_port = explicit_response_port

    def _call_name(self) -> Any:
        return self._name

    def _check_arguments(self, args, kwargs):
        if self._explicit_response_port:
            self._signature.bind(None, None, *args, **kwargs)
        else:
            self._signature.bind(None, *args, **kwargs)

    def _send(
        self,
        args: Tuple[Any, ...],
        kwargs: Dict[str, Any],
        port: "Optional[Port]" = None,
        selection: Selection = "all",
    ) -> Extent:
        """
        Fire-and-forget broadcast invocation of the endpoint across all actors in the mesh.

        This sends the message to all actors but does not wait for any result.
        """
        self._check_arguments(args, kwargs)
        objects, bytes = flatten((args, kwargs), _is_ref_or_mailbox)
        if all(not hasattr(obj, "__monarch_ref__") for obj in objects):
            message = PythonMessage(
                PythonMessageKind.CallMethod(
                    self._name, None if port is None else port._port_ref
                ),
                bytes,
            )
            self._actor_mesh.cast(message, selection, self._mailbox)
        else:
            actor_send(self, bytes, objects, port, selection)
        shape = self._shape
        return Extent(shape.labels, shape.ndslice.sizes)

    def _port(self, once: bool = False) -> "Tuple[Port[R], PortReceiver[R]]":
        p, r = super()._port(once=once)
        monitor: Optional[Shared[Exception]] = self._actor_mesh.supervision_event()
        r._set_monitor(monitor)
        return (p, r)

    def _rref(self, args, kwargs):
        self._check_arguments(args, kwargs)
        refs, bytes = flatten((args, kwargs), _is_ref_or_mailbox)

        return actor_rref(self, bytes, refs)


@overload
def as_endpoint(
    not_an_endpoint: Callable[P, R],
    *,
    propagate: Propagator = None,
    explicit_response_port: Literal[False] = False,
) -> Endpoint[P, R]: ...


@overload
def as_endpoint(
    not_an_endpoint: Callable[Concatenate["PortProtocol[R]", P], None],
    *,
    propagate: Propagator = None,
    explicit_response_port: Literal[True],
) -> Endpoint[P, R]: ...


def as_endpoint(
    not_an_endpoint: Any,
    *,
    propagate: Propagator = None,
    explicit_response_port: bool = False,
):
    if not isinstance(not_an_endpoint, NotAnEndpoint):
        raise ValueError("expected an method of a spawned actor")
    kind = (
        MethodSpecifier.ExplicitPort
        if explicit_response_port
        else MethodSpecifier.ReturnsResponse
    )
    return not_an_endpoint._ref._endpoint(
        kind(not_an_endpoint._name),
        getattr(not_an_endpoint._ref, not_an_endpoint._name),
        propagate,
        explicit_response_port,
    )


class Accumulator(Generic[P, R, A]):
    def __init__(
        self, endpoint: Endpoint[P, R], identity: A, combine: Callable[[A, R], A]
    ) -> None:
        self._endpoint: Endpoint[P, R] = endpoint
        self._identity: A = identity
        self._combine: Callable[[A, R], A] = combine

    def accumulate(self, *args: P.args, **kwargs: P.kwargs) -> "Future[A]":
        gen: Generator[Future[R], None, None] = self._endpoint.stream(*args, **kwargs)

        async def impl() -> A:
            value = self._identity
            for x in gen:
                value = self._combine(value, await x)
            return value

        return Future(coro=impl())


class ValueMesh(MeshTrait, Generic[R]):
    """
    Container of return values, indexed by rank.
    """

    def __init__(self, shape: Shape, values: List[R]) -> None:
        self._shape = shape
        self._values = values

    def _new_with_shape(self, shape: Shape) -> "ValueMesh[R]":
        return ValueMesh(shape, self._values)

    def item(self, **kwargs) -> R:
        coordinates = [kwargs.pop(label) for label in self._labels]
        if kwargs:
            raise KeyError(f"item has extra dimensions: {list(kwargs.keys())}")

        return self._values[self._ndslice.nditem(coordinates)]

    def items(self) -> Iterable[Tuple[Point, R]]:
        extent = self._shape.extent
        for i, rank in enumerate(self._shape.ranks()):
            yield Point(i, extent), self._values[rank]

    def __iter__(self) -> Iterator[Tuple[Point, R]]:
        return iter(self.items())

    def __repr__(self) -> str:
        return f"ValueMesh({self._shape})"

    @property
    def _ndslice(self) -> NDSlice:
        return self._shape.ndslice

    @property
    def _labels(self) -> Iterable[str]:
        return self._shape.labels


def send(
    endpoint: Endpoint[P, R],
    args: Tuple[Any, ...],
    kwargs: Dict[str, Any],
    port: "Optional[Port]" = None,
    selection: Selection = "all",
) -> None:
    """
    Fire-and-forget broadcast invocation of the endpoint across all actors in the mesh.

    This sends the message to all actors but does not wait for any result.
    """
    endpoint._send(args, kwargs, port, selection)


class Port(Generic[R]):
    def __init__(
        self,
        port_ref: PortRef | OncePortRef,
        mailbox: Mailbox,
        rank: Optional[int],
    ) -> None:
        self._port_ref = port_ref
        self._mailbox = mailbox
        self._rank = rank

    def send(self, obj: R) -> None:
        self._port_ref.send(
            self._mailbox,
            PythonMessage(PythonMessageKind.Result(self._rank), _pickle(obj)),
        )

    def exception(self, obj: Exception) -> None:
        # we deliver each error exactly once, so if there is no port to respond to,
        # the error is sent to the current actor as an exception.
        self._port_ref.send(
            self._mailbox,
            PythonMessage(PythonMessageKind.Exception(self._rank), _pickle(obj)),
        )


class DroppingPort:
    """
    Used in place of a real port when the message has no response port.
    Makes sure any exception sent to it causes the actor to report an exception.
    """

    def __init__(self):
        pass

    def send(self, obj: Any) -> None:
        pass

    def exception(self, obj: Exception) -> None:
        # we deliver each error exactly once, so if there is no port to respond to,
        # the error is sent to the current actor as an exception.
        raise obj from None


R = TypeVar("R")

T = TypeVar("T")


# advance lower-level API for sending messages. This is intentially
# not part of the Endpoint API because they way it accepts arguments
# and handles concerns is different.
class Channel(Generic[R]):
    @staticmethod
    def open(once: bool = False) -> Tuple["Port[R]", "PortReceiver[R]"]:
        mailbox = context().actor_instance._mailbox
        handle, receiver = mailbox.open_once_port() if once else mailbox.open_port()
        port_ref = handle.bind()
        return (
            Port(port_ref, mailbox, rank=None),
            PortReceiver(mailbox, receiver),
        )

    @staticmethod
    def open_ranked(once: bool = False) -> Tuple["Port[R]", "RankedPortReceiver[R]"]:
        send, recv = Channel[R].open()
        return (send, recv.ranked())


class PortReceiver(Generic[R]):
    def __init__(
        self,
        mailbox: Mailbox,
        receiver: "PortReceiverBase",
        monitor: "Optional[Shared[Exception]]" = None,
    ) -> None:
        self._mailbox: Mailbox = mailbox
        self._monitor = monitor
        self._receiver = receiver

    async def _recv(self) -> R:
        awaitable = self._receiver.recv_task()
        if self._monitor is None:
            result = await awaitable
        else:
            # type: ignore
            result, i = await PythonTask.select_one([self._monitor.task(), awaitable])
            if i == 0:
                raise result
        return self._process(result)

    def _process(self, msg: PythonMessage) -> R:
        # TODO: Try to do something more structured than a cast here
        payload = cast(R, unflatten(msg.message, itertools.repeat(self._mailbox)))
        match msg.kind:
            case PythonMessageKind.Result():
                return payload
            case PythonMessageKind.Exception():
                raise cast(Exception, payload)
            case _:
                raise ValueError(f"Unexpected message kind: {msg.kind}")

    def recv(self) -> "Future[R]":
        return Future(coro=self._recv())

    def ranked(self) -> "RankedPortReceiver[R]":
        return RankedPortReceiver[R](self._mailbox, self._receiver, self._monitor)

    def _set_monitor(self, monitor: "Optional[Shared[Exception]]"):
        self._monitor = monitor


class RankedPortReceiver(PortReceiver[Tuple[int, R]]):
    def _process(self, msg: PythonMessage) -> Tuple[int, R]:
        rank = getattr(msg.kind, "rank", None)
        if rank is None:
            raise ValueError(
                f"RankedPort receiver got a message without a rank {msg}",
            )
        return rank, super()._process(msg)


singleton_shape = Shape([], NDSlice(offset=0, sizes=[], strides=[]))


# Currently the synchronous function of actors are run on a python thread that has an active event loop.
# Technically it is unsafe for them to block at all because they will block the loop of other
# calls, so all calls to .get() should be failing.
# But in the meantime, to implement get() by reusing async functions,
#  we need to signal to the consumer of the PythonTask object that the thread really isn't in an async context.
# We do this by blanking out the running event loop during the call to the synchronous actor function.

MESSAGES_HANDLED = METER.create_counter("py_mesages_handled")


class _Actor:
    """
    This is the message handling implementation of a Python actor.

    The layering goes:
        Rust `PythonActor` -> `_Actor` -> user-provided `Actor` instance

    Messages are received from the Rust backend, and forwarded to the `handle`
    methods on this class.

    This class wraps the actual `Actor` instance provided by the user, and
    routes messages to it, managing argument serialization/deserialization and
    error handling.
    """

    def __init__(self) -> None:
        self.instance: object | None = None
        # TODO: (@pzhang) remove this with T229200522
        self._saved_error: ActorError | None = None

    async def handle(
        self,
        ctx: Context,
        method: MethodSpecifier,
        message: bytes,
        panic_flag: PanicFlag,
        local_state: Iterable[Any],
        response_port: "PortProtocol[Any]",
    ) -> None:
        MESSAGES_HANDLED.add(1)
        # response_port can be None. If so, then sending to port will drop the response,
        # and raise any exceptions to the caller.
        try:
            _context.set(ctx)

            DebugContext.set(DebugContext())

            args, kwargs = unflatten(message, local_state)

            match method:
                case MethodSpecifier.Init():
                    ins = ctx.actor_instance
                    Class, ins.proc_mesh, ins._controller_controller, *args = args
                    ins.rank = ctx.message_rank
                    try:
                        self.instance = Class(*args, **kwargs)
                    except Exception as e:
                        self._saved_error = ActorError(
                            e, f"Remote actor {Class}.__init__ call failed."
                        )
                        raise e
                    response_port.send(None)
                    return None
                case MethodSpecifier.ReturnsResponse(name=method_name):
                    pass
                case MethodSpecifier.ExplicitPort(name=method_name):
                    args = (response_port, *args)
                    response_port = DroppingPort()

            if self.instance is None:
                # This could happen because of the following reasons. Both
                # indicates a possible bug in the framework:
                # 1. the execution of the previous message for "__init__" failed,
                #    but that error is not surfaced to the caller.
                #      - TODO(T229200522): there is a known bug. fix it.
                # 2. this message is delivered to this actor before the previous
                #    message of "__init__" is delivered. Out-of-order delivery
                #    should never happen. It indicates either a bug in the
                #    message delivery mechanism, or the framework accidentally
                #    mixed the usage of cast and direct send.

                error_message = f"Actor object is missing when executing method {method_name} on actor {ctx.actor_instance.actor_id}."
                if self._saved_error is not None:
                    error_message += (
                        f" This is likely due to an earlier error: {self._saved_error}"
                    )
                raise AssertionError(error_message)

            the_method = getattr(self.instance, method_name)
            if isinstance(the_method, EndpointProperty):
                the_method = functools.partial(the_method._method, self.instance)

            if inspect.iscoroutinefunction(the_method):

                async def instrumented():
                    with TRACER.start_as_current_span(
                        method_name,
                        attributes={"actor_id": str(ctx.actor_instance.actor_id)},
                    ):
                        try:
                            result = await the_method(*args, **kwargs)
                            self._maybe_exit_debugger()
                        except Exception as e:
                            logging.critical(
                                "Unhandled exception in actor endpoint",
                                exc_info=e,
                            )
                            raise e
                    return result

                result = await instrumented()
            else:
                with TRACER.start_as_current_span(
                    method_name,
                    attributes={"actor_id": str(ctx.actor_instance.actor_id)},
                ):
                    with fake_sync_state():
                        result = the_method(*args, **kwargs)
                    self._maybe_exit_debugger()

            response_port.send(result)
        except Exception as e:
            self._post_mortem_debug(e.__traceback__)
            traceback.print_exc()
            response_port.exception(ActorError(e))
        except BaseException as e:
            self._post_mortem_debug(e.__traceback__)
            # A BaseException can be thrown in the case of a Rust panic.
            # In this case, we need a way to signal the panic to the Rust side.
            # See [Panics in async endpoints]
            try:
                panic_flag.signal_panic(e)
            except Exception:
                # The channel might be closed if the Rust side has already detected the error
                pass
            raise

    def _maybe_exit_debugger(self, do_continue=True) -> None:
        if (pdb_wrapper := DebugContext.get().pdb_wrapper) is not None:
            if do_continue:
                pdb_wrapper.clear_all_breaks()
                pdb_wrapper.do_continue("")
            pdb_wrapper.end_debug_session()
        DebugContext.set(DebugContext())

    def _post_mortem_debug(self, exc_tb) -> None:
        from monarch._src.actor.debugger import debug_controller

        if (pdb_wrapper := DebugContext.get().pdb_wrapper) is not None:
            with fake_sync_state():
                ctx = context()
                msg_rank = ctx.message_rank
                pdb_wrapper = PdbWrapper(
                    msg_rank.rank,
                    {k: msg_rank[k] for k in msg_rank},
                    ctx.actor_instance.actor_id,
                    debug_controller(),
                )
                DebugContext.set(DebugContext(pdb_wrapper))
                pdb_wrapper.post_mortem(exc_tb)
                self._maybe_exit_debugger(do_continue=False)

    def _handle_undeliverable_message(
        self, message: UndeliverableMessageEnvelope
    ) -> bool:
        handle_undeliverable = getattr(
            self.instance, "_handle_undeliverable_message", None
        )
        if handle_undeliverable is not None:
            return handle_undeliverable(message)
        else:
            return False


def _is_mailbox(x: object) -> bool:
    if hasattr(x, "__monarch_ref__"):
        raise NotImplementedError(
            "Sending monarch tensor references directly to a port."
        )
    return isinstance(x, Mailbox)


def _is_ref_or_mailbox(x: object) -> bool:
    return hasattr(x, "__monarch_ref__") or isinstance(x, Mailbox)


def _pickle(obj: object) -> bytes:
    _, msg = flatten(obj, _is_mailbox)
    return msg


class Actor(MeshTrait, DeprecatedNotAFuture):
    @functools.cached_property
    def logger(cls) -> logging.Logger:
        lgr = logging.getLogger(cls.__class__.__name__)
        lgr.setLevel(logging.DEBUG)
        return lgr

    @property
    def _ndslice(self) -> NDSlice:
        raise NotImplementedError(
            "actor implementations are not meshes, but we can't convince the typechecker of it..."
        )

    @property
    def _labels(self) -> Tuple[str, ...]:
        raise NotImplementedError(
            "actor implementations are not meshes, but we can't convince the typechecker of it..."
        )

    def _new_with_shape(self, shape: Shape) -> Self:
        raise NotImplementedError(
            "actor implementations are not meshes, but we can't convince the typechecker of it..."
        )

    @property
    def initialized(self):
        raise NotImplementedError(
            "actor implementations are not meshes, but we can't convince the typechecker of it..."
        )

    def _handle_undeliverable_message(
        self, message: UndeliverableMessageEnvelope
    ) -> bool:
        # Return False to indicate that the undeliverable message was not handled.
        return False


class ActorMesh(MeshTrait, Generic[T], DeprecatedNotAFuture):
    def __init__(
        self,
        Class: Type[T],
        inner: "ActorMeshProtocol",
        mailbox: Mailbox,
        shape: Shape,
        proc_mesh: "Optional[ProcMesh]",
    ) -> None:
        self.__name__: str = Class.__name__
        self._class: Type[T] = Class
        self._inner: "ActorMeshProtocol" = inner
        self._mailbox: Mailbox = mailbox
        self._shape = shape
        self._proc_mesh = proc_mesh
        for attr_name in dir(self._class):
            attr_value = getattr(self._class, attr_name, None)
            if isinstance(attr_value, EndpointProperty):
                # Convert string method name to appropriate MethodSpecifier
                kind = (
                    MethodSpecifier.ExplicitPort
                    if attr_value._explicit_response_port
                    else MethodSpecifier.ReturnsResponse
                )
                setattr(
                    self,
                    attr_name,
                    self._endpoint(
                        kind(attr_name),
                        attr_value._method,
                        attr_value._propagator,
                        attr_value._explicit_response_port,
                    ),
                )

    def __getattr__(self, attr: str) -> NotAnEndpoint:
        if attr in dir(self._class):
            return NotAnEndpoint(self, attr)
        raise AttributeError(attr)

    def _endpoint(
        self,
        name: MethodSpecifier,
        impl: Callable[Concatenate[Any, P], Awaitable[R]],
        propagator: Any,
        explicit_response_port: bool,
    ):
        return ActorEndpoint(
            self._inner,
            self._shape,
            self._proc_mesh,
            name,
            impl,
            self._mailbox,
            propagator,
            explicit_response_port,
        )

    @classmethod
    def _create(
        cls,
        Class: Type[T],
        actor_mesh: "PythonActorMesh | PythonActorMeshImpl",
        mailbox: Mailbox,
        shape: Shape,
        proc_mesh: "ProcMesh",
        controller_controller: Optional["_ControllerController"],
        # args and kwargs are passed to the __init__ method of the user defined
        # python actor object.
        *args: Any,
        **kwargs: Any,
    ) -> "ActorMesh[T]":
        if isinstance(actor_mesh, PythonActorMeshImpl):
            actor_mesh = _ActorMeshRefImpl.from_hyperactor_mesh(
                mailbox, shape, actor_mesh, proc_mesh
            )

        mesh = cls(Class, actor_mesh, mailbox, shape, proc_mesh)

        async def null_func(*_args: Iterable[Any], **_kwargs: Dict[str, Any]) -> None:
            return None

        # send __init__ message to the mesh to initialize the user defined
        # python actor object.
        ep = mesh._endpoint(
            MethodSpecifier.Init(),
            null_func,
            None,
            False,
        )
        send(ep, (mesh._class, proc_mesh, controller_controller, *args), kwargs)

        return mesh

    @classmethod
    def from_actor_id(
        cls,
        Class: Type[T],
        actor_id: ActorId,
        mailbox: Mailbox,
    ) -> "ActorMesh[T]":
        return cls(
            Class, _SingletonActorAdapator(actor_id), mailbox, singleton_shape, None
        )

    def __reduce_ex__(self, protocol: ...) -> "Tuple[Type[ActorMesh], Tuple[Any, ...]]":
        return ActorMesh, (self._class, self._inner, self._mailbox, self._shape, None)

    @property
    def _ndslice(self) -> NDSlice:
        return self._shape.ndslice

    @property
    def _labels(self) -> Iterable[str]:
        return self._shape.labels

    def _new_with_shape(self, shape: Shape) -> "ActorMesh[T]":
        sliced = self._inner.new_with_shape(shape)
        return ActorMesh(self._class, sliced, self._mailbox, shape, self._proc_mesh)

    def __repr__(self) -> str:
        return f"ActorMesh(class={self._class}, shape={self._shape}), inner={type(self._inner)})"

    def stop(self) -> "Future[None]":
        return Future(coro=self._inner.stop())

    @property
    def initialized(self) -> Future[None]:
        return Future(coro=self._inner.initialized())


class ActorError(Exception):
    """
    Deterministic problem with the user's code.
    For example, an OOM resulting in trying to allocate too much GPU memory, or violating
    some invariant enforced by the various APIs.
    """

    def __init__(
        self,
        exception: Exception,
        message: str = "A remote actor call has failed.",
    ) -> None:
        self.exception = exception
        # Need to stringify the exception early, because the PyPI package
        # exceptiongroup may monkeypatch the "TracebackException" class for python
        # versions < 3.11. If it gets unpickled in a different scope without
        # using that monkeypatch, it'll have an exception in "format()".
        # Store the traceback string instead which shouldn't change between machines.
        actor_mesh_ref_tb = TracebackException.from_exception(exception).format()
        # Replace any traceback lines to indicate it's a remote call traceback.
        actor_mesh_ref_tb = (
            s.replace(
                "Traceback (most recent call last):",
                "Traceback of where the remote call failed (most recent call last):",
            )
            for s in actor_mesh_ref_tb
        )
        self.exception_formatted = "".join(actor_mesh_ref_tb)
        self.message = message

    def __str__(self) -> str:
        return f"{self.message}\n {self.exception_formatted}"


def current_actor_name() -> str:
    return str(context().actor_instance.actor_id)


def current_rank() -> Point:
    return context().message_rank


def current_size() -> Dict[str, int]:
    r = context().message_rank.extent
    return {k: r[k] for k in r}<|MERGE_RESOLUTION|>--- conflicted
+++ resolved
@@ -140,25 +140,8 @@
         """
         The singleton proc mesh that corresponds to just this actor.
         """
-<<<<<<< HEAD
-        ...
-
-    @rank.setter
-    def rank(self, value: Point) -> Point: ...
-
-    @property
-    def proc_mesh(self) -> "ProcMesh":
-        """
-        The proc mesh over which all actors in this mesh were launched.
-        """
-        ...
-
-    @proc_mesh.setter
-    def proc_mesh(self, value: "ProcMesh") -> None: ...
-=======
 
         return self.proc_mesh.slice(**self.rank)
->>>>>>> 8845162a
 
     """
     Every actor is spawned over some mesh of processes. This identifies the point in that mesh where
@@ -169,23 +152,6 @@
     proc_mesh: "ProcMesh"
     _controller_controller: "_ControllerController"
 
-<<<<<<< HEAD
-    @property
-    def proc(self) -> "ProcMesh":
-        """
-        The singleton proc mesh that corresponds to just this actor.
-        """
-
-        return self.proc_mesh.slice(**self.rank)
-
-    @property
-    def _controller_controller(self) -> "_ControllerController": ...
-
-    @_controller_controller.setter
-    def _controller_controller(
-        self, value: "Optional[_ControllerController]"
-    ) -> None: ...
-=======
     # this property is used to hold the handles to actors and processes launched by this actor
     # in order to keep them alive until this actor exits.
     _children: "Optional[List[ActorMesh | ProcMesh]]"
@@ -195,7 +161,6 @@
             self._children = [child]
         else:
             self._children.append(child)
->>>>>>> 8845162a
 
 
 @rust_struct("monarch_hyperactor::mailbox::Context")

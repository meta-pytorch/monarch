--- conflicted
+++ resolved
@@ -15,11 +15,7 @@
     current_actor_name,
     current_rank,
     current_size,
-<<<<<<< HEAD
-=======
     endpoint,
-    MonarchContext,
->>>>>>> 1bfe4057
     Point,
     port,
     send,

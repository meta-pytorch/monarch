--- conflicted
+++ resolved
@@ -37,16 +37,10 @@
 from monarch._rust_bindings.monarch_hyperactor.shape import Shape, Slice
 from monarch.actor_mesh import _Actor, _ActorMeshRefImpl, Actor, ActorMeshRef
 
-<<<<<<< HEAD
-from monarch.python_local_mesh import _local_device_count
-from monarch.service import _Actor, Actor, ActorMeshRef, Service
-=======
 from monarch.common._device_utils import _local_device_count
 from monarch.common.device_mesh import DeviceMesh
 from monarch.common.shape import MeshTrait
 from monarch.mesh_controller import spawn_tensor_engine
-from monarch.rdma import RDMAManager
->>>>>>> 81f58946
 
 T = TypeVar("T")
 try:
@@ -75,12 +69,7 @@
         self._proc_mesh = hy_proc_mesh
         self._mock_shape: Optional[Shape] = _mock_shape
         self._mailbox: Mailbox = self._proc_mesh.client
-<<<<<<< HEAD
-=======
-        self._rdma_manager: Optional[RDMAManager] = None
         self._maybe_device_mesh: Optional[DeviceMesh] = _device_mesh
-        if _mock_shape is None:
-            self._rdma_manager = self._spawn_blocking("rdma_manager", RDMAManager)
 
     @property
     def _shape(self) -> Shape:
@@ -101,7 +90,6 @@
             else self._device_mesh._new_with_shape(shape)
         )
         return ProcMesh(self._proc_mesh, _mock_shape=shape, _device_mesh=device_mesh)
->>>>>>> 81f58946
 
     def spawn(self, name: str, Class: Type[T], *args: Any, **kwargs: Any) -> Future[T]:
         if self._mock_shape is not None:

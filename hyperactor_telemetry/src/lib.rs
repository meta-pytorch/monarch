--- conflicted
+++ resolved
@@ -909,7 +909,14 @@
     }
 }
 
-<<<<<<< HEAD
+fn create_sqlite_sink() -> anyhow::Result<sinks::sqlite::SqliteSink> {
+    let (db_path, _) = log_file_path(env::Env::current(), Some("traces"))
+        .expect("failed to determine trace db path");
+    let db_file = format!("{}/hyperactor_trace_{}.db", db_path, std::process::id());
+
+    Ok(sinks::sqlite::SqliteSink::new_with_file(&db_file, 100)?)
+}
+
 /// Create a context span at ERROR level with skip_record enabled.
 /// This is intended to create spans whose only purpose it is to add context
 /// to child events; the span itself is never independently recorded.
@@ -986,14 +993,6 @@
             skip_record = $crate::skip_record,
         )
     };
-=======
-fn create_sqlite_sink() -> anyhow::Result<sinks::sqlite::SqliteSink> {
-    let (db_path, _) = log_file_path(env::Env::current(), Some("traces"))
-        .expect("failed to determine trace db path");
-    let db_file = format!("{}/hyperactor_trace_{}.db", db_path, std::process::id());
-
-    Ok(sinks::sqlite::SqliteSink::new_with_file(&db_file, 100)?)
->>>>>>> 35269b16
 }
 
 pub mod env {

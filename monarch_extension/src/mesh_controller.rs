--- conflicted
+++ resolved
@@ -141,21 +141,8 @@
         let controller_handle: Arc<Mutex<ActorHandle<MeshControllerActor>>> =
             signal_safe_block_on(py, async move {
                 let controller_handle = instance_dispatch!(client, |instance| {
-<<<<<<< HEAD
-                    instance
-                        .proc()
-                        .spawn(
-                            &Name::new("mesh_controller").unwrap().to_string(),
-                            MeshControllerActorParams {
-                                proc_mesh,
-                                id,
-                                rank_map,
-                            },
-                        )
-                        .await?
-=======
                     instance.proc().spawn(
-                        &Name::new("mesh_controller").to_string(),
+                        &Name::new("mesh_controller").unwrap().to_string(),
                         MeshControllerActor::new(MeshControllerActorParams {
                             proc_mesh,
                             id,
@@ -163,7 +150,6 @@
                         })
                         .await,
                     )?
->>>>>>> 52b6be44
                 });
                 Ok::<_, anyhow::Error>(Arc::new(Mutex::new(controller_handle)))
             })??;

--- conflicted
+++ resolved
@@ -88,11 +88,7 @@
 }
 
 impl TrackedProcMesh {
-<<<<<<< HEAD
-    pub async fn spawn<A: RemoteSpawn + Sync>(
-=======
     pub async fn spawn<A: RemoteSpawn + Sync, C: context::Actor>(
->>>>>>> f884e21d
         &self,
         cx: &C,
         actor_name: &str,

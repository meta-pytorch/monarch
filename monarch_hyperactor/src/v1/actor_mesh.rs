--- conflicted
+++ resolved
@@ -219,92 +219,7 @@
         monitor.receiver.clone()
     }
 
-<<<<<<< HEAD
     fn create_monitor(
-=======
-    fn unhandled_fault_hook<'py>(py: Python<'py>) -> PyResult<Bound<'py, PyAny>> {
-        py.import("monarch.actor")?.getattr("unhandled_fault_hook")
-    }
-
-    fn get_unhandled(&self, instance: &PyInstance) -> Box<dyn Fn(MeshFailure) + Send + 'static> {
-        let is_client = matches!(instance.context_instance(), ContextInstance::Client(_));
-        match self {
-            PythonActorMeshImpl::Owned(_) => {
-                if is_client {
-                    Box::new(move |failure| {
-                        Python::with_gil(|py| {
-                            let unhandled = Self::unhandled_fault_hook(py)
-                                .expect("failed to fetch unhandled_fault_hook");
-                            let pyfailure = failure
-                                .clone()
-                                .into_pyobject(py)
-                                .expect("failed to turn PyErr into PyObject");
-                            let result = unhandled.call1((pyfailure,));
-                            // Handle SystemExit and actually exit the process.
-                            // It is normally just an exception.
-                            if let Err(e) = result {
-                                if e.is_instance_of::<PySystemExit>(py) {
-                                    let code = e
-                                        .into_bound_py_any(py)
-                                        .unwrap()
-                                        .getattr("code")
-                                        .unwrap()
-                                        .extract::<i32>()
-                                        .unwrap();
-                                    tracing::error!(
-                                        name = "ActorMeshStatus",
-                                        status = "SupervisionError::UnhandledFaultHook",
-                                        actor_name = failure.mesh_name,
-                                        event = %failure.event,
-                                        rank = failure.rank,
-                                        "unhandled event reached unhandled_fault_hook: {}, which is exiting the process with code {}",
-                                        failure,
-                                        code
-                                    );
-                                    std::process::exit(code);
-                                } else {
-                                    // The callback raised some other exception, and there's
-                                    // no way to handle it. Just exit the process anyways
-                                    tracing::error!(
-                                        name = "ActorMeshStatus",
-                                        status = "SupervisionError::UnhandledFaultHook",
-                                        actor_name = failure.mesh_name,
-                                        event = %failure.event,
-                                        rank = failure.rank,
-                                        "unhandled event reached unhandled_fault_hook: {}, which raised an exception: {:?}. \
-                                        Exiting the process with code 1",
-                                        failure,
-                                        e,
-                                    );
-                                    std::process::exit(1);
-                                }
-                            } else {
-                                tracing::warn!(
-                                    name = "ActorMeshStatus",
-                                    status = "SupervisionError::UnhandledFaultHook",
-                                    actor_name = failure.mesh_name,
-                                    event = %failure.event,
-                                    rank = failure.rank,
-                                    "unhandled event reached unhandled_fault_hook: {}, but that function produced no exception or crash. Ignoring the error",
-                                    failure
-                                );
-                            }
-                        });
-                    })
-                } else {
-                    Box::new(|_| {
-                        // Never called if not client.
-                    })
-                }
-            }
-            PythonActorMeshImpl::Ref(_inner) => Box::new(|_| {
-                // Never called if not owned.
-            }),
-        }
-    }
-
-    fn create_monitor<F>(
->>>>>>> 3a5fcc89
         instance: PyInstance,
         mesh: ActorMeshRef<PythonActor>,
         health_state: Arc<RootHealthState>,

--- conflicted
+++ resolved
@@ -200,16 +200,7 @@
             // 1. Spawn the client-side coordinator actor (lives in
             // the caller's process).
             let client_actor: ActorHandle<LogClientActor> =
-<<<<<<< HEAD
-                instance_dispatch!(instance, async move |cx_instance| {
-                    cx_instance.proc().spawn(
-                        &Name::new("log_client").unwrap().to_string(),
-                        LogClientActor::default(),
-                    )
-                })?;
-=======
                 instance.spawn(LogClientActor::default())?;
->>>>>>> f3e1c28e
             let client_actor_ref = client_actor.bind();
 
             // Read config to decide if we stand up per-proc

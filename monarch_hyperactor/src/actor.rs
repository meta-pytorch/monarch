--- conflicted
+++ resolved
@@ -557,28 +557,6 @@
 
 #[async_trait]
 impl Actor for PythonActor {
-<<<<<<< HEAD
-=======
-    type Params = PickledPyObject;
-
-    async fn new(actor_type: PickledPyObject) -> Result<Self, anyhow::Error> {
-        Ok(Python::with_gil(|py| -> Result<Self, SerializablePyErr> {
-            let unpickled = actor_type.unpickle(py)?;
-            let class_type: &Bound<'_, PyType> = unpickled.downcast()?;
-            let actor: PyObject = class_type.call0()?.into_py_any(py)?;
-
-            // Only create per-actor TaskLocals if not using shared runtime
-            let task_locals = (!hyperactor_config::global::get(SHARED_ASYNCIO_RUNTIME))
-                .then(|| Python::allow_threads(py, create_task_locals));
-            Ok(Self {
-                actor,
-                task_locals,
-                instance: None,
-            })
-        })?)
-    }
-
->>>>>>> d5ba7cde
     async fn cleanup(
         &mut self,
         this: &Instance<Self>,
@@ -724,7 +702,7 @@
             let actor: PyObject = class_type.call0()?.into_py_any(py)?;
 
             // Only create per-actor TaskLocals if not using shared runtime
-            let task_locals = (!hyperactor::config::global::get(SHARED_ASYNCIO_RUNTIME))
+            let task_locals = (!hyperactor_config::global::get(SHARED_ASYNCIO_RUNTIME))
                 .then(|| Python::allow_threads(py, create_task_locals));
             Ok(Self {
                 actor,

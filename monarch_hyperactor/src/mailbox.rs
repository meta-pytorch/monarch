/*
 * Copyright (c) Meta Platforms, Inc. and affiliates.
 * All rights reserved.
 *
 * This source code is licensed under the BSD-style license found in the
 * LICENSE file in the root directory of this source tree.
 */

use std::hash::DefaultHasher;
use std::hash::Hash;
use std::hash::Hasher;
use std::ops::Deref;
use std::sync::Arc;

use hyperactor::ActorId;
use hyperactor::Mailbox;
use hyperactor::Named;
use hyperactor::OncePortHandle;
use hyperactor::OncePortRef;
use hyperactor::PortHandle;
use hyperactor::PortId;
use hyperactor::PortRef;
use hyperactor::accum::Accumulator;
use hyperactor::accum::CommReducer;
use hyperactor::accum::ReducerFactory;
use hyperactor::accum::ReducerSpec;
use hyperactor::attrs::Attrs;
use hyperactor::data::Serialized;
use hyperactor::mailbox::MailboxSender;
use hyperactor::mailbox::MessageEnvelope;
use hyperactor::mailbox::OncePortReceiver;
use hyperactor::mailbox::PortReceiver;
use hyperactor::mailbox::Undeliverable;
use hyperactor::mailbox::monitored_return_handle;
use hyperactor::message::Bind;
use hyperactor::message::Bindings;
use hyperactor::message::Unbind;
use hyperactor_mesh::comm::multicast::CastInfo;
use hyperactor_mesh::comm::multicast::set_cast_info_on_headers;
use hyperactor_mesh::proc_mesh::global_root_client;
use monarch_types::PickledPyObject;
use monarch_types::py_global;
use ndslice::Extent;
use ndslice::Point;
use pyo3::IntoPyObjectExt;
use pyo3::exceptions::PyEOFError;
use pyo3::exceptions::PyRuntimeError;
use pyo3::exceptions::PyValueError;
use pyo3::prelude::*;
use pyo3::types::PyTuple;
use pyo3::types::PyType;
use serde::Deserialize;
use serde::Serialize;

use crate::actor::PythonMessage;
use crate::actor::PythonMessageKind;
use crate::proc::PyActorId;
use crate::pytokio::PyPythonTask;
use crate::pytokio::PythonTask;
use crate::runtime::signal_safe_block_on;
use crate::shape::PyPoint;
use crate::shape::PyShape;
#[derive(Clone, Debug)]
#[pyclass(
    name = "Mailbox",
    module = "monarch._rust_bindings.monarch_hyperactor.mailbox"
)]
pub struct PyMailbox {
    pub(super) inner: Mailbox,
}

impl PyMailbox {
    pub fn get_inner(&self) -> &Mailbox {
        &self.inner
    }
}

#[pymethods]
impl PyMailbox {
    fn open_port<'py>(&self, py: Python<'py>) -> PyResult<Bound<'py, PyTuple>> {
        let (handle, receiver) = self.inner.open_port();
        let handle = Py::new(py, PythonPortHandle { inner: handle })?;
        let receiver = Py::new(
            py,
            PythonPortReceiver {
                inner: Arc::new(tokio::sync::Mutex::new(receiver)),
            },
        )?;
        PyTuple::new(py, vec![handle.into_any(), receiver.into_any()])
    }

    fn open_once_port<'py>(&self, py: Python<'py>) -> PyResult<Bound<'py, PyTuple>> {
        let (handle, receiver) = self.inner.open_once_port();
        let handle = Py::new(
            py,
            PythonOncePortHandle {
                inner: Some(handle),
            },
        )?;
        let receiver = Py::new(
            py,
            PythonOncePortReceiver {
                inner: Arc::new(std::sync::Mutex::new(Some(receiver))),
            },
        )?;
        PyTuple::new(py, vec![handle.into_any(), receiver.into_any()])
    }

    fn open_accum_port<'py>(
        &self,
        py: Python<'py>,
        accumulator: PyObject,
    ) -> PyResult<Bound<'py, PyTuple>> {
        let py_accumulator = PythonAccumulator::new(py, accumulator)?;
        let (handle, receiver) = self.inner.open_accum_port(py_accumulator);
        let handle = Py::new(py, PythonPortHandle { inner: handle })?;
        let receiver = Py::new(
            py,
            PythonPortReceiver {
                inner: Arc::new(tokio::sync::Mutex::new(receiver)),
            },
        )?;
        PyTuple::new(py, vec![handle.into_any(), receiver.into_any()])
    }

    pub(super) fn post(&self, dest: &PyActorId, message: &PythonMessage) -> PyResult<()> {
        let port_id = dest.inner.port_id(PythonMessage::port());
        let message = Serialized::serialize(message).map_err(|err| {
            PyRuntimeError::new_err(format!(
                "failed to serialize message ({:?}) to Serialized: {}",
                message, err
            ))
        })?;
        let envelope = MessageEnvelope::new(
            self.inner.actor_id().clone(),
            port_id,
            message,
            Attrs::new(),
        );
        let return_handle = self
            .inner
            .bound_return_handle()
            .unwrap_or(monitored_return_handle());
        self.inner.post(envelope, return_handle);
        Ok(())
    }

    pub(super) fn post_cast(
        &self,
        dest: &PyActorId,
        rank: usize,
        shape: &PyShape,
        message: &PythonMessage,
    ) -> PyResult<()> {
        let port_id = dest.inner.port_id(PythonMessage::port());
        let mut headers = Attrs::new();
        set_cast_info_on_headers(
            &mut headers,
            rank,
            shape.inner.clone(),
            self.inner.actor_id().clone(),
        );
        let message = Serialized::serialize(message).map_err(|err| {
            PyRuntimeError::new_err(format!(
                "failed to serialize message ({:?}) to Serialized: {}",
                message, err
            ))
        })?;
        let envelope =
            MessageEnvelope::new(self.inner.actor_id().clone(), port_id, message, headers);
        let return_handle = self
            .inner
            .bound_return_handle()
            .unwrap_or(monitored_return_handle());
        self.inner.post(envelope, return_handle);
        Ok(())
    }

    #[getter]
    pub(super) fn actor_id(&self) -> PyActorId {
        PyActorId {
            inner: self.inner.actor_id().clone(),
        }
    }

    fn undeliverable_receiver<'py>(
        &self,
        py: Python<'py>,
    ) -> PyResult<Py<PythonUndeliverablePortReceiver>> {
        let (handle, receiver) = self.inner.open_port();
        handle.bind_to(Undeliverable::<MessageEnvelope>::port());
        let receiver = Py::new(
            py,
            PythonUndeliverablePortReceiver {
                inner: Arc::new(tokio::sync::Mutex::new(receiver)),
            },
        )?;

        Ok(receiver)
    }

    fn __repr__(&self) -> String {
        format!("{:?}", self.inner)
    }
}

#[pyclass(
    frozen,
    name = "PortId",
    module = "monarch._rust_bindings.monarch_hyperactor.mailbox"
)]
#[derive(Clone)]
pub struct PyPortId {
    inner: PortId,
}

impl From<PortId> for PyPortId {
    fn from(port_id: PortId) -> Self {
        Self { inner: port_id }
    }
}

impl From<PyPortId> for PortId {
    fn from(port_id: PyPortId) -> Self {
        port_id.inner
    }
}

impl From<Mailbox> for PyMailbox {
    fn from(inner: Mailbox) -> Self {
        PyMailbox { inner }
    }
}

#[pymethods]
impl PyPortId {
    #[new]
    #[pyo3(signature = (*, actor_id, port))]
    fn new(actor_id: &PyActorId, port: u64) -> Self {
        Self {
            inner: PortId(actor_id.inner.clone(), port),
        }
    }

    #[staticmethod]
    fn from_string(port_id: &str) -> PyResult<Self> {
        Ok(Self {
            inner: port_id.parse().map_err(|e| {
                PyValueError::new_err(format!("Failed to parse port id '{}': {}", port_id, e))
            })?,
        })
    }

    #[getter]
    fn actor_id(&self) -> PyActorId {
        PyActorId {
            inner: self.inner.actor_id().clone(),
        }
    }

    #[getter]
    fn index(&self) -> u64 {
        self.inner.index()
    }

    fn __repr__(&self) -> String {
        self.inner.to_string()
    }

    fn __hash__(&self) -> u64 {
        let mut hasher = DefaultHasher::new();
        self.inner.to_string().hash(&mut hasher);
        hasher.finish()
    }

    fn __eq__(&self, other: &Bound<'_, PyAny>) -> PyResult<bool> {
        if let Ok(other) = other.extract::<PyPortId>() {
            Ok(self.inner == other.inner)
        } else {
            Ok(false)
        }
    }

    fn __reduce__<'py>(slf: &Bound<'py, Self>) -> PyResult<(Bound<'py, PyAny>, (String,))> {
        Ok((slf.getattr("from_string")?, (slf.borrow().__repr__(),)))
    }
}

impl std::fmt::Debug for PyPortId {
    fn fmt(&self, f: &mut std::fmt::Formatter<'_>) -> std::fmt::Result {
        self.inner.fmt(f)
    }
}

#[derive(Clone, Debug)]
#[pyclass(
    name = "PortHandle",
    module = "monarch._rust_bindings.monarch_hyperactor.mailbox"
)]
pub(super) struct PythonPortHandle {
    inner: PortHandle<PythonMessage>,
}

#[pymethods]
impl PythonPortHandle {
    fn send(&self, message: PythonMessage) -> PyResult<()> {
        self.inner
            .send(message)
            .map_err(|err| PyErr::new::<PyEOFError, _>(format!("Port closed: {}", err)))?;
        Ok(())
    }

    fn bind(&self) -> PythonPortRef {
        PythonPortRef {
            inner: self.inner.bind(),
        }
    }
}

#[derive(Clone, Debug)]
#[pyclass(
    name = "UndeliverablePortHandle",
    module = "monarch._rust_bindings.monarch_hyperactor.mailbox"
)]
pub(super) struct PythonUndeliverablePortHandle {
    inner: PortHandle<Undeliverable<MessageEnvelope>>,
}

#[pymethods]
impl PythonUndeliverablePortHandle {
    fn bind_undeliverable(&self) {
        self.inner.bind_to(Undeliverable::<MessageEnvelope>::port());
    }
}

#[derive(Clone, Debug, Serialize, Deserialize, PartialEq)]
#[pyclass(
    name = "PortRef",
    module = "monarch._rust_bindings.monarch_hyperactor.mailbox"
)]
pub struct PythonPortRef {
    pub(crate) inner: PortRef<PythonMessage>,
}

#[pymethods]
impl PythonPortRef {
    #[new]
    fn new(port: PyPortId) -> Self {
        Self {
            inner: PortRef::attest(port.into()),
        }
    }
    fn __reduce__<'py>(
        slf: Bound<'py, PythonPortRef>,
    ) -> PyResult<(Bound<'py, PyType>, (PyPortId,))> {
        let id: PyPortId = (*slf.borrow()).inner.port_id().clone().into();
        Ok((slf.get_type(), (id,)))
    }

    fn send(&self, mailbox: &PyMailbox, message: PythonMessage) -> PyResult<()> {
        self.inner
            .send(&mailbox.inner, message)
            .map_err(|err| PyErr::new::<PyEOFError, _>(format!("Port closed: {}", err)))?;
        Ok(())
    }

    fn __repr__(&self) -> String {
        self.inner.to_string()
    }

    #[getter]
    fn port_id(&self) -> PyResult<PyPortId> {
        Ok(self.inner.port_id().clone().into())
    }
}

impl From<PortRef<PythonMessage>> for PythonPortRef {
    fn from(port_ref: PortRef<PythonMessage>) -> Self {
        Self { inner: port_ref }
    }
}

#[derive(Debug)]
#[pyclass(
    name = "PortReceiver",
    module = "monarch._rust_bindings.monarch_hyperactor.mailbox"
)]
pub(super) struct PythonPortReceiver {
    inner: Arc<tokio::sync::Mutex<PortReceiver<PythonMessage>>>,
}

async fn recv_async(
    receiver: Arc<tokio::sync::Mutex<PortReceiver<PythonMessage>>>,
) -> PyResult<PyObject> {
    receiver
        .lock()
        .await
        .recv()
        .await
        .map_err(|err| PyErr::new::<PyEOFError, _>(format!("Port closed: {}", err)))
        .and_then(|message| Python::with_gil(|py| message.into_py_any(py)))
}

#[pymethods]
impl PythonPortReceiver {
    fn recv_task(&mut self) -> PyPythonTask {
        let receiver = self.inner.clone();
        PythonTask::new(recv_async(receiver)).into()
    }
}

impl PythonPortReceiver {
    #[allow(dead_code)]
    pub(super) fn inner(&self) -> Arc<tokio::sync::Mutex<PortReceiver<PythonMessage>>> {
        Arc::clone(&self.inner)
    }
}

#[derive(Debug)]
#[pyclass(
    name = "UndeliverableMessageEnvelope",
    module = "monarch._rust_bindings.monarch_hyperactor.mailbox"
)]
pub(crate) struct PythonUndeliverableMessageEnvelope {
    pub(crate) inner: Option<Undeliverable<MessageEnvelope>>,
}

impl PythonUndeliverableMessageEnvelope {
    fn inner(&self) -> PyResult<&Undeliverable<MessageEnvelope>> {
        self.inner.as_ref().ok_or_else(|| {
            PyErr::new::<PyRuntimeError, _>(
                "PythonUndeliverableMessageEnvelope was already consumed",
            )
        })
    }

    pub(crate) fn take(&mut self) -> anyhow::Result<Undeliverable<MessageEnvelope>> {
        self.inner.take().ok_or_else(|| {
            anyhow::anyhow!("PythonUndeliverableMessageEnvelope was already consumed")
        })
    }
}

#[pymethods]
impl PythonUndeliverableMessageEnvelope {
    fn __repr__(&self) -> PyResult<String> {
        Ok(format!(
            "UndeliverableMessageEnvelope(sender={}, dest={}, error={})",
            self.inner()?.0.sender(),
            self.inner()?.0.dest(),
            self.error_msg()?
        ))
    }

    fn sender(&self) -> PyResult<PyActorId> {
        Ok(PyActorId {
            inner: self.inner()?.0.sender().clone(),
        })
    }

    fn dest(&self) -> PyResult<PyPortId> {
        Ok(self.inner()?.0.dest().clone().into())
    }

    fn error_msg(&self) -> PyResult<String> {
        Ok(self
            .inner()?
            .0
<<<<<<< HEAD
            .error()
            .map_or("None".to_string(), |e| e.to_string()))
=======
            .error_msg()
            .unwrap_or_else(|| "None".to_string()))
>>>>>>> 7a116e0c
    }
}

#[derive(Debug)]
#[pyclass(
    name = "UndeliverablePortReceiver",
    module = "monarch._rust_bindings.monarch_hyperactor.mailbox"
)]
pub(super) struct PythonUndeliverablePortReceiver {
    inner: Arc<tokio::sync::Mutex<PortReceiver<Undeliverable<MessageEnvelope>>>>,
}

#[pymethods]
impl PythonUndeliverablePortReceiver {
    fn recv<'py>(&mut self, py: Python<'py>) -> PyResult<Bound<'py, PyAny>> {
        let receiver = self.inner.clone();
        crate::runtime::future_into_py(py, async move {
            let message = receiver
                .lock()
                .await
                .recv()
                .await
                .map_err(|err| PyErr::new::<PyEOFError, _>(format!("Port closed: {}", err)))?;
            Ok(PythonUndeliverableMessageEnvelope {
                inner: Some(message),
            })
        })
    }

    fn blocking_recv<'py>(
        &mut self,
        py: Python<'py>,
    ) -> PyResult<PythonUndeliverableMessageEnvelope> {
        let receiver = self.inner.clone();
        let message = signal_safe_block_on(py, async move { receiver.lock().await.recv().await })?
            .map_err(|err| PyErr::new::<PyEOFError, _>(format!("Port closed: {}", err)))?;

        Ok(PythonUndeliverableMessageEnvelope {
            inner: Some(message),
        })
    }
}

#[derive(Debug)]
#[pyclass(
    name = "OncePortHandle",
    module = "monarch._rust_bindings.monarch_hyperactor.mailbox"
)]
pub(super) struct PythonOncePortHandle {
    inner: Option<OncePortHandle<PythonMessage>>,
}

#[pymethods]
impl PythonOncePortHandle {
    fn send(&mut self, message: PythonMessage) -> PyResult<()> {
        let Some(port) = self.inner.take() else {
            return Err(PyErr::new::<PyValueError, _>("OncePort is already used"));
        };

        port.send(message)
            .map_err(|err| PyErr::new::<PyEOFError, _>(format!("Port closed: {}", err)))?;
        Ok(())
    }

    fn bind(&mut self) -> PyResult<PythonOncePortRef> {
        let Some(port) = self.inner.take() else {
            return Err(PyErr::new::<PyValueError, _>("OncePort is already used"));
        };
        Ok(PythonOncePortRef {
            inner: Some(port.bind()),
        })
    }
}

#[derive(Clone, Debug, Serialize, Deserialize, PartialEq)]
#[pyclass(
    name = "OncePortRef",
    module = "monarch._rust_bindings.monarch_hyperactor.mailbox"
)]
pub struct PythonOncePortRef {
    pub(crate) inner: Option<OncePortRef<PythonMessage>>,
}

#[pymethods]
impl PythonOncePortRef {
    #[new]
    fn new(port: Option<PyPortId>) -> Self {
        Self {
            inner: port.map(|port| PortRef::attest(port.inner).into_once()),
        }
    }
    fn __reduce__<'py>(
        slf: Bound<'py, PythonOncePortRef>,
    ) -> PyResult<(Bound<'py, PyType>, (Option<PyPortId>,))> {
        let id: Option<PyPortId> = (*slf.borrow())
            .inner
            .as_ref()
            .map(|x| x.port_id().clone().into());
        Ok((slf.get_type(), (id,)))
    }

    fn send(&mut self, mailbox: &PyMailbox, message: PythonMessage) -> PyResult<()> {
        let Some(port_ref) = self.inner.take() else {
            return Err(PyErr::new::<PyValueError, _>("OncePortRef is already used"));
        };

        port_ref
            .send(&mailbox.inner, message)
            .map_err(|err| PyErr::new::<PyEOFError, _>(format!("Port closed: {}", err)))?;
        Ok(())
    }

    fn __repr__(&self) -> String {
        self.inner
            .as_ref()
            .map_or("OncePortRef is already used".to_string(), |r| r.to_string())
    }

    #[getter]
    fn port_id(&self) -> PyResult<PyPortId> {
        Ok(self.inner.as_ref().unwrap().port_id().clone().into())
    }
}

impl From<OncePortRef<PythonMessage>> for PythonOncePortRef {
    fn from(port_ref: OncePortRef<PythonMessage>) -> Self {
        Self {
            inner: Some(port_ref),
        }
    }
}

#[pyclass(
    name = "OncePortReceiver",
    module = "monarch._rust_bindings.monarch_hyperactor.mailbox"
)]
pub(super) struct PythonOncePortReceiver {
    inner: Arc<std::sync::Mutex<Option<OncePortReceiver<PythonMessage>>>>,
}

#[pymethods]
impl PythonOncePortReceiver {
    fn recv_task(&mut self) -> PyResult<PyPythonTask> {
        let Some(receiver) = self.inner.lock().unwrap().take() else {
            return Err(PyErr::new::<PyValueError, _>("OncePort is already used"));
        };
        let fut = async move {
            receiver
                .recv()
                .await
                .map_err(|err| PyErr::new::<PyEOFError, _>(format!("Port closed: {}", err)))
                .and_then(|message| Python::with_gil(|py| message.into_py_any(py)))
        };
        Ok(PythonTask::new(fut).into())
    }
}

impl PythonOncePortReceiver {
    #[allow(dead_code)]
    pub(super) fn inner(&self) -> Arc<std::sync::Mutex<Option<OncePortReceiver<PythonMessage>>>> {
        Arc::clone(&self.inner)
    }
}

#[derive(
    Clone,
    Serialize,
    Deserialize,
    Named,
    PartialEq,
    FromPyObject,
    IntoPyObject,
    Debug
)]
pub enum EitherPortRef {
    Unbounded(PythonPortRef),
    Once(PythonOncePortRef),
}

impl Unbind for EitherPortRef {
    fn unbind(&self, bindings: &mut Bindings) -> anyhow::Result<()> {
        match self {
            EitherPortRef::Unbounded(port_ref) => port_ref.inner.unbind(bindings),
            EitherPortRef::Once(once_port_ref) => once_port_ref.inner.unbind(bindings),
        }
    }
}

impl Bind for EitherPortRef {
    fn bind(&mut self, bindings: &mut Bindings) -> anyhow::Result<()> {
        match self {
            EitherPortRef::Unbounded(port_ref) => port_ref.inner.bind(bindings),
            EitherPortRef::Once(once_port_ref) => once_port_ref.inner.bind(bindings),
        }
    }
}

#[derive(Debug, Named)]
struct PythonReducer(PyObject);

impl PythonReducer {
    fn new(params: Option<Serialized>) -> anyhow::Result<Self> {
        let p = params.ok_or_else(|| anyhow::anyhow!("params cannot be None"))?;
        let obj: PickledPyObject = p.deserialized()?;
        Ok(Python::with_gil(|py: Python<'_>| -> PyResult<Self> {
            let unpickled = obj.unpickle(py)?;
            Ok(Self(unpickled.unbind()))
        })?)
    }
}

impl CommReducer for PythonReducer {
    type Update = PythonMessage;

    fn reduce(&self, left: Self::Update, right: Self::Update) -> anyhow::Result<Self::Update> {
        Python::with_gil(|py: Python<'_>| {
            let result = self.0.call(py, (left, right), None)?;
            Ok(result.extract::<PythonMessage>(py)?)
        })
    }
}

struct PythonAccumulator {
    accumulator: PyObject,
    reducer: Option<Serialized>,
}

impl PythonAccumulator {
    fn new<'py>(py: Python<'py>, accumulator: PyObject) -> PyResult<Self> {
        let py_reducer = accumulator.getattr(py, "reducer")?;
        let reducer: Option<Serialized> = if py_reducer.is_none(py) {
            None
        } else {
            let pickled = PickledPyObject::cloudpickle(py_reducer.bind(py))?;
            Some(
                Serialized::serialize(&pickled)
                    .map_err(|e| PyRuntimeError::new_err(e.to_string()))?,
            )
        };

        Ok(Self {
            accumulator,
            reducer,
        })
    }
}

impl Accumulator for PythonAccumulator {
    type State = PythonMessage;
    type Update = PythonMessage;

    fn accumulate(&self, state: &mut Self::State, update: Self::Update) -> anyhow::Result<()> {
        Python::with_gil(|py: Python<'_>| {
            // Initialize state if it is empty.
            if matches!(state.kind, PythonMessageKind::Uninit {}) {
                *state = self
                    .accumulator
                    .getattr(py, "initial_state")?
                    .extract::<PythonMessage>(py)?;
            }

            // TODO(pzhang) Make accumulate consumes state and update, and returns
            // a new state. That will avoid this clone.
            let old_state = state.clone();
            let result = self.accumulator.call(py, (old_state, update), None)?;
            *state = result.extract::<PythonMessage>(py)?;
            Ok(())
        })
    }

    fn reducer_spec(&self) -> Option<ReducerSpec> {
        self.reducer.as_ref().map(|r| ReducerSpec {
            typehash: <PythonReducer as Named>::typehash(),
            builder_params: Some(r.clone()),
        })
    }
}

inventory::submit! {
    ReducerFactory {
        typehash_f: <PythonReducer as Named>::typehash,
        builder_f: |params| Ok(Box::new(PythonReducer::new(params)?)),
    }
}

#[pyclass(name = "Instance", module = "monarch._src.actor.actor_mesh")]
pub(crate) struct Instance {
    mailbox: Mailbox,
    actor_id: ActorId,
    #[pyo3(get, set)]
    proc_mesh: Option<PyObject>,
    #[pyo3(get, set, name = "_controller_controller")]
    controller_controller: Option<PyObject>,
    #[pyo3(get, set)]
    rank: PyPoint,
}
#[pymethods]
impl Instance {
    #[getter]
    fn _mailbox(&self) -> PyMailbox {
        PyMailbox {
            inner: self.mailbox.clone(),
        }
    }
    #[getter]
    fn actor_id(&self) -> PyActorId {
        self.actor_id.clone().into()
    }
}

impl<A: hyperactor::Actor> From<&hyperactor::proc::Instance<A>> for Instance {
    fn from(ins: &hyperactor::proc::Instance<A>) -> Self {
        Instance {
            mailbox: ins.mailbox_for_py().clone(),
            actor_id: ins.self_id().clone(),
            proc_mesh: None,
            controller_controller: None,
            rank: PyPoint::new(0, Extent::unity().into()),
        }
    }
}
impl<A: hyperactor::Actor> From<&hyperactor::proc::Context<'_, A>> for Instance {
    fn from(cx: &hyperactor::proc::Context<A>) -> Self {
        let ins: &hyperactor::proc::Instance<A> = cx.deref();
        Instance {
            mailbox: ins.mailbox_for_py().clone(),
            actor_id: ins.self_id().clone(),
            proc_mesh: None,
            controller_controller: None,
            rank: cx.cast_info().into(),
        }
    }
}

#[pyclass(name = "Context", module = "monarch._src.actor.actor_mesh")]
pub(crate) struct Context {
    instance: Py<Instance>,
    rank: Point,
}

py_global!(point, "monarch._src.actor.actor_mesh", "Point");

#[pymethods]
impl Context {
    #[getter]
    fn actor_instance(&self) -> &Py<Instance> {
        &self.instance
    }
    #[getter]
    fn message_rank<'py>(&self) -> PyPoint {
        self.rank.clone().into()
    }
    #[staticmethod]
    fn _root_client_context(py: Python<'_>) -> Context {
        let instance: Instance = global_root_client().into();
        Context {
            instance: instance.into_pyobject(py).unwrap().into(),
            rank: Extent::unity().point_of_rank(0).unwrap(),
        }
    }
}

impl Context {
    pub(crate) fn new<T: hyperactor::actor::Actor>(
        cx: &hyperactor::proc::Context<T>,
        instance: Py<Instance>,
    ) -> Context {
        Context {
            instance,
            rank: cx.cast_info(),
        }
    }
}

pub fn register_python_bindings(hyperactor_mod: &Bound<'_, PyModule>) -> PyResult<()> {
    hyperactor_mod.add_class::<PyMailbox>()?;
    hyperactor_mod.add_class::<PyPortId>()?;
    hyperactor_mod.add_class::<PythonPortHandle>()?;
    hyperactor_mod.add_class::<PythonUndeliverablePortHandle>()?;
    hyperactor_mod.add_class::<PythonPortRef>()?;
    hyperactor_mod.add_class::<PythonPortReceiver>()?;
    hyperactor_mod.add_class::<PythonUndeliverablePortReceiver>()?;
    hyperactor_mod.add_class::<PythonOncePortHandle>()?;
    hyperactor_mod.add_class::<PythonOncePortRef>()?;
    hyperactor_mod.add_class::<PythonOncePortReceiver>()?;
    hyperactor_mod.add_class::<Instance>()?;
    hyperactor_mod.add_class::<Context>()?;
    hyperactor_mod.add_class::<PythonUndeliverableMessageEnvelope>()?;
    Ok(())
}<|MERGE_RESOLUTION|>--- conflicted
+++ resolved
@@ -466,13 +466,8 @@
         Ok(self
             .inner()?
             .0
-<<<<<<< HEAD
-            .error()
-            .map_or("None".to_string(), |e| e.to_string()))
-=======
             .error_msg()
             .unwrap_or_else(|| "None".to_string()))
->>>>>>> 7a116e0c
     }
 }
 

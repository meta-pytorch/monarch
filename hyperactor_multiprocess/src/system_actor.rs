--- conflicted
+++ resolved
@@ -1855,10 +1855,7 @@
     use hyperactor::mailbox::PortHandle;
     use hyperactor::mailbox::PortReceiver;
     use hyperactor::simnet;
-<<<<<<< HEAD
-=======
     use hyperactor_config::Attrs;
->>>>>>> 58ab3c30
 
     use super::*;
     use crate::System;

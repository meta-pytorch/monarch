--- conflicted
+++ resolved
@@ -1432,136 +1432,6 @@
         server_handle.await;
     }
 
-<<<<<<< HEAD
-    #[tokio::test]
-    async fn test_undeliverable_message_return() {
-        // Proc can't send a message to a remote actor because the
-        // system connection is lost.
-        use hyperactor::mailbox::Undeliverable;
-        use hyperactor::test_utils::pingpong::PingPongActor;
-        use hyperactor::test_utils::pingpong::PingPongMessage;
-
-        // Use temporary config for this test
-        let config = hyperactor::config::global::lock();
-        let _guard = config.override_key(
-            hyperactor::config::MESSAGE_DELIVERY_TIMEOUT,
-            Duration::from_secs(1),
-        );
-
-        // Serve a system.
-        let server_handle = System::serve(
-            ChannelAddr::any(ChannelTransport::Tcp(TcpMode::Hostname)),
-            Duration::from_secs(120),
-            Duration::from_secs(120),
-        )
-        .await
-        .unwrap();
-        let mut system = System::new(server_handle.local_addr().clone());
-
-        // Build a supervisor.
-        let supervisor = system.attach().await.unwrap();
-        let (_sup_tx, _sup_rx) = supervisor.bind_actor_port::<ProcSupervisionMessage>();
-        let sup_ref = ActorRef::<ProcSupervisor>::attest(supervisor.self_id().clone());
-
-        // Construct a system sender.
-        let system_sender = BoxedMailboxSender::new(MailboxClient::new(
-            channel::dial(server_handle.local_addr().clone()).unwrap(),
-        ));
-
-        // Construct a proc forwarder in terms of the system sender.
-        let listen_addr = ChannelAddr::any(ChannelTransport::Tcp(TcpMode::Hostname));
-        let proc_forwarder =
-            BoxedMailboxSender::new(DialMailboxRouter::new_with_default(system_sender));
-
-        // Bootstrap proc 'world[0]', join the system.
-        let world_id = id!(world);
-        let proc_0 = Proc::new(world_id.proc_id(0), proc_forwarder.clone());
-        let _proc_actor_0 = ProcActor::bootstrap_for_proc(
-            proc_0.clone(),
-            world_id.clone(),
-            listen_addr,
-            server_handle.local_addr().clone(),
-            sup_ref.clone(),
-            Duration::from_secs(120),
-            HashMap::new(),
-            ProcLifecycleMode::ManagedBySystem,
-        )
-        .await
-        .unwrap();
-        let proc_0_client = proc_0.attach("client").unwrap();
-        let (proc_0_undeliverable_tx, mut proc_0_undeliverable_rx) = proc_0_client.open_port();
-
-        // Bootstrap a second proc 'world[1]', join the system.
-        let proc_1 = Proc::new(world_id.proc_id(1), proc_forwarder.clone());
-        let _proc_actor_1 = ProcActor::bootstrap_for_proc(
-            proc_1.clone(),
-            world_id.clone(),
-            ChannelAddr::any(ChannelTransport::Tcp(TcpMode::Hostname)),
-            server_handle.local_addr().clone(),
-            sup_ref.clone(),
-            Duration::from_secs(120),
-            HashMap::new(),
-            ProcLifecycleMode::ManagedBySystem,
-        )
-        .await
-        .unwrap();
-        let proc_1_client = proc_1.attach("client").unwrap();
-        let (proc_1_undeliverable_tx, mut _proc_1_undeliverable_rx) = proc_1_client.open_port();
-
-        // Spawn two actors 'ping' and 'pong' where 'ping' runs on
-        // 'world[0]' and 'pong' on 'world[1]' (that is, not on the
-        // same proc).
-        let ping_handle = proc_0
-            .spawn(
-                "ping",
-                PingPongActor::new(Some(proc_0_undeliverable_tx.bind()), None, None),
-            )
-            .unwrap();
-        let pong_handle = proc_1
-            .spawn(
-                "pong",
-                PingPongActor::new(Some(proc_1_undeliverable_tx.bind()), None, None),
-            )
-            .unwrap();
-
-        // Now kill the system server making message delivery between
-        // procs impossible.
-        server_handle.stop().await.unwrap();
-        server_handle.await;
-
-        let n = 100usize;
-        for i in 1..(n + 1) {
-            // Have 'ping' send 'pong' a message.
-            let ttl = 66 + i as u64; // Avoid ttl = 66!
-            let (once_handle, _) = proc_0_client.open_once_port::<bool>();
-            ping_handle
-                .send(PingPongMessage(ttl, pong_handle.bind(), once_handle.bind()))
-                .unwrap();
-        }
-
-        // `PingPongActor`s do not exit their message loop (a
-        // non-default actor behavior) when they have an undelivered
-        // message sent back to them (the reason being this very
-        // test).
-        assert!(matches!(*ping_handle.status().borrow(), ActorStatus::Idle));
-
-        // We expect n undelivered messages.
-        let Ok(Undeliverable(envelope)) = proc_0_undeliverable_rx.recv().await else {
-            unreachable!()
-        };
-        let PingPongMessage(_, _, _) = envelope.deserialized().unwrap();
-        let mut count = 1;
-        while let Ok(Some(Undeliverable(envelope))) = proc_0_undeliverable_rx.try_recv() {
-            // We care that every undeliverable message was accounted
-            // for. We can't assume anything about their arrival
-            // order.
-            count += 1;
-            let PingPongMessage(_, _, _) = envelope.deserialized().unwrap();
-        }
-        assert!(count == n);
-    }
-
-=======
     // V0-specific test - no V1 equivalent. Tests dynamic address book
     // updates on first contact: when procs communicate for the first
     // time, the SystemActor's ReportingRouter sends UpdateAddress
@@ -1572,7 +1442,6 @@
     // configured once at allocation. V1 intentionally does not
     // support dynamic address discovery - addresses are known
     // statically at allocation time.
->>>>>>> 58ab3c30
     #[tracing_test::traced_test]
     #[tokio::test]
     #[cfg_attr(not(fbcode_build), ignore)]

/*
 * Copyright (c) Meta Platforms, Inc. and affiliates.
 * All rights reserved.
 *
 * This source code is licensed under the BSD-style license found in the
 * LICENSE file in the root directory of this source tree.
 */

//! Proc actor manages a proc. It works in conjunction with a
//! [`super::system_actor::SystemActor`]. Proc actors are usually spawned
//! as the "agent" to manage a proc directly.

use core::fmt;
use std::collections::HashMap;
use std::process::Stdio;
use std::time::Duration;
use std::time::SystemTime;

use async_trait::async_trait;
use hyperactor::Actor;
use hyperactor::Context;
use hyperactor::Data;
use hyperactor::HandleClient;
use hyperactor::Handler;
use hyperactor::Instance;
use hyperactor::Named;
use hyperactor::OncePortRef;
use hyperactor::PortRef;
use hyperactor::RefClient;
use hyperactor::RemoteSpawn;
use hyperactor::WorldId;
use hyperactor::actor::ActorErrorKind;
use hyperactor::actor::ActorHandle;
use hyperactor::actor::ActorStatus;
use hyperactor::actor::remote::Remote;
use hyperactor::channel;
use hyperactor::channel::ChannelAddr;
use hyperactor::clock::Clock;
use hyperactor::clock::ClockKind;
use hyperactor::context;
use hyperactor::mailbox::BoxedMailboxSender;
use hyperactor::mailbox::DialMailboxRouter;
use hyperactor::mailbox::MailboxAdminMessage;
use hyperactor::mailbox::MailboxAdminMessageHandler;
use hyperactor::mailbox::MailboxClient;
use hyperactor::mailbox::MailboxServer;
use hyperactor::mailbox::MailboxServerHandle;
use hyperactor::mailbox::open_port;
use hyperactor::proc::ActorLedgerSnapshot;
use hyperactor::proc::Proc;
use hyperactor::reference::ActorId;
use hyperactor::reference::ActorRef;
use hyperactor::reference::Index;
use hyperactor::reference::ProcId;
use hyperactor::supervision::ActorSupervisionEvent;
use hyperactor_mesh::comm::CommActor;
use serde::Deserialize;
use serde::Serialize;
use tokio::process::Command;
use tokio::sync::watch;
use tokio_retry::strategy::jitter;

use crate::pyspy::PySpyTrace;
use crate::pyspy::py_spy;
use crate::supervision::ProcStatus;
use crate::supervision::ProcSupervisionMessageClient;
use crate::supervision::ProcSupervisionState;
use crate::supervision::ProcSupervisor;
use crate::system_actor::ProcLifecycleMode;
use crate::system_actor::SYSTEM_ACTOR_REF;
use crate::system_actor::SystemActor;
use crate::system_actor::SystemMessageClient;

static HYPERACTOR_WORLD_ID: &str = "HYPERACTOR_WORLD_ID";
static HYPERACTOR_PROC_ID: &str = "HYPERACTOR_PROC_ID";
static HYPERACTOR_BOOTSTRAP_ADDR: &str = "HYPERACTOR_BOOTSTRAP_ADDR";
static HYPERACTOR_WORLD_SIZE: &str = "HYPERACTOR_WORLD_SIZE";
static HYPERACTOR_RANK: &str = "HYPERACTOR_RANK";
static HYPERACTOR_LOCAL_RANK: &str = "HYPERACTOR_LOCAL_RANK";

/// All setup parameters for an actor within a proc actor.
#[derive(PartialEq, Debug, Clone, Serialize, Deserialize)]
pub enum Environment {
    /// The actor is spawned within the proc actor.
    Local,

    /// Spawn the actor in a separate proc.
    /// The program is the executable that will be spawned
    /// by the host actor. The program will operate under 3
    /// environment variables: ${HYPERACTOR_PROC_ID}: the proc id
    /// of the proc actor being spawned,
    /// ${HYPERACTOR_BOOTSTRAP_ADDR}: the address of the system actor and
    /// ${HYPERACTOR_WORLD_SIZE}: the world size the proc is a part of.
    /// This is often useful where a actor needs to know the side of the
    /// world like worker using nccl comms.
    Exec {
        /// The program to run in order to spawn the actor.
        program: String,
    },
}

/// The state of the proc.
#[derive(Debug, Clone, Serialize, Deserialize, PartialEq, Named)]
pub enum ProcState {
    /// The proc is waiting to the join the system.
    AwaitingJoin,

    /// The proc has joined the system.
    Joined,
}

impl fmt::Display for ProcState {
    fn fmt(&self, f: &mut fmt::Formatter<'_>) -> fmt::Result {
        match self {
            Self::AwaitingJoin => write!(f, "AwaitingJoin"),
            Self::Joined => write!(f, "Joined"),
        }
    }
}

/// The result after stopping the proc.
#[derive(Debug, Clone, Serialize, Deserialize, PartialEq, Named)]
pub struct ProcStopResult {
    /// The proc being stopped.
    pub proc_id: ProcId,
    /// The number of actors observed to stop.
    pub actors_stopped: usize,
    /// The number of proc actors that were aborted.
    pub actors_aborted: usize,
}

/// A snapshot of the proc.
#[derive(Debug, Clone, Serialize, Deserialize, PartialEq, Named)]
pub struct ProcSnapshot {
    /// The state of the proc.
    pub state: ProcState,
    /// The snapshot of the actors in the proc.
    pub actors: ActorLedgerSnapshot,
}

/// Remote py-spy dump configuration.
#[derive(Debug, Clone, Serialize, Deserialize, PartialEq)]
pub enum PySpyConfig {
    /// Nonblocking dump for only python frames.
    NonBlocking,
    /// Blocking dump. Specifies whether native threads are included,
    /// and if so, whether those threads should also include native stack frames.
    Blocking {
        /// Dump native stack frames.
        native: Option<bool>,
        /// Dump stack frames for native threads. Implies native.
        native_all: Option<bool>,
    },
}

/// A stack trace of the proc.
/// Wrapper to dervice Named.
#[derive(Debug, Clone, Serialize, Deserialize, PartialEq, Named)]
pub struct StackTrace {
    /// The stack trace.
    pub trace: PySpyTrace,
}

/// Proc management messages.
#[derive(
    Handler,
    HandleClient,
    RefClient,
    Debug,
    Serialize,
    Deserialize,
    Clone,
    PartialEq,
    Named
)]
pub enum ProcMessage {
    /// Indicate that the proc has joined the system. This is sent by
    /// the system actor when the proc has been registered and is ready
    /// to receive instructions.
    #[log_level(debug)]
    Joined(),

    /// Retrieve the state of the proc.
    #[log_level(debug)]
    State {
        /// Used to return the result of the caller.
        #[reply]
        ret: OncePortRef<ProcState>,
    },

    /// Spawn an actor on the proc to the provided name.
    Spawn {
        /// registered actor type
        actor_type: String,
        /// spawned actor name
        actor_name: String,
        /// serialized parameters
        params_data: Data,
        /// reply port; the proc should send its rank to indicate a spawned actor
        status_port: PortRef<Index>,
    },

    /// Spawn a set of proc actors in the specified world (never its own)
    SpawnProc {
        /// Spawn the proc locally or in a separate program.
        env: Environment,
        /// The world into which to spawn the procs.
        world_id: WorldId,
        /// The proc ids of the procs to spawn.
        proc_ids: Vec<ProcId>,
        /// The total number of procs in the specified world.
        world_size: usize,
    },

    /// Self message to trigger a supervision update to the system actor.
    #[log_level(debug)]
    UpdateSupervision(),

    /// Stop the proc. Returns a pair of counts:
    /// - the number of actors observed to stop;
    /// - the number of proc actors not observed to stop.
    ///
    /// There will be at least one actor (the proc-actor itself) that
    /// will be not observed to stop. If there is more than one
    /// timeouts are indicated.
    Stop {
        /// The duration to wait for an actor to report status `Stopped`.
        timeout: Duration,
        /// Used to return the result to the caller.
        #[reply]
        reply_to: OncePortRef<ProcStopResult>,
    },

    /// Return a snapshot view of this proc. Used for debugging.
    #[log_level(debug)]
    Snapshot {
        /// Used to return the result of the caller.
        #[reply]
        reply_to: OncePortRef<ProcSnapshot>,
    },

    /// Get the proc local addr.
    LocalAddr {
        /// Used to return the result of the caller.
        #[reply]
        reply_to: OncePortRef<ChannelAddr>,
    },

    /// Run pyspy on the current proc and return the stack trace.
    #[log_level(debug)]
    PySpyDump {
        /// Dump config.
        config: PySpyConfig,
        /// Used to return the result of the caller.
        #[reply]
        reply_to: OncePortRef<StackTrace>,
    },
}

/// Parameters for managing the proc.
#[derive(Debug, Clone)]
pub struct ProcActorParams {
    /// The proc that is managed by this actor.
    pub proc: Proc,

    /// The system world to which this proc belongs.
    pub world_id: WorldId,

    /// Reference to the system actor that is managing this proc.
    pub system_actor_ref: ActorRef<SystemActor>,

    /// The channel address used to communicate with the system actor
    /// that manages this proc. This is passed through so that the proc
    /// can spawn sibling procs.
    pub bootstrap_channel_addr: ChannelAddr,

    /// The local address of this proc actor. This is used by
    /// the proc actor to register the proc with the system actor.
    pub local_addr: ChannelAddr,

    /// Watch into which the proc's state is published.
    pub state_watch: watch::Sender<ProcState>,

    /// Reference to supervisor.
    pub supervisor_actor_ref: ActorRef<ProcSupervisor>,

    /// Interval of reporting supervision status to the system actor.
    pub supervision_update_interval: Duration,

    /// Arbitrary labels for the proc. They can be used later to query
    /// proc(s) using system snapshot api.
    pub labels: HashMap<String, String>,

    /// Proc lifecycle management mode.
    ///
    /// If a proc is not managed
    ///   * it will not be stopped when system shutdowns.
    ///   * it will not be captured by system snapshot.
    ///
    /// Not being managed is useful for procs that runs on the client side,
    /// which might need to stay around for a while after the system is gone.
    pub lifecycle_mode: ProcLifecycleMode,
}

/// Outputs from bootstrapping proc.
#[derive(Debug)]
pub struct BootstrappedProc {
    /// Handle to proc actor.
    pub proc_actor: ActorHandle<ProcActor>,
    /// Handle to comm actor.
    pub comm_actor: ActorHandle<CommActor>,
    /// Mailbox for address served by proc actor.
    pub mailbox: MailboxServerHandle,
}

/// ProcActor manages a single proc. It is responsible for managing
/// the lifecycle of all of the proc's actors, and to route messages
/// accordingly.
#[derive(Debug)]
#[hyperactor::export(
    handlers = [
        ProcMessage,
        MailboxAdminMessage,
    ],
)]
pub struct ProcActor {
    params: ProcActorParams,
    state: ProcState,
    remote: Remote,
    last_successful_supervision_update: SystemTime,
}

impl ProcActor {
    /// Bootstrap a proc actor with the provided proc id. The bootstrapped proc
    /// actor will use the provided listen address to serve its mailbox, while
    /// the bootstrap address is used to register with the system actor.
    #[hyperactor::instrument]
    pub async fn bootstrap(
        proc_id: ProcId,
        world_id: WorldId,
        listen_addr: ChannelAddr,
        bootstrap_addr: ChannelAddr,
        supervision_update_interval: Duration,
        labels: HashMap<String, String>,
        lifecycle_mode: ProcLifecycleMode,
    ) -> Result<BootstrappedProc, anyhow::Error> {
        let system_supervision_ref: ActorRef<ProcSupervisor> =
            ActorRef::attest(SYSTEM_ACTOR_REF.actor_id().clone());

        Self::try_bootstrap(
            proc_id.clone(),
            world_id.clone(),
            listen_addr.clone(),
            bootstrap_addr.clone(),
            system_supervision_ref.clone(),
            supervision_update_interval,
            labels,
            lifecycle_mode,
        )
        .await
        .inspect_err(|err| {
            tracing::error!(
                "bootstrap {} {} {} {}: {}",
                proc_id,
                world_id,
                listen_addr,
                bootstrap_addr,
                err
            );
        })
    }

    /// Attempt to bootstrap a proc actor with the provided proc id. The bootstrapped proc
    /// actor will use the provided listen address to serve its mailbox, while
    /// the bootstrap address is used to register with the system actor.
    #[hyperactor::instrument]
    pub async fn try_bootstrap(
        proc_id: ProcId,
        world_id: WorldId,
        listen_addr: ChannelAddr,
        bootstrap_addr: ChannelAddr,
        supervisor_actor_ref: ActorRef<ProcSupervisor>,
        supervision_update_interval: Duration,
        labels: HashMap<String, String>,
        lifecycle_mode: ProcLifecycleMode,
    ) -> Result<BootstrappedProc, anyhow::Error> {
        let system_sender =
            BoxedMailboxSender::new(MailboxClient::new(channel::dial(bootstrap_addr.clone())?));
        let clock = ClockKind::for_channel_addr(&listen_addr);

        let proc_forwarder =
            BoxedMailboxSender::new(DialMailboxRouter::new_with_default(system_sender));
        let proc = Proc::new_with_clock(proc_id.clone(), proc_forwarder, clock);
        Self::bootstrap_for_proc(
            proc,
            world_id,
            listen_addr,
            bootstrap_addr,
            supervisor_actor_ref,
            supervision_update_interval,
            labels,
            lifecycle_mode,
        )
        .await
    }

    /// Bootstrap a proc actor with the provided proc. The bootstrapped proc actor
    /// will use the provided listen address to serve its mailbox, while the bootstrap
    /// address is used to register with the system actor.
    #[hyperactor::instrument]
    pub async fn bootstrap_for_proc(
        proc: Proc,
        world_id: WorldId,
        listen_addr: ChannelAddr,
        bootstrap_addr: ChannelAddr,
        supervisor_actor_ref: ActorRef<ProcSupervisor>,
        supervision_update_interval: Duration,
        labels: HashMap<String, String>,
        lifecycle_mode: ProcLifecycleMode,
    ) -> Result<BootstrappedProc, anyhow::Error> {
        let (local_addr, rx) = channel::serve(listen_addr)?;
        let mailbox_handle = proc.clone().serve(rx);
        let (state_tx, mut state_rx) = watch::channel(ProcState::AwaitingJoin);

        let handle = match proc
            .clone()
            .spawn(
                "proc",
                ProcActor::new(ProcActorParams {
                    proc: proc.clone(),
                    world_id: world_id.clone(),
                    system_actor_ref: SYSTEM_ACTOR_REF.clone(),
                    bootstrap_channel_addr: bootstrap_addr,
                    local_addr,
                    state_watch: state_tx,
                    supervisor_actor_ref,
                    supervision_update_interval,
                    labels,
                    lifecycle_mode,
                }),
            )
            .await
        {
            Ok(handle) => handle,
            Err(e) => {
                Self::failed_proc_bootstrap_cleanup(mailbox_handle).await;
                return Err(e);
            }
        };

        let comm_actor = match proc.clone().spawn("comm", CommActor::default()).await {
            Ok(handle) => handle,
            Err(e) => {
                Self::failed_proc_bootstrap_cleanup(mailbox_handle).await;
                return Err(e);
            }
        };
        comm_actor.bind::<CommActor>();

        loop {
            let proc_state = state_rx.borrow_and_update().clone();
            tracing::info!("{}: state: {:?}", &proc.proc_id(), proc_state);
            if matches!(proc_state, ProcState::Joined) {
                break;
            }
            match state_rx.changed().await {
                Ok(_) => {}
                Err(e) => {
                    Self::failed_proc_bootstrap_cleanup(mailbox_handle).await;
                    return Err(e.into());
                }
            }
        }

        proc.set_supervision_coordinator(handle.port::<ActorSupervisionEvent>())?;

        Ok(BootstrappedProc {
            proc_actor: handle,
            mailbox: mailbox_handle,
            comm_actor,
        })
    }

    /// Shutdown the mailbox server to free up rx and its cooresponding listen address.
    /// Because in the next bootstrap attempt, the same listen address will be used.
    async fn failed_proc_bootstrap_cleanup(mailbox_handle: MailboxServerHandle) {
        mailbox_handle.stop("failed proc bootstrap cleanup");
        if let Err(shutdown_err) = mailbox_handle.await {
            // Ignore the shutdown error and populate the original error.
            tracing::error!(
                "error shutting down during a failed bootstrap attempt: {}",
                shutdown_err
            );
        }
    }
}

#[async_trait]
impl Actor for ProcActor {
    async fn init(&mut self, this: &Instance<Self>) -> anyhow::Result<()> {
        // Bind ports early so that when the proc actor joins, it can serve.
        this.bind::<Self>();

        // Join the system.
        self.params
            .system_actor_ref
            .join(
                this,
                /*world_id=*/ self.params.world_id.clone(),
                /*proc_id=*/ self.params.proc.proc_id().clone(),
                /*proc_message_port=*/ this.port().bind(),
                /*proc_addr=*/ self.params.local_addr.clone(),
                self.params.labels.clone(),
                self.params.lifecycle_mode.clone(),
            )
            .await?;

        // Trigger supervision status update
        // TODO: let the system actor determine/update the supervision interval.
        // Maybe by returning it from the join call, or defining some other proc
        // message to adjust it.
        if self.params.supervision_update_interval > Duration::from_secs(0)
            && self.params.lifecycle_mode == ProcLifecycleMode::ManagedBySystem
        {
            this.self_message_with_delay(
                ProcMessage::UpdateSupervision(),
                self.params.supervision_update_interval,
            )?;
        }

        Ok(())
    }
}

impl ProcActor {
    fn new(params: ProcActorParams) -> Self {
        let last_successful_supervision_update = params.proc.clock().system_time_now();
        Self {
            params,
            state: ProcState::AwaitingJoin,
            remote: Remote::collect(),
            last_successful_supervision_update,
        }
    }

    /// This proc's rank in the world.
    fn rank(&self) -> Index {
        self.params
            .proc
            .proc_id()
            .rank()
            .expect("proc must be ranked")
    }
}

#[hyperactor::forward(MailboxAdminMessage)]
#[async_trait]
impl MailboxAdminMessageHandler for ProcActor {
    async fn update_address(
        &mut self,
        cx: &Context<Self>,
        proc_id: ProcId,
        addr: ChannelAddr,
    ) -> Result<(), anyhow::Error> {
        tracing::trace!(
            "received address update:\n{:#?}",
            MailboxAdminMessage::UpdateAddress {
                proc_id: proc_id.clone(),
                addr: addr.clone()
            }
        );
        let forwarder = cx.proc().forwarder();
        if let Some(router) = forwarder.downcast_ref::<DialMailboxRouter>() {
            router.bind(proc_id.into(), addr);
        } else {
            tracing::warn!(
                "proc {} received update_address but does not use a DialMailboxRouter",
                cx.proc().proc_id()
            );
        }

        Ok(())
    }
}

#[async_trait]
#[hyperactor::forward(ProcMessage)]
impl ProcMessageHandler for ProcActor {
    async fn joined(&mut self, _cx: &Context<Self>) -> Result<(), anyhow::Error> {
        self.state = ProcState::Joined;
        let _ = self.params.state_watch.send(self.state.clone());
        Ok(())
    }

    async fn state(&mut self, _cx: &Context<Self>) -> Result<ProcState, anyhow::Error> {
        Ok(self.state.clone())
    }

    async fn spawn(
        &mut self,
        cx: &Context<Self>,
        actor_type: String,
        actor_name: String,
        params_data: Data,
        status_port: PortRef<Index>,
    ) -> Result<(), anyhow::Error> {
        let _actor_id = self
            .remote
            .gspawn(&self.params.proc, &actor_type, &actor_name, params_data)
            .await?;

        // Signal that the actor has joined:
        status_port.send(cx, self.rank())?;
        Ok(())
    }

    async fn spawn_proc(
        &mut self,
        _cx: &Context<Self>,
        env: Environment,
        world_id: WorldId,
        proc_ids: Vec<ProcId>,
        world_size: usize,
    ) -> Result<(), anyhow::Error> {
        for (index, proc_id) in proc_ids.into_iter().enumerate() {
            let proc_world_id = proc_id
                .world_id()
                .expect("proc must be ranked for world_id access")
                .clone();
            // Check world id isn't the same as this proc's world id.
            if &proc_world_id
                == self
                    .params
                    .proc
                    .proc_id()
                    .world_id()
                    .expect("proc must be ranked for world_id access")
                || &world_id
                    == self
                        .params
                        .proc
                        .proc_id()
                        .world_id()
                        .expect("proc must be ranked for world_id access")
            {
                return Err(anyhow::anyhow!(
                    "cannot spawn proc in same world {}",
                    proc_world_id
                ));
            }
            match env {
                Environment::Local => {
                    ProcActor::bootstrap(
                        proc_id,
                        world_id.clone(),
                        ChannelAddr::any(self.params.bootstrap_channel_addr.transport()),
                        self.params.bootstrap_channel_addr.clone(),
                        self.params.supervision_update_interval,
                        HashMap::new(),
                        ProcLifecycleMode::ManagedBySystem,
                    )
                    .await?;
                }
                Environment::Exec { ref program } => {
                    tracing::info!("spawning proc {} with program {}", proc_id, program);
                    let mut child = Command::new(program);
                    let _ = child
                        .env(HYPERACTOR_WORLD_ID, world_id.to_string())
                        .env(HYPERACTOR_PROC_ID, proc_id.to_string())
                        .env(
                            HYPERACTOR_BOOTSTRAP_ADDR,
                            self.params.bootstrap_channel_addr.to_string(),
                        )
                        .env(HYPERACTOR_WORLD_SIZE, world_size.to_string())
                        .env(
                            HYPERACTOR_RANK,
                            proc_id
                                .rank()
                                .expect("proc must be ranked for rank env var")
                                .to_string(),
                        )
                        .env(HYPERACTOR_LOCAL_RANK, index.to_string())
                        .stdin(Stdio::null())
                        .stdout(Stdio::inherit())
                        .stderr(Stdio::inherit())
                        .spawn()?;
                }
            }
        }
        Ok(())
    }

    async fn update_supervision(&mut self, cx: &Context<Self>) -> Result<(), anyhow::Error> {
        // Delay for next supervision update with some jitter.
        let delay = jitter(self.params.supervision_update_interval);

        // Only start updating supervision after the proc is joined.
        if self.state != ProcState::Joined {
            cx.self_message_with_delay(ProcMessage::UpdateSupervision(), delay)?;
            return Ok(());
        }

        let msg = ProcSupervisionState {
            world_id: self.params.world_id.clone(),
            proc_id: self.params.proc.proc_id().clone(),
            proc_addr: self.params.local_addr.clone(),
            proc_health: ProcStatus::Alive,
            failed_actors: Vec::new(),
        };

        match cx
            .clock()
            .timeout(
                // TODO: make the timeout configurable
                Duration::from_secs(10),
                self.params.supervisor_actor_ref.update(cx, msg),
            )
            .await
        {
            Ok(_) => {
                self.last_successful_supervision_update = cx.clock().system_time_now();
            }
            Err(_) => {}
        }

        let supervision_staleness = self
            .last_successful_supervision_update
            .elapsed()
            .unwrap_or_default();
        // Timeout when there are 3 consecutive supervision updates that fail.
        // TODO: make number of failed updates configurable.
        if supervision_staleness > 5 * self.params.supervision_update_interval {
            tracing::error!(
                "system actor isn't responsive to supervision update, stopping the proc"
            );
            // System actor is not responsive to supervision update, it is likely dead. Stop this proc.
            // TODO: make the timeout configurable
            self.stop(cx, Duration::from_secs(5)).await?;
        } else {
            // Schedule the next supervision update with some jitter.
            let delay = jitter(self.params.supervision_update_interval);
            cx.self_message_with_delay(ProcMessage::UpdateSupervision(), delay)?;
        }

        Ok(())
    }

    async fn stop(
        &mut self,
        cx: &Context<Self>,
        timeout: Duration,
    ) -> Result<ProcStopResult, anyhow::Error> {
        tracing::info!("stopping proc {}", self.params.proc.proc_id());
        self.params
            .proc
            .destroy_and_wait(timeout, Some(cx))
            .await
            .map(|(stopped, aborted)| {
                tracing::info!("stopped proc {}", self.params.proc.proc_id());
                ProcStopResult {
                    proc_id: self.params.proc.proc_id().clone(),
                    actors_stopped: stopped.len(),
                    actors_aborted: aborted.len(),
                }
            })
    }

    async fn snapshot(&mut self, _cx: &Context<Self>) -> Result<ProcSnapshot, anyhow::Error> {
        let state = self.state.clone();
        let actors = self.params.proc.ledger_snapshot();
        Ok(ProcSnapshot { state, actors })
    }

    async fn local_addr(&mut self, _cx: &Context<Self>) -> Result<ChannelAddr, anyhow::Error> {
        Ok(self.params.local_addr.clone())
    }

    async fn py_spy_dump(
        &mut self,
        _cx: &Context<Self>,
        config: PySpyConfig,
    ) -> Result<StackTrace, anyhow::Error> {
        let pid = std::process::id() as i32;
        tracing::info!(
            "running py-spy on proc {}, process id: {}",
            self.params.proc.proc_id(),
            pid
        );
        let trace = match config {
            PySpyConfig::Blocking { native, native_all } => {
                py_spy(
                    pid,
                    native.unwrap_or_default(),
                    native_all.unwrap_or_default(),
                    true,
                )
                .await?
            }
            PySpyConfig::NonBlocking => py_spy(pid, false, false, false).await?,
        };
        Ok(StackTrace { trace })
    }
}

#[async_trait]
impl Handler<ActorSupervisionEvent> for ProcActor {
    async fn handle(
        &mut self,
        cx: &Context<Self>,
        event: ActorSupervisionEvent,
    ) -> anyhow::Result<()> {
        let actor_id = event.actor_id.clone();
        let status = match event.actor_status {
            ActorStatus::Failed(_) => {
                ActorStatus::Failed(ActorErrorKind::UnhandledSupervisionEvent(Box::new(event)))
            }
            status => status,
        };
        let message = ProcSupervisionState {
            world_id: self.params.world_id.clone(),
            proc_id: self.params.proc.proc_id().clone(),
            proc_addr: self.params.local_addr.clone(),
            proc_health: ProcStatus::Alive,
            failed_actors: Vec::from([(actor_id, status)]),
        };
        self.params.supervisor_actor_ref.update(cx, message).await?;
        Ok(())
    }
}

/// Convenience utility to spawn an actor on a proc. Spawn returns
/// with the new ActorRef on success.
pub async fn spawn<A: RemoteSpawn>(
    cx: &impl context::Actor,
    proc_actor: &ActorRef<ProcActor>,
    actor_name: &str,
    params: &A::Params,
) -> Result<ActorRef<A>, anyhow::Error> {
    let remote = Remote::collect();
    let (spawned_port, mut spawned_receiver) = open_port(cx);
    let ActorId(proc_id, _, _) = (*proc_actor).clone().into();

    proc_actor
        .spawn(
            cx,
            remote
                .name_of::<A>()
                .ok_or(anyhow::anyhow!("actor not registered"))?
                .into(),
            actor_name.into(),
            bincode::serialize(params)?,
            spawned_port.bind(),
        )
        .await?;

    // Wait for the spawned actor to join.
    while spawned_receiver.recv().await?
        != proc_id
            .rank()
            .expect("proc must be ranked for rank comparison")
    {}

    // Gspawned actors are always exported.
    Ok(ActorRef::attest(proc_id.actor_id(actor_name, 0)))
}

#[cfg(test)]
mod tests {
    use std::assert_matches::assert_matches;
    use std::collections::HashSet;
    use std::time::Duration;

    use hyperactor::RemoteSpawn;
    use hyperactor::actor::ActorStatus;
    use hyperactor::channel;
    use hyperactor::channel::ChannelAddr;
    use hyperactor::channel::ChannelTransport;
    use hyperactor::channel::TcpMode;
    use hyperactor::clock::Clock;
    use hyperactor::clock::RealClock;
    use hyperactor::forward;
    use hyperactor::id;
    use hyperactor::reference::ActorRef;
    use hyperactor::test_utils::pingpong::PingPongActor;
    use hyperactor::test_utils::pingpong::PingPongMessage;
    use maplit::hashset;
    use rand::Rng;
    use rand::distributions::Alphanumeric;
    use regex::Regex;

    use super::*;
    use crate::supervision::ProcSupervisionMessage;
    use crate::system::ServerHandle;
    use crate::system::System;

    const MAX_WAIT_TIME: Duration = Duration::new(10, 0);

    struct Bootstrapped {
        server_handle: ServerHandle,
        proc_actor_ref: ActorRef<ProcActor>,
        comm_actor_ref: ActorRef<CommActor>,
        client: Instance<()>,
    }

    async fn bootstrap() -> Bootstrapped {
        let server_handle = System::serve(
            ChannelAddr::any(ChannelTransport::Local),
            Duration::from_secs(10),
            Duration::from_secs(10),
        )
        .await
        .unwrap();

        let world_id = id!(world);
        let proc_id = world_id.proc_id(0);
        let bootstrap = ProcActor::bootstrap(
            proc_id,
            world_id,
            ChannelAddr::any(ChannelTransport::Local),
            server_handle.local_addr().clone(),
            Duration::from_secs(1),
            HashMap::new(),
            ProcLifecycleMode::ManagedBySystem,
        )
        .await
        .unwrap();

        // Now join the system and talk to the proc actor.

        let mut system = System::new(server_handle.local_addr().clone());
        let client = system.attach().await.unwrap();

        // This is really not cool. We should manage state subscriptions instead.
        let start = RealClock.now();
        let mut proc_state;
        loop {
            proc_state = bootstrap.proc_actor.state(&client).await.unwrap();

            if matches!(proc_state, ProcState::Joined) || start.elapsed() >= MAX_WAIT_TIME {
                break;
            }
        }
        assert_matches!(proc_state, ProcState::Joined);

        Bootstrapped {
            server_handle,
            proc_actor_ref: bootstrap.proc_actor.bind(),
            comm_actor_ref: bootstrap.comm_actor.bind(),
            client,
        }
    }

    // V0 test - V1 has equivalent coverage. Basic smoke test that
    // ProcActor bootstrap completes successfully. V1 equivalent is
    // hyperactor_mesh/src/v1/proc_mesh.rs::test_proc_mesh_allocate
    // which tests proc mesh allocation and is more comprehensive
    // (also verifies all procs are alive and reachable).
    #[tokio::test]
    async fn test_bootstrap() {
        let Bootstrapped { server_handle, .. } = bootstrap().await;

        println!("bootrapped, now waiting");

        server_handle.stop().await.unwrap();
        server_handle.await;
    }

    #[derive(Debug, Default)]
    #[hyperactor::export(
        spawn = true,
        handlers = [
            TestActorMessage,
        ],
    )]
    struct TestActor;

    impl Actor for TestActor {}

    #[derive(Handler, HandleClient, RefClient, Serialize, Deserialize, Debug, Named)]
    enum TestActorMessage {
        Increment(u64, #[reply] OncePortRef<u64>),
        Fail(String),
    }

    #[async_trait]
    #[forward(TestActorMessage)]
    impl TestActorMessageHandler for TestActor {
        async fn increment(&mut self, _cx: &Context<Self>, num: u64) -> Result<u64, anyhow::Error> {
            Ok(num + 1)
        }

        async fn fail(&mut self, _cx: &Context<Self>, err: String) -> Result<(), anyhow::Error> {
            Err(anyhow::anyhow!(err))
        }
    }

    // V0 test - V1 needs equivalent coverage. Tests graceful stop
    // behavior where responsive actors stop cleanly within timeout.
    // Spawns 4 TestActors, calls stop() with 1-second timeout,
    // verifies all actors stop gracefully (5 stopped, 1 aborted). V1
    // uses the same underlying mechanism (Proc::destroy_and_wait) but
    // ActorMesh::stop() currently has no test coverage verifying stop
    // succeeds and actors reach terminal state.
    #[tokio::test]
    async fn test_stop() {
        // Show here that the proc actors are stopped when the proc
        // actor receives a `Stop()` message.
        let Bootstrapped {
            server_handle,
            proc_actor_ref,
            client,
            ..
        } = bootstrap().await;

        const NUM_ACTORS: usize = 4usize;
        for i in 0..NUM_ACTORS {
            spawn::<TestActor>(&client, &proc_actor_ref, format!("test{i}").as_str(), &())
                .await
                .unwrap();
        }

        let ProcStopResult {
            proc_id: _,
            actors_stopped,
            actors_aborted,
        } = proc_actor_ref
            .stop(&client, Duration::from_secs(1))
            .await
            .unwrap();
        assert_eq!(NUM_ACTORS + 1, actors_stopped);
        assert_eq!(1, actors_aborted);

        server_handle.stop().await.unwrap();
        server_handle.await;
    }

    // Helper actor for test_stop_timeout() below.

    // Sleep
    #[derive(Debug, Default)]
    #[hyperactor::export(
        spawn = true,
        handlers = [
            u64,
        ],
    )]
    struct SleepActor {}

    impl Actor for SleepActor {}

    #[async_trait]
    impl Handler<u64> for SleepActor {
        async fn handle(&mut self, _cx: &Context<Self>, message: u64) -> anyhow::Result<()> {
            let duration = message;
            RealClock.sleep(Duration::from_secs(duration)).await;
            Ok(())
        }
    }

    // V0 test - V1 has equivalent coverage. Tests that actors not
    // responding within stop timeout are forcibly aborted
    // (JoinHandle::abort). Spawns SleepActors that block for 5
    // seconds, calls stop() with 1-second timeout, verifies abort
    // counts and "aborting JoinHandle" logs. V1 equivalent:
    // hyperactor_mesh/src/v1/actor_mesh.rs::test_actor_mesh_stop_timeout.
    // Both use the same underlying mechanism (Proc::destroy_and_wait),
    // but V1 returns Err(Timeout) instead of Ok with abort counts.
    #[tracing_test::traced_test]
    #[tokio::test]
    #[cfg_attr(not(fbcode_build), ignore)]
    async fn test_stop_timeout() {
        let Bootstrapped {
            server_handle,
            proc_actor_ref,
            client,
            ..
        } = bootstrap().await;

        const NUM_ACTORS: usize = 4usize;
        for i in 0..NUM_ACTORS {
            let sleep_secs = 5u64;
            let sleeper = spawn::<SleepActor>(
                &client,
                &proc_actor_ref,
                format!("sleeper{i}").as_str(),
                &(),
            )
            .await
            .unwrap();
            if i > 0 {
                sleeper.send(&client, sleep_secs).unwrap();
            }
        }

        let ProcStopResult {
            proc_id: _,
            actors_stopped,
            actors_aborted,
        } = proc_actor_ref
            .stop(&client, Duration::from_secs(1))
            .await
            .unwrap();
        assert_eq!(2, actors_stopped);
        assert_eq!((NUM_ACTORS - 1) + 1, actors_aborted);

        assert!(tracing_test::internal::logs_with_scope_contain(
            "hyperactor::proc",
            "world[0].proc[0]: aborting (delayed) JoinHandle"
        ));
        for i in 1..3 {
            assert!(tracing_test::internal::logs_with_scope_contain(
                "hyperactor::proc",
                format!("world[0].sleeper{}[0]: aborting JoinHandle", i).as_str()
            ));
        }
        logs_assert(|logs| {
            let count = logs
                .iter()
                .filter(|log| {
                    log.contains("aborting JoinHandle")
                        || log.contains("aborting (delayed) JoinHandle")
                })
                .count();
            if count == actors_aborted {
                Ok(())
            } else {
                Err("task abort counting error".to_string())
            }
        });

        server_handle.stop().await.unwrap();
        server_handle.await;
    }

    // V0 test - V1 has equivalent coverage. Basic spawn test. This
    // functionality is already covered (and more comprehensively
    // tested) in V1 by
    // hyperactor_mesh/src/v1/proc_mesh.rs::test_spawn_actor, which
    // spawns multiple actors across multiple procs and verifies mesh
    // behavior.
    #[tokio::test]
    async fn test_spawn() {
        let Bootstrapped {
            server_handle,
            proc_actor_ref,
            client,
            ..
        } = bootstrap().await;

        let test_actor_ref = spawn::<TestActor>(&client, &proc_actor_ref, "test", &())
            .await
            .unwrap();

        let result = test_actor_ref.increment(&client, 1).await.unwrap();
        assert_eq!(result, 2);

        server_handle.stop().await.unwrap();
        server_handle.await;
    }

    // Helper for V0 specific test_bootstrap_retry() below.
    #[cfg(target_os = "linux")]
    fn random_abstract_addr() -> ChannelAddr {
        let random_string = rand::thread_rng()
            .sample_iter(&Alphanumeric)
            .take(24)
            .map(char::from)
            .collect::<String>();
        format!("unix!@{random_string}").parse().unwrap()
    }

    // V0-specific test - no V1 equivalent. Tests ProcActor bootstrap
    // retry behavior: when ProcActor::bootstrap() is called before
    // the System server is ready, it retries connecting to the
    // SystemActor until the server comes up, rather than failing
    // immediately. Verifies resilient bootstrap where procs can start
    // before the system is fully initialized. V1 does not have this
    // bootstrap model - V1 uses ProcMesh allocation which is
    // coordinated differently. Procs are allocated as a mesh through
    // explicit allocation calls, not individually bootstrapped to
    // join a system. V1 does not have the concept of procs
    // independently retrying to join a central SystemActor.
    #[cfg(target_os = "linux")] // remove after making abstract unix sockets store-and-forward
    #[tokio::test]
    async fn test_bootstrap_retry() {
        if std::env::var("CARGO_TEST").is_ok() {
            eprintln!("test skipped under cargo as it causes other tests to fail when run");
            return;
        }

        // Spawn the proc before the server is up. This is imperfect
        // as we rely on sleeping. Ideally we'd make sure the proc performs
        // at least one try before we start the server.
        let bootstrap_addr = random_abstract_addr();

        let bootstrap_addr_clone = bootstrap_addr.clone();
        let handle = tokio::spawn(async move {
            let world_id = id!(world);
            let proc_id = world_id.proc_id(0);
            let bootstrap = ProcActor::bootstrap(
                proc_id,
                world_id,
                random_abstract_addr(),
                bootstrap_addr_clone,
                Duration::from_secs(1),
                HashMap::new(),
                ProcLifecycleMode::ManagedBySystem,
            )
            .await
            .unwrap();

            // Proc actor should still be running.
            let mut status = bootstrap.proc_actor.status();
            assert_eq!(*status.borrow_and_update(), ActorStatus::Idle);
        });

        // Sleep for enough time, the ProcActor supervision shouldn't timed out causing ProcActor to stop.
        // When System actor is brought up later, it should finish properly.
        RealClock.sleep(Duration::from_secs(5)).await;

        let _server_handle = System::serve(
            bootstrap_addr,
            Duration::from_secs(10),
            Duration::from_secs(10),
        )
        .await
        .unwrap();

        // Task completed successfully, so it connected correctly.
        handle.await.unwrap();
    }

    // V0-specific test - no V1 equivalent. Tests ProcActor
    // supervision reporting: ProcActor periodically sends
    // ProcSupervisionMessage::Update to the SystemActor reporting
    // proc health (Alive/Failed) and failed actor statuses. Verifies
    // the supervision flow: ProcActor monitors actors → reports
    // failures to supervisor → supervisor receives supervision
    // updates with failed actor information. V1 does not have this
    // centralized supervision model. V1 does not have ProcActor,
    // ProcSupervisor, or SystemActor. V1 uses a different supervision
    // approach where actors can handle supervision events locally
    // rather than reporting to a central system actor for health
    // monitoring.
    #[tokio::test]
    async fn test_supervision_message_handling() {
        if std::env::var("CARGO_TEST").is_ok() {
            eprintln!("test skipped under cargo as it fails when run with others");
            return;
        }

        let server_handle = System::serve(
            ChannelAddr::any(ChannelTransport::Local),
            Duration::from_secs(3600),
            Duration::from_secs(3600),
        )
        .await
        .unwrap();

        // A test supervisor.
        let mut system = System::new(server_handle.local_addr().clone());
        let supervisor = system.attach().await.unwrap();
        let (_supervisor_supervision_tx, mut supervisor_supervision_receiver) =
            supervisor.bind_actor_port::<ProcSupervisionMessage>();
        let supervisor_actor_ref: ActorRef<ProcSupervisor> =
            ActorRef::attest(supervisor.self_id().clone());

        // Start the proc actor
        let local_world_id = hyperactor::id!(test_proc);
        let local_proc_id = local_world_id.proc_id(0);
        let bootstrap = ProcActor::try_bootstrap(
            local_proc_id.clone(),
            local_world_id.clone(),
            ChannelAddr::any(ChannelTransport::Local),
            server_handle.local_addr().clone(),
            supervisor_actor_ref.clone(),
            Duration::from_secs(1),
            HashMap::new(),
            ProcLifecycleMode::ManagedBySystem,
        )
        .await
        .unwrap();

        // Should receive supervision message sent from the periodic task
        // indicating the proc is alive.
        let msg = supervisor_supervision_receiver.recv().await;
        match msg.unwrap() {
            ProcSupervisionMessage::Update(state, port) => {
                assert_eq!(
                    state,
                    ProcSupervisionState {
                        world_id: local_world_id.clone(),
                        proc_addr: ChannelAddr::Local(3),
                        proc_id: local_proc_id.clone(),
                        proc_health: ProcStatus::Alive,
                        failed_actors: Vec::new(),
                    }
                );
                let _ = port.send(&supervisor, ());
            }
        }

        // Spawn a root actor on the proc.
        let proc_actor_ref = bootstrap.proc_actor.bind();
        let test_actor_ref = spawn::<TestActor>(&supervisor, &proc_actor_ref, "test", &())
            .await
            .unwrap();

        test_actor_ref
            .fail(&supervisor, "test actor is erroring out".to_string())
            .await
            .unwrap();
        // Since we could get messages from both the periodic task and the
        // report from the failed actor, we need to poll for a while to make
        // sure we get the right message.
        let result = RealClock
            .timeout(Duration::from_secs(5), async {
                loop {
                    match supervisor_supervision_receiver.recv().await {
                        Ok(ProcSupervisionMessage::Update(state, _port)) => {
                            match state.failed_actors.iter().find(|(failed_id, _)| {
                                failed_id == test_actor_ref.clone().actor_id()
                            }) {
                                Some((_, actor_status)) => return Ok(actor_status.clone()),
                                None => {}
                            }
                        }
                        _ => anyhow::bail!("unexpected message type"),
                    }
                }
            })
            .await;
        assert_matches!(
            result.unwrap().unwrap(),
            ActorStatus::Failed(msg) if msg.to_string().contains("test actor is erroring out")
        );

        server_handle.stop().await.unwrap();
        server_handle.await;
    }

    // V0-specific test - no V1 equivalent. Tests ProcActor bootstrap
    // infrastructure: during ProcActor::bootstrap(), the ProcMessage
    // port is properly bound to the mailbox so that SystemActor can
    // send control messages (SpawnProc, Stop, etc.) to the ProcActor.
    // V1 does not have ProcActor or ProcMessage. V1 uses ProcMesh
    // allocation instead of individual ProcActor bootstrap, and does
    // not have a SystemActor sending control messages to per-proc
    // actors. V1's bootstrap process is fundamentally different -
    // procs are allocated as a mesh with static configuration rather
    // than individually bootstrapped and managed by a central system
    // actor.
    #[tokio::test]
    async fn test_bind_proc_actor_in_bootstrap() {
        let server_handle = System::serve(
            ChannelAddr::any(ChannelTransport::Local),
            Duration::from_secs(10),
            Duration::from_secs(10),
        )
        .await
        .unwrap();
        let mut system = System::new(server_handle.local_addr().clone());
        let client = system.attach().await.unwrap();

        let world_id = id!(world);
        let proc_id = world_id.proc_id(0);
        let bootstrap = ProcActor::bootstrap(
            proc_id,
            world_id,
            ChannelAddr::any(ChannelTransport::Local),
            server_handle.local_addr().clone(),
            Duration::from_secs(1),
            HashMap::new(),
            ProcLifecycleMode::ManagedBySystem,
        )
        .await
        .unwrap();
        let proc_actor_id = bootstrap.proc_actor.actor_id().clone();
        let proc_actor_ref = ActorRef::<ProcActor>::attest(proc_actor_id);

        let res = RealClock
            .timeout(Duration::from_secs(5), proc_actor_ref.state(&client))
            .await;
        // If ProcMessage's static Named port is not bound, this test will fail
        // due to timeout.
        assert!(res.is_ok());
        assert_matches!(res.unwrap().unwrap(), ProcState::Joined);
        server_handle.stop().await.unwrap();
        server_handle.await;
    }

    // V0-specific test - no V1 equivalent. Tests proc.snapshot()
    // which returns ActorLedgerSnapshot containing all actors in a
    // proc with hierarchical metadata for debugging/monitoring. V1
    // doesn't expose this capability - V1 uses mesh iteration
    // patterns instead (.iter(), .values(), .actor_states()). The
    // underlying Proc::snapshot() still exists in hyperactor core,
    // and with hyper (observability tool) development resuming, V1
    // may want to expose similar snapshot capabilities for mesh-level
    // introspection, or determine if mesh iteration patterns are
    // sufficient for observability needs.
    #[tokio::test]
    async fn test_proc_snapshot() {
        let Bootstrapped {
            server_handle,
            proc_actor_ref,
            comm_actor_ref,
            client,
            ..
        } = bootstrap().await;

        // Spawn some actors on this proc.
        let root: ActorRef<TestActor> = spawn::<TestActor>(&client, &proc_actor_ref, "root", &())
            .await
            .unwrap();
        let another_root = spawn::<TestActor>(&client, &proc_actor_ref, "another_root", &())
            .await
            .unwrap();
        {
            let snapshot = proc_actor_ref.snapshot(&client).await.unwrap();
            assert_eq!(snapshot.state, ProcState::Joined);
            assert_eq!(
                snapshot.actors.roots.keys().collect::<HashSet<_>>(),
                hashset! {
                    proc_actor_ref.actor_id(),
                    comm_actor_ref.actor_id(),
                    root.actor_id(),
                    another_root.actor_id(),
                }
            );
        }

        server_handle.stop().await.unwrap();
        server_handle.await;
    }

<<<<<<< HEAD
    #[tokio::test]
    async fn test_undeliverable_message_return() {
        // Proc can't send a message to a remote actor because the
        // system connection is lost.
        use hyperactor::mailbox::Undeliverable;
        use hyperactor::test_utils::pingpong::PingPongActor;
        use hyperactor::test_utils::pingpong::PingPongMessage;

        // Use temporary config for this test
        let config = hyperactor::config::global::lock();
        let _guard = config.override_key(
            hyperactor::config::MESSAGE_DELIVERY_TIMEOUT,
            Duration::from_secs(1),
        );

        // Serve a system.
        let server_handle = System::serve(
            ChannelAddr::any(ChannelTransport::Tcp(TcpMode::Hostname)),
            Duration::from_secs(120),
            Duration::from_secs(120),
        )
        .await
        .unwrap();
        let mut system = System::new(server_handle.local_addr().clone());

        // Build a supervisor.
        let supervisor = system.attach().await.unwrap();
        let (_sup_tx, _sup_rx) = supervisor.bind_actor_port::<ProcSupervisionMessage>();
        let sup_ref = ActorRef::<ProcSupervisor>::attest(supervisor.self_id().clone());

        // Construct a system sender.
        let system_sender = BoxedMailboxSender::new(MailboxClient::new(
            channel::dial(server_handle.local_addr().clone()).unwrap(),
        ));

        // Construct a proc forwarder in terms of the system sender.
        let listen_addr = ChannelAddr::any(ChannelTransport::Tcp(TcpMode::Hostname));
        let proc_forwarder =
            BoxedMailboxSender::new(DialMailboxRouter::new_with_default(system_sender));

        // Bootstrap proc 'world[0]', join the system.
        let world_id = id!(world);
        let proc_0 = Proc::new(world_id.proc_id(0), proc_forwarder.clone());
        let _proc_actor_0 = ProcActor::bootstrap_for_proc(
            proc_0.clone(),
            world_id.clone(),
            listen_addr,
            server_handle.local_addr().clone(),
            sup_ref.clone(),
            Duration::from_secs(120),
            HashMap::new(),
            ProcLifecycleMode::ManagedBySystem,
        )
        .await
        .unwrap();
        let proc_0_client = proc_0.attach("client").unwrap();
        let (proc_0_undeliverable_tx, mut proc_0_undeliverable_rx) = proc_0_client.open_port();

        // Bootstrap a second proc 'world[1]', join the system.
        let proc_1 = Proc::new(world_id.proc_id(1), proc_forwarder.clone());
        let _proc_actor_1 = ProcActor::bootstrap_for_proc(
            proc_1.clone(),
            world_id.clone(),
            ChannelAddr::any(ChannelTransport::Tcp(TcpMode::Hostname)),
            server_handle.local_addr().clone(),
            sup_ref.clone(),
            Duration::from_secs(120),
            HashMap::new(),
            ProcLifecycleMode::ManagedBySystem,
        )
        .await
        .unwrap();
        let proc_1_client = proc_1.attach("client").unwrap();
        let (proc_1_undeliverable_tx, mut _proc_1_undeliverable_rx) = proc_1_client.open_port();

        // Spawn two actors 'ping' and 'pong' where 'ping' runs on
        // 'world[0]' and 'pong' on 'world[1]' (that is, not on the
        // same proc).
        let ping_handle = proc_0
            .spawn(
                "ping",
                PingPongActor::new(Some(proc_0_undeliverable_tx.bind()), None, None),
            )
            .await
            .unwrap();
        let pong_handle = proc_1
            .spawn(
                "pong",
                PingPongActor::new(Some(proc_1_undeliverable_tx.bind()), None, None),
            )
            .await
            .unwrap();

        // Now kill the system server making message delivery between
        // procs impossible.
        server_handle.stop().await.unwrap();
        server_handle.await;

        let n = 100usize;
        for i in 1..(n + 1) {
            // Have 'ping' send 'pong' a message.
            let ttl = 66 + i as u64; // Avoid ttl = 66!
            let (once_handle, _) = proc_0_client.open_once_port::<bool>();
            ping_handle
                .send(PingPongMessage(ttl, pong_handle.bind(), once_handle.bind()))
                .unwrap();
        }

        // `PingPongActor`s do not exit their message loop (a
        // non-default actor behavior) when they have an undelivered
        // message sent back to them (the reason being this very
        // test).
        assert!(matches!(*ping_handle.status().borrow(), ActorStatus::Idle));

        // We expect n undelivered messages.
        let Ok(Undeliverable(envelope)) = proc_0_undeliverable_rx.recv().await else {
            unreachable!()
        };
        let PingPongMessage(_, _, _) = envelope.deserialized().unwrap();
        let mut count = 1;
        while let Ok(Some(Undeliverable(envelope))) = proc_0_undeliverable_rx.try_recv() {
            // We care that every undeliverable message was accounted
            // for. We can't assume anything about their arrival
            // order.
            count += 1;
            let PingPongMessage(_, _, _) = envelope.deserialized().unwrap();
        }
        assert!(count == n);
    }

=======
    // V0-specific test - no V1 equivalent. Tests dynamic address book
    // updates on first contact: when procs communicate for the first
    // time, the SystemActor's ReportingRouter sends UpdateAddress
    // messages to update cached addresses in DialMailboxRouter. V1
    // does not have this functionality. V1 uses either: 1. Direct
    // addressing (ProcId::Direct) where address is embedded in
    // ProcId, or 2. Static address books for ranked procs that are
    // configured once at allocation. V1 intentionally does not
    // support dynamic address discovery - addresses are known
    // statically at allocation time.
>>>>>>> f974b266
    #[tracing_test::traced_test]
    #[tokio::test]
    #[cfg_attr(not(fbcode_build), ignore)]
    async fn test_proc_actor_mailbox_admin_message() {
        // Verify that proc actors update their address books on first
        // contact, and that no additional updates are triggered for
        // known procs.

        use hyperactor::test_utils::pingpong::PingPongActor;
        use hyperactor::test_utils::pingpong::PingPongMessage;

        // Serve a system.
        let server_handle = System::serve(
            ChannelAddr::any(ChannelTransport::Tcp(TcpMode::Hostname)),
            Duration::from_secs(120),
            Duration::from_secs(120),
        )
        .await
        .unwrap();
        let mut system = System::new(server_handle.local_addr().clone());
        let system_actor = server_handle.system_actor_handle();
        let system_client = system.attach().await.unwrap(); // world id: user

        // Build a supervisor.
        let supervisor = system.attach().await.unwrap();
        let (_sup_tx, _sup_rx) = supervisor.bind_actor_port::<ProcSupervisionMessage>();
        let sup_ref = ActorRef::<ProcSupervisor>::attest(supervisor.self_id().clone());

        // Construct a system sender.
        let system_sender = BoxedMailboxSender::new(MailboxClient::new(
            channel::dial(server_handle.local_addr().clone()).unwrap(),
        ));

        // Construct a proc forwarder in terms of the system sender.
        let listen_addr = ChannelAddr::any(ChannelTransport::Tcp(TcpMode::Hostname));
        let proc_forwarder =
            BoxedMailboxSender::new(DialMailboxRouter::new_with_default(system_sender));

        // Bootstrap proc 'world[0]', join the system.
        let world_id = id!(world);
        let proc_0 = Proc::new(world_id.proc_id(0), proc_forwarder.clone());
        let _proc_actor_0 = ProcActor::bootstrap_for_proc(
            proc_0.clone(),
            world_id.clone(),
            listen_addr,
            server_handle.local_addr().clone(),
            sup_ref.clone(),
            Duration::from_secs(120),
            HashMap::new(),
            ProcLifecycleMode::ManagedBySystem,
        )
        .await
        .unwrap();
        let proc_0_client = proc_0.attach("client").unwrap();
        let (proc_0_undeliverable_tx, _proc_0_undeliverable_rx) = proc_0_client.open_port();

        // Bootstrap a second proc 'world[1]', join the system.
        let proc_1 = Proc::new(world_id.proc_id(1), proc_forwarder.clone());
        let _proc_actor_1 = ProcActor::bootstrap_for_proc(
            proc_1.clone(),
            world_id.clone(),
            ChannelAddr::any(ChannelTransport::Tcp(TcpMode::Hostname)),
            server_handle.local_addr().clone(),
            sup_ref.clone(),
            Duration::from_secs(120),
            HashMap::new(),
            ProcLifecycleMode::ManagedBySystem,
        )
        .await
        .unwrap();
        let proc_1_client = proc_1.attach("client").unwrap();
        let (proc_1_undeliverable_tx, _proc_1_undeliverable_rx) = proc_1_client.open_port();

        // Spawn two actors 'ping' and 'pong' where 'ping' runs on
        // 'world[0]' and 'pong' on 'world[1]' (that is, not on the
        // same proc).
        let ping_handle = proc_0
            .spawn(
                "ping",
                PingPongActor::new(Some(proc_0_undeliverable_tx.bind()), None, None),
            )
            .await
            .unwrap();
        let pong_handle = proc_1
            .spawn(
                "pong",
                PingPongActor::new(Some(proc_1_undeliverable_tx.bind()), None, None),
            )
            .await
            .unwrap();

        // Have 'ping' send 'pong' a message.
        let ttl = 10u64; // Avoid ttl = 66!
        let (once_tx, once_rx) = system_client.open_once_port::<bool>();
        ping_handle
            .send(PingPongMessage(ttl, pong_handle.bind(), once_tx.bind()))
            .unwrap();

        assert!(once_rx.recv().await.unwrap());

        // Ping gets Pong's address
        let expected_1 = r#"UpdateAddress {
    proc_id: Ranked(
        WorldId(
            "world",
        ),
        1,
    ),
    addr: Tcp("#;

        // Pong gets Ping's address
        let expected_2 = r#"UpdateAddress {
    proc_id: Ranked(
        WorldId(
            "world",
        ),
        0,
    ),
    addr: Tcp("#;

        // Ping gets "user"'s address
        let expected_3 = r#"UpdateAddress {
    proc_id: Ranked(
        WorldId(
            "user",
        ),"#;

        logs_assert(|logs| {
            let log_body = logs.join("\n");

            let pattern = Regex::new(r"(?m)^UpdateAddress \{\n(?:.*\n)*?^\}").unwrap();
            let count = pattern.find_iter(&log_body).count();

            if count != 3 {
                return Err(format!(
                    "expected 3 UpdateAddress messages, found {}",
                    count
                ));
            }

            if !log_body.contains(expected_1) {
                return Err("missing expected update for proc_id 1".into());
            }
            if !log_body.contains(expected_2) {
                return Err("missing expected update for proc_id 0".into());
            }
            if !log_body.contains(expected_3) {
                return Err("missing expected update for proc_id user".into());
            }

            Ok(())
        });

        let (once_tx, once_rx) = system_client.open_once_port::<()>();
        assert_matches!(
            system_actor
                .stop(
                    /*unused*/ &system_client,
                    None,
                    Duration::from_secs(1),
                    once_tx.bind()
                )
                .await,
            Ok(())
        );
        assert_matches!(once_rx.recv().await.unwrap(), ());
    }

    // V0-specific test - no V1 equivalent. Tests dynamic address book
    // updates when a proc is killed and restarted with a new
    // ChannelAddr: the SystemActor broadcasts UpdateAddress messages
    // to update cached addresses in DialMailboxRouter. V1 does not
    // have this functionality. V1 uses either: 1. Direct addressing
    // (ProcId::Direct) where address is embedded in ProcId, or 2.
    // Static address books for ranked procs that are configured once
    // at allocation. V1 intentionally does not support proc restart
    // with new addresses - procs have stable addresses throughout
    // their lifecycle.
    #[tokio::test]
    async fn test_update_address_book_cache() {
        let server_handle = System::serve(
            ChannelAddr::any(ChannelTransport::Tcp(TcpMode::Hostname)),
            Duration::from_secs(2), // supervision update timeout
            Duration::from_secs(2), // duration to evict an unhealthy world
        )
        .await
        .unwrap();
        let system_addr = server_handle.local_addr().clone();
        let mut system = System::new(system_addr.clone());

        let system_client = system.attach().await.unwrap();

        // Spawn ping and pong actors to play a ping pong game.
        let ping_actor_id = id!(world[0].ping[0]);
        let (ping_actor_ref, _ping_proc_ref) =
            spawn_actor(&system_client, &ping_actor_id, &system_addr).await;

        let pong_actor_id = id!(world[1].pong[0]);
        let (pong_actor_ref, pong_proc_ref) =
            spawn_actor(&system_client, &pong_actor_id, &system_addr).await;

        // After playing the first round game, ping and pong actors has each other's
        // ChannelAddr cached in their procs' mailboxes, respectively.
        let (done_tx, done_rx) = system_client.open_once_port();
        let ping_pong_message = PingPongMessage(4, pong_actor_ref.clone(), done_tx.bind());
        ping_actor_ref
            .send(&system_client, ping_pong_message)
            .unwrap();
        assert!(done_rx.recv().await.unwrap());

        // Now we kill and respawn the pong actor so it's ChannelAddr is changed.
        let ProcStopResult { actors_aborted, .. } = pong_proc_ref
            .stop(&system_client, Duration::from_secs(1))
            .await
            .unwrap();
        assert_eq!(1, actors_aborted);
        let (pong_actor_ref, _pong_proc_ref) =
            spawn_actor(&system_client, &pong_actor_id, &system_addr).await;

        // Now we expect to play the game between ping and new pong. The new pong has the same
        // proc ID as the old pong but different ChannelAddr. The game should still be playable
        // with system actor updating the cached address of Pong inside Ping's mailbox.
        let (done_tx, done_rx) = system_client.open_once_port();
        let ping_pong_message = PingPongMessage(4, pong_actor_ref.clone(), done_tx.bind());
        ping_actor_ref
            .send(&system_client, ping_pong_message)
            .unwrap();
        assert!(done_rx.recv().await.unwrap());
    }

    // Helper called by V0 test_update_address_book_cache test above.
    async fn spawn_actor(
        cx: &impl context::Actor,
        actor_id: &ActorId,
        system_addr: &ChannelAddr,
    ) -> (ActorRef<PingPongActor>, ActorRef<ProcActor>) {
        let listen_addr = ChannelAddr::any(ChannelTransport::Tcp(TcpMode::Hostname));
        let bootstrap = ProcActor::bootstrap(
            actor_id.proc_id().clone(),
            actor_id
                .proc_id()
                .world_id()
                .expect("proc must be ranked for bootstrap world_id")
                .clone(),
            listen_addr.clone(),
            system_addr.clone(),
            Duration::from_secs(3),
            HashMap::new(),
            ProcLifecycleMode::ManagedBySystem,
        )
        .await
        .unwrap();
        let (undeliverable_msg_tx, _) = cx.mailbox().open_port();
        let actor_ref = spawn::<PingPongActor>(
            cx,
            &bootstrap.proc_actor.bind(),
            &actor_id.to_string(),
            &(Some(undeliverable_msg_tx.bind()), None, None),
        )
        .await
        .unwrap();
        let proc_actor_ref = bootstrap.proc_actor.bind();
        (actor_ref, proc_actor_ref)
    }
}<|MERGE_RESOLUTION|>--- conflicted
+++ resolved
@@ -1434,7 +1434,16 @@
         server_handle.await;
     }
 
-<<<<<<< HEAD
+    // V0-specific test - no V1 equivalent. Tests dynamic address book
+    // updates on first contact: when procs communicate for the first
+    // time, the SystemActor's ReportingRouter sends UpdateAddress
+    // messages to update cached addresses in DialMailboxRouter. V1
+    // does not have this functionality. V1 uses either: 1. Direct
+    // addressing (ProcId::Direct) where address is embedded in
+    // ProcId, or 2. Static address books for ranked procs that are
+    // configured once at allocation. V1 intentionally does not
+    // support dynamic address discovery - addresses are known
+    // statically at allocation time.
     #[tokio::test]
     async fn test_undeliverable_message_return() {
         // Proc can't send a message to a remote actor because the
@@ -1565,18 +1574,6 @@
         assert!(count == n);
     }
 
-=======
-    // V0-specific test - no V1 equivalent. Tests dynamic address book
-    // updates on first contact: when procs communicate for the first
-    // time, the SystemActor's ReportingRouter sends UpdateAddress
-    // messages to update cached addresses in DialMailboxRouter. V1
-    // does not have this functionality. V1 uses either: 1. Direct
-    // addressing (ProcId::Direct) where address is embedded in
-    // ProcId, or 2. Static address books for ranked procs that are
-    // configured once at allocation. V1 intentionally does not
-    // support dynamic address discovery - addresses are known
-    // statically at allocation time.
->>>>>>> f974b266
     #[tracing_test::traced_test]
     #[tokio::test]
     #[cfg_attr(not(fbcode_build), ignore)]

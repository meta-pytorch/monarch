--- conflicted
+++ resolved
@@ -309,11 +309,7 @@
 /// The function [`boot_proc`] provides a convenient implementation of the
 /// protocol.
 pub struct ProcessProcManager<A> {
-<<<<<<< HEAD
     program: std::path::PathBuf,
-=======
-    cmd: Arc<Mutex<Command>>,
->>>>>>> 242cddd4
     _phantom: PhantomData<A>,
 }
 
@@ -321,25 +317,17 @@
     /// Create a new ProcessProcManager that runs the provided command.
     pub fn new(program: std::path::PathBuf) -> Self {
         Self {
-<<<<<<< HEAD
             program,
-=======
-            cmd: Arc::new(Mutex::new(cmd)),
->>>>>>> 242cddd4
             _phantom: PhantomData,
         }
     }
 }
 
 #[async_trait]
-<<<<<<< HEAD
 impl<A> ProcManager for ProcessProcManager<A>
 where
     A: Actor + RemoteActor,
 {
-=======
-impl<A: Actor + RemoteActor> ProcManager for ProcessProcManager<A> {
->>>>>>> 242cddd4
     type Agent = A;
 
     fn transport(&self) -> ChannelTransport {
@@ -351,11 +339,6 @@
         proc_id: ProcId,
         forwarder_addr: ChannelAddr,
     ) -> Result<(ChannelAddr, ActorRef<A>), HostError> {
-<<<<<<< HEAD
-=======
-        let mut cmd = self.cmd.lock().await;
-
->>>>>>> 242cddd4
         let (callback_addr, mut callback_rx) =
             channel::serve(ChannelAddr::any(ChannelTransport::Unix)).await?;
 
@@ -374,7 +357,6 @@
     }
 }
 
-<<<<<<< HEAD
 impl<A> ProcessProcManager<A>
 where
     A: Actor + RemoteActor + Binds<A>,
@@ -416,24 +398,11 @@
     callback_addr: ChannelAddr,
     spawn: S,
 ) -> Result<Proc, HostError>
-=======
-/// Boot a process in a ProcessProcManager<A>. Should be called from processes spawned
-/// by the process manager. `boot_proc` will spawn the provided actor type (with parameters)
-/// onto the newly created Proc, and bind its handler. This allows the user to install an agent to
-/// manage the proc itself.
-pub async fn boot_proc<A, S, F>(spawn: S) -> Result<Proc, HostError>
->>>>>>> 242cddd4
 where
     A: Actor + RemoteActor + Binds<A>,
     S: FnOnce(Proc) -> F,
     F: Future<Output = Result<ActorHandle<A>, anyhow::Error>>,
 {
-<<<<<<< HEAD
-=======
-    let backend_addr: ChannelAddr = parse_env("HYPERACTOR_HOST_BACKEND_ADDR")?;
-    let proc_id: ProcId = parse_env("HYPERACTOR_HOST_PROC_ID")?;
-    let callback_addr: ChannelAddr = parse_env("HYPERACTOR_HOST_CALLBACK_ADDR")?;
->>>>>>> 242cddd4
     let backend_transport = backend_addr.transport();
     let proc = Proc::new(
         proc_id.clone(),
@@ -456,20 +425,6 @@
     Ok(proc)
 }
 
-<<<<<<< HEAD
-=======
-fn parse_env<T, E>(key: &str) -> Result<T, HostError>
-where
-    T: FromStr<Err = E>,
-    E: Into<anyhow::Error>,
-{
-    std::env::var(key)
-        .map_err(|e| HostError::MissingParameter(key.to_string(), e))?
-        .parse()
-        .map_err(|e: E| HostError::InvalidParameter(key.to_string(), e.into()))
-}
-
->>>>>>> 242cddd4
 /// Testing support for hosts. This is linked outside of cfg(test)
 /// as it is needed by an external binary.
 pub mod testing {
@@ -578,15 +533,9 @@
         hyperactor_telemetry::initialize_logging(crate::clock::ClockKind::default());
 
         // EchoActor is "agent", just for testing connectivity.
-<<<<<<< HEAD
         let process_manager = ProcessProcManager::<EchoActor>::new(
             buck_resources::get("monarch/hyperactor/bootstrap").unwrap(),
         );
-=======
-        let process_manager = ProcessProcManager::<EchoActor>::new(Command::new(
-            buck_resources::get("monarch/hyperactor/bootstrap").unwrap(),
-        ));
->>>>>>> 242cddd4
         let (mut host, _handle) =
             Host::serve(process_manager, ChannelAddr::any(ChannelTransport::Unix))
                 .await

/*
 * Copyright (c) Meta Platforms, Inc. and affiliates.
 * All rights reserved.
 *
 * This source code is licensed under the BSD-style license found in the
 * LICENSE file in the root directory of this source tree.
 */

//! Mailboxes are the central message-passing mechanism in Hyperactor.
//!
//! Each actor owns a mailbox to which other actors can deliver messages.
//! An actor can open one or more typed _ports_ in the mailbox; messages
//! are in turn delivered to specific ports.
//!
//! Mailboxes are associated with an [`ActorId`] (given by `actor_id`
//! in the following example):
//!
//! ```
//! # use hyperactor::mailbox::Mailbox;
//! # use hyperactor::reference::{ActorId, ProcId, WorldId};
//! # tokio_test::block_on(async {
//! # let proc_id = ProcId::Ranked(WorldId("world".to_string()), 0);
//! # let actor_id = ActorId(proc_id, "actor".to_string(), 0);
//! let mbox = Mailbox::new_detached(actor_id);
//! let (port, mut receiver) = mbox.open_port::<u64>();
//!
//! port.send(123).unwrap();
//! assert_eq!(receiver.recv().await.unwrap(), 123u64);
//! # })
//! ```
//!
//! Mailboxes also provide a form of one-shot ports, called [`OncePort`],
//! that permits at most one message transmission:
//!
//! ```
//! # use hyperactor::mailbox::Mailbox;
//! # use hyperactor::reference::{ActorId, ProcId, WorldId};
//! # tokio_test::block_on(async {
//! # let proc_id = ProcId::Ranked(WorldId("world".to_string()), 0);
//! # let actor_id = ActorId(proc_id, "actor".to_string(), 0);
//! let mbox = Mailbox::new_detached(actor_id);
//!
//! let (port, receiver) = mbox.open_once_port::<u64>();
//!
//! port.send(123u64).unwrap();
//! assert_eq!(receiver.recv().await.unwrap(), 123u64);
//! # })
//! ```
//!
//! [`OncePort`]s are correspondingly used for RPC replies in the actor
//! system.
//!
//! ## Remote ports and serialization
//!
//! Mailboxes allow delivery of serialized messages to named ports:
//!
//! 1) Ports restrict message types to (serializable) [`Message`]s.
//! 2) Each [`Port`] is associated with a [`PortId`] which globally names the port.
//! 3) [`Mailbox`] provides interfaces to deliver serialized
//!    messages to ports named by their [`PortId`].
//!
//! While this complicates the interface somewhat, it allows the
//! implementation to avoid a serialization roundtrip when passing
//! messages locally.

#![allow(dead_code)] // Allow until this is used outside of tests.

use std::any::Any;
use std::collections::BTreeMap;
use std::collections::BTreeSet;
use std::fmt;
use std::fmt::Debug;
use std::future::Future;
use std::ops::Bound::Excluded;
use std::pin::Pin;
use std::sync::Arc;
use std::sync::LazyLock;
use std::sync::Mutex;
use std::sync::OnceLock;
use std::sync::RwLock;
use std::sync::Weak;
use std::sync::atomic::AtomicU64;
use std::sync::atomic::AtomicUsize;
use std::sync::atomic::Ordering;
use std::task::Context;
use std::task::Poll;

use async_trait::async_trait;
use dashmap::DashMap;
use dashmap::DashSet;
use dashmap::mapref::entry::Entry;
use futures::Sink;
use futures::Stream;
use serde::Deserialize;
use serde::Serialize;
use serde::de::DeserializeOwned;
use tokio::sync::mpsc;
use tokio::sync::oneshot;
use tokio::sync::watch;
use tokio::task::JoinHandle;
use tokio_util::sync::CancellationToken;

use crate as hyperactor; // for macros
use crate::Named;
use crate::OncePortRef;
use crate::PortRef;
use crate::accum;
use crate::accum::Accumulator;
use crate::accum::ReducerSpec;
use crate::actor::Signal;
use crate::actor::remote::USER_PORT_OFFSET;
use crate::attrs::Attrs;
use crate::cap;
use crate::cap::CanSend;
use crate::channel;
use crate::channel::ChannelAddr;
use crate::channel::ChannelError;
use crate::channel::SendError;
use crate::channel::TxStatus;
use crate::data::Serialized;
use crate::id;
use crate::metrics;
use crate::reference::ActorId;
use crate::reference::PortId;
use crate::reference::Reference;

mod undeliverable;
/// For [`Undeliverable`], a message type for delivery failures.
pub use undeliverable::Undeliverable;
pub use undeliverable::UndeliverableMessageError;
pub use undeliverable::custom_monitored_return_handle;
pub use undeliverable::monitored_return_handle; // TODO: Audit
pub use undeliverable::supervise_undeliverable_messages;
pub use undeliverable::supervise_undeliverable_messages_with;
/// For [`MailboxAdminMessage`], a message type for mailbox administration.
pub mod mailbox_admin_message;
pub use mailbox_admin_message::MailboxAdminMessage;
pub use mailbox_admin_message::MailboxAdminMessageHandler;
/// For [`DurableMailboxSender`] a sender with a write-ahead log.
pub mod durable_mailbox_sender;
pub use durable_mailbox_sender::log;
use durable_mailbox_sender::log::*;

/// Message collects the necessary requirements for messages that are deposited
/// into mailboxes.
pub trait Message: Debug + Send + Sync + 'static {}
impl<M: Debug + Send + Sync + 'static> Message for M {}

/// RemoteMessage extends [`Message`] by requiring that the messages
/// also be serializable, and can thus traverse process boundaries.
/// RemoteMessages must also specify a globally unique type name (a URI).
pub trait RemoteMessage: Message + Named + Serialize + DeserializeOwned {}

impl<M: Message + Named + Serialize + DeserializeOwned> RemoteMessage for M {}

/// Type alias for bytestring data used throughout the system.
pub type Data = Vec<u8>;

/// Delivery errors occur during message posting.
#[derive(
    thiserror::Error,
    Debug,
    Serialize,
    Deserialize,
    Named,
    Clone,
    PartialEq
)]
pub enum DeliveryError {
    /// The destination address is not reachable.
    #[error("address not routable: {0}")]
    Unroutable(String),

    /// A broken link indicates that a link in the message
    /// delivery path has failed.
    #[error("broken link: {0}")]
    BrokenLink(String),

    /// A (local) mailbox delivery error.
    #[error("mailbox error: {0}")]
    Mailbox(String),

    /// A multicast related delivery error.
    #[error("multicast error: {0}")]
    Multicast(String),

    /// The message went through too many hops and has expired.
    #[error("ttl expired")]
    TtlExpired,
}

/// An envelope that carries a message destined to a remote actor.
/// The envelope contains a serialized message along with its destination
/// and sender.
#[derive(Debug, Serialize, Deserialize, Clone, Named)]
pub struct MessageEnvelope {
    /// The sender of this message.
    sender: ActorId,

    /// The destination of the message.
    dest: PortId,

    /// The serialized message.
    data: Serialized,

    /// Error contains a delivery error when message delivery failed.
    errors: Vec<DeliveryError>,

    /// Additional context for this message.
    headers: Attrs,

    /// Decremented at every `MailboxSender` hop.
    ttl: u8,
    // TODO: add typename, source, seq, etc.
}

impl MessageEnvelope {
    /// Create a new envelope with the provided sender, destination, and message.
    pub fn new(sender: ActorId, dest: PortId, data: Serialized, headers: Attrs) -> Self {
        Self {
            sender,
            dest,
            data,
            errors: Vec::new(),
            headers,
            ttl: crate::config::global::get(crate::config::MESSAGE_TTL_DEFAULT),
        }
    }

    /// Create a new envelope whose sender ID is unknown.
    pub(crate) fn new_unknown(dest: PortId, data: Serialized) -> Self {
        Self::new(id!(unknown[0].unknown), dest, data, Attrs::new())
    }

    /// Construct a new serialized value by serializing the provided T-typed value.
    pub fn serialize<T: Serialize + Named>(
        source: ActorId,
        dest: PortId,
        value: &T,
        headers: Attrs,
    ) -> Result<Self, crate::data::Error> {
        Ok(Self {
            headers,
            data: Serialized::serialize(value)?,
            sender: source,
            dest,
            errors: Vec::new(),
            ttl: crate::config::global::get(crate::config::MESSAGE_TTL_DEFAULT),
        })
    }

    /// Returns the remaining time-to-live (TTL) for this message.
    ///
    /// The TTL is decremented at each `MailboxSender` hop. When it
    /// reaches 0, the message is considered expired and is returned
    /// to the sender as undeliverable.
    pub fn ttl(&self) -> u8 {
        self.ttl
    }

    /// Overrides the message’s time-to-live (TTL).
    ///
    /// This replaces the current TTL value (normally initialized from
    /// `config::MESSAGE_TTL_DEFAULT`) with the provided `ttl`. The
    /// updated envelope is returned for chaining.
    ///
    /// # Note
    /// The TTL is decremented at each `MailboxSender` hop, and when
    /// it reaches 0 the message will be treated as undeliverable.
    pub fn set_ttl(mut self, ttl: u8) -> Self {
        self.ttl = ttl;
        self
    }

    /// Decrements the message's TTL by one hop.
    ///
    /// Returns `Ok(())` if the TTL was greater than zero and
    /// successfully decremented. If the TTL was already zero, no
    /// decrement occurs and `Err(DeliveryError::TtlExpired)` is
    /// returned, indicating that the message has expired and should
    /// be treated as undeliverable.
    fn dec_ttl_or_err(&mut self) -> Result<(), DeliveryError> {
        if self.ttl == 0 {
            Err(DeliveryError::TtlExpired)
        } else {
            self.ttl -= 1;
            Ok(())
        }
    }

    /// Deserialize the message in the envelope to the provided type T.
    pub fn deserialized<T: DeserializeOwned + Named>(&self) -> Result<T, anyhow::Error> {
        self.data.deserialized()
    }

    /// The serialized message.
    pub fn data(&self) -> &Serialized {
        &self.data
    }

    /// The message sender.
    pub fn sender(&self) -> &ActorId {
        &self.sender
    }

    /// The destination of the message.
    pub fn dest(&self) -> &PortId {
        &self.dest
    }

    /// The message headers.
    pub fn headers(&self) -> &Attrs {
        &self.headers
    }

    /// Tells whether this is a signal message.
    pub fn is_signal(&self) -> bool {
        self.dest.index() == Signal::port()
    }

    /// Set a delivery error for the message. If errors are already set, append
    /// it to the existing errors.
    pub fn set_error(&mut self, error: DeliveryError) {
        self.errors.push(error)
    }

    /// The message has been determined to be undeliverable with the
    /// provided error. Mark the envelope with the error and return to
    /// sender.
    pub fn undeliverable(
        mut self,
        error: DeliveryError,
        return_handle: PortHandle<Undeliverable<MessageEnvelope>>,
    ) {
        tracing::error!(
            name = "undelivered_message_attempt",
            sender = self.sender.to_string(),
            dest = self.dest.to_string(),
            error = error.to_string(),
            return_handle = %return_handle,
        );
        metrics::MAILBOX_UNDELIVERABLE_MESSAGES.add(
            1,
            hyperactor_telemetry::kv_pairs!(
                "sender_actor_id" => self.sender.to_string(),
                "dest_actor_id" => self.dest.to_string(),
                "message_type" => self.data.typename().unwrap_or("unknown"),
                "error_type" =>  error.to_string(),
            ),
        );

        self.set_error(error);
        undeliverable::return_undeliverable(return_handle, self);
    }

    /// Get the errors of why this message was undeliverable. Empty means this
    /// message was not determined as undeliverable.
    pub fn errors(&self) -> &Vec<DeliveryError> {
        &self.errors
    }

    /// Get the string representation of the errors of this message was
    /// undeliverable. None means this message was not determined as
    /// undeliverable.
    pub fn error_msg(&self) -> Option<String> {
        if self.errors.is_empty() {
            None
        } else {
            Some(
                self.errors
                    .iter()
                    .map(|e| e.to_string())
                    .collect::<Vec<_>>()
                    .join("; "),
            )
        }
    }

    fn open(self) -> (MessageMetadata, Serialized) {
        let Self {
            sender,
            dest,
            data,
            errors,
            headers,
            ttl,
        } = self;

        (
            MessageMetadata {
                sender,
                dest,
                errors,
                headers,
                ttl,
            },
            data,
        )
    }

    fn seal(metadata: MessageMetadata, data: Serialized) -> Self {
        let MessageMetadata {
            sender,
            dest,
            errors,
            headers,
            ttl,
        } = metadata;

        Self {
            sender,
            dest,
            data,
            errors,
            headers,
            ttl,
        }
    }
}

impl fmt::Display for MessageEnvelope {
    fn fmt(&self, f: &mut fmt::Formatter<'_>) -> fmt::Result {
        match &self.error_msg() {
            None => write!(f, "{} > {}: {}", self.sender, self.dest, self.data),
            Some(err) => write!(
                f,
                "{} > {}: {}: delivery error: {}",
                self.sender, self.dest, self.data, err
            ),
        }
    }
}

/// Metadata about a message sent via a MessageEnvelope.
#[derive(Clone)]
pub struct MessageMetadata {
    sender: ActorId,
    dest: PortId,
    errors: Vec<DeliveryError>,
    headers: Attrs,
    ttl: u8,
}

/// Errors that occur during mailbox operations. Each error is associated
/// with the mailbox's actor id.
#[derive(Debug)]
pub struct MailboxError {
    actor_id: ActorId,
    kind: MailboxErrorKind,
}

/// The kinds of mailbox errors. This enum is marked non-exhaustive to
/// allow for extensibility.
#[derive(thiserror::Error, Debug)]
#[non_exhaustive]
pub enum MailboxErrorKind {
    /// An operation was attempted on a closed mailbox.
    #[error("mailbox closed")]
    Closed,

    /// The port associated with an operation was invalid.
    #[error("invalid port: {0}")]
    InvalidPort(PortId),

    /// There was no sender associated with the port.
    #[error("no sender for port: {0}")]
    NoSenderForPort(PortId),

    /// There was no local sender associated with the port.
    /// Returned by operations that require a local port.
    #[error("no local sender for port: {0}")]
    NoLocalSenderForPort(PortId),

    /// The port was closed.
    #[error("{0}: port closed")]
    PortClosed(PortId),

    /// An error occured during a send operation.
    #[error("send {0}: {1}")]
    Send(PortId, #[source] anyhow::Error),

    /// An error occured during a receive operation.
    #[error("recv {0}: {1}")]
    Recv(PortId, #[source] anyhow::Error),

    /// There was a serialization failure.
    #[error("serialize: {0}")]
    Serialize(#[source] anyhow::Error),

    /// There was a deserialization failure.
    #[error("deserialize {0}: {1}")]
    Deserialize(&'static str, anyhow::Error),

    /// There was an error during a channel operation.
    #[error(transparent)]
    Channel(#[from] ChannelError),
}

impl MailboxError {
    /// Create a new mailbox error associated with the provided actor
    /// id and of the given kind.
    pub fn new(actor_id: ActorId, kind: MailboxErrorKind) -> Self {
        Self { actor_id, kind }
    }

    /// The ID of the mailbox producing this error.
    pub fn actor_id(&self) -> &ActorId {
        &self.actor_id
    }

    /// The error's kind.
    pub fn kind(&self) -> &MailboxErrorKind {
        &self.kind
    }
}

impl fmt::Display for MailboxError {
    fn fmt(&self, f: &mut fmt::Formatter<'_>) -> fmt::Result {
        write!(f, "{}: ", self.actor_id)?;
        fmt::Display::fmt(&self.kind, f)
    }
}

impl std::error::Error for MailboxError {
    fn source(&self) -> Option<&(dyn std::error::Error + 'static)> {
        self.kind.source()
    }
}

/// PortLocation describes the location of a port.
/// This is used in errors to provide a uniform data type
/// for ports that may or may not be bound.
#[derive(Debug, Clone)]
pub enum PortLocation {
    /// The port was bound: the location is its underlying bound ID.
    Bound(PortId),
    /// The port was not bound: we provide the actor ID and the message type.
    Unbound(ActorId, &'static str),
}

impl PortLocation {
    fn new_unbound<M: Message>(actor_id: ActorId) -> Self {
        PortLocation::Unbound(actor_id, std::any::type_name::<M>())
    }

    fn new_unbound_type(actor_id: ActorId, ty: &'static str) -> Self {
        PortLocation::Unbound(actor_id, ty)
    }

    /// The actor id of the location.
    pub fn actor_id(&self) -> &ActorId {
        match self {
            PortLocation::Bound(port_id) => port_id.actor_id(),
            PortLocation::Unbound(actor_id, _) => actor_id,
        }
    }
}

impl fmt::Display for PortLocation {
    fn fmt(&self, f: &mut fmt::Formatter<'_>) -> fmt::Result {
        match self {
            PortLocation::Bound(port_id) => write!(f, "{}", port_id),
            PortLocation::Unbound(actor_id, name) => write!(f, "{}<{}>", actor_id, name),
        }
    }
}

/// Errors that that occur during mailbox sending operations. Each error
/// is associated with the port ID of the operation.
#[derive(Debug)]
pub struct MailboxSenderError {
    location: PortLocation,
    kind: MailboxSenderErrorKind,
}

/// The kind of mailbox sending errors.
#[derive(thiserror::Error, Debug)]
pub enum MailboxSenderErrorKind {
    /// Error during serialization.
    #[error("serialization error: {0}")]
    Serialize(anyhow::Error),

    /// Error during deserialization.
    #[error("deserialization error for type {0}: {1}")]
    Deserialize(&'static str, anyhow::Error),

    /// A send to an invalid port.
    #[error("invalid port")]
    Invalid,

    /// A send to a closed port.
    #[error("port closed")]
    Closed,

    // The following pass through underlying errors:
    /// An underlying mailbox error.
    #[error(transparent)]
    Mailbox(#[from] MailboxError),

    /// An underlying channel error.
    #[error(transparent)]
    Channel(#[from] ChannelError),

    /// An underlying message log error.
    #[error(transparent)]
    MessageLog(#[from] MessageLogError),

    /// An other, uncategorized error.
    #[error("send error: {0}")]
    Other(#[from] anyhow::Error),

    /// The destination was unreachable.
    #[error("unreachable: {0}")]
    Unreachable(anyhow::Error),
}

impl MailboxSenderError {
    /// Create a new mailbox sender error to an unbound port.
    pub fn new_unbound<M>(actor_id: ActorId, kind: MailboxSenderErrorKind) -> Self {
        Self {
            location: PortLocation::Unbound(actor_id, std::any::type_name::<M>()),
            kind,
        }
    }

    /// Create a new mailbox sender, manually providing the type.
    pub fn new_unbound_type(
        actor_id: ActorId,
        kind: MailboxSenderErrorKind,
        ty: &'static str,
    ) -> Self {
        Self {
            location: PortLocation::Unbound(actor_id, ty),
            kind,
        }
    }

    /// Create a new mailbox sender error with the provided port ID and kind.
    pub fn new_bound(port_id: PortId, kind: MailboxSenderErrorKind) -> Self {
        Self {
            location: PortLocation::Bound(port_id),
            kind,
        }
    }

    /// The location at which the error occured.
    pub fn location(&self) -> &PortLocation {
        &self.location
    }

    /// The kind associated with the error.
    pub fn kind(&self) -> &MailboxSenderErrorKind {
        &self.kind
    }
}

impl fmt::Display for MailboxSenderError {
    fn fmt(&self, f: &mut fmt::Formatter<'_>) -> fmt::Result {
        write!(f, "{}: ", self.location)?;
        fmt::Display::fmt(&self.kind, f)
    }
}

impl std::error::Error for MailboxSenderError {
    fn source(&self) -> Option<&(dyn std::error::Error + 'static)> {
        self.kind.source()
    }
}

/// MailboxSenders can send messages through ports to mailboxes. It
/// provides a unified interface for message delivery in the system.
pub trait MailboxSender: Send + Sync + Debug + Any {
    /// Apply hop semantics (TTL decrement; undeliverable on 0), then
    /// delegate to transport.
    fn post(
        &self,
        mut envelope: MessageEnvelope,
        return_handle: PortHandle<Undeliverable<MessageEnvelope>>,
    ) {
        if let Err(err) = envelope.dec_ttl_or_err() {
            envelope.undeliverable(err, return_handle);
            return;
        }
        self.post_unchecked(envelope, return_handle);
    }

    /// Raw transport: **no** policy.
    fn post_unchecked(
        &self,
        envelope: MessageEnvelope,
        return_handle: PortHandle<Undeliverable<MessageEnvelope>>,
    );
}

/// PortSender extends [`MailboxSender`] by providing typed endpoints
/// for sending messages over ports
pub trait PortSender: MailboxSender {
    /// Deliver a message to the provided port.
    #[allow(clippy::result_large_err)] // TODO: Consider reducing the size of `MailboxSenderError`.
    fn serialize_and_send<M: RemoteMessage>(
        &self,
        port: &PortRef<M>,
        message: M,
        return_handle: PortHandle<Undeliverable<MessageEnvelope>>,
    ) -> Result<(), MailboxSenderError> {
        // TODO: convert this to a undeliverable error also
        let serialized = Serialized::serialize(&message).map_err(|err| {
            MailboxSenderError::new_bound(
                port.port_id().clone(),
                MailboxSenderErrorKind::Serialize(err.into()),
            )
        })?;
        self.post(
            MessageEnvelope::new_unknown(port.port_id().clone(), serialized),
            return_handle,
        );
        Ok(())
    }

    /// Deliver a message to a one-shot port, consuming the provided port,
    /// which is not reusable.
    #[allow(clippy::result_large_err)] // TODO: Consider reducing the size of `MailboxSenderError`.
    fn serialize_and_send_once<M: RemoteMessage>(
        &self,
        once_port: OncePortRef<M>,
        message: M,
        return_handle: PortHandle<Undeliverable<MessageEnvelope>>,
    ) -> Result<(), MailboxSenderError> {
        let serialized = Serialized::serialize(&message).map_err(|err| {
            MailboxSenderError::new_bound(
                once_port.port_id().clone(),
                MailboxSenderErrorKind::Serialize(err.into()),
            )
        })?;
        self.post(
            MessageEnvelope::new_unknown(once_port.port_id().clone(), serialized),
            return_handle,
        );
        Ok(())
    }
}

impl<T: ?Sized + MailboxSender> PortSender for T {}

/// A perpetually closed mailbox sender. Panics if any messages are posted.
/// Useful for tests, or where there is no meaningful mailbox sender
/// implementation available.
#[derive(Debug, Clone)]
pub struct PanickingMailboxSender;

impl MailboxSender for PanickingMailboxSender {
    fn post_unchecked(
        &self,
        envelope: MessageEnvelope,
        _return_handle: PortHandle<Undeliverable<MessageEnvelope>>,
    ) {
        panic!("panic! in the mailbox! attempted post: {}", envelope)
    }
}

/// A mailbox sender for undeliverable messages. This will simply record
/// any undelivered messages.
#[derive(Debug)]
pub struct UndeliverableMailboxSender;

impl MailboxSender for UndeliverableMailboxSender {
    fn post_unchecked(
        &self,
        envelope: MessageEnvelope,
        _return_handle: PortHandle<Undeliverable<MessageEnvelope>>,
    ) {
        let sender_name = envelope.sender.name();
        let mut error_str = "".to_string();
        if !envelope.errors.is_empty() {
            error_str = envelope
                .errors
                .iter()
                .map(|e| e.to_string())
                .collect::<Vec<_>>()
                .join("; ");
        }
        // The undeliverable message was unable to be delivered back to the
        // sender for some reason
        tracing::error!(
            name = "undelivered_message_abandoned",
            actor_name = sender_name,
            actor_id = envelope.sender.to_string(),
            "message not delivered to {}, {}",
            envelope.dest.actor_id().name(),
            error_str,
        );
    }
}

#[derive(Debug)]
struct Buffer<T: Message> {
    queue: mpsc::UnboundedSender<(T, PortHandle<Undeliverable<T>>)>,
    processed: watch::Receiver<usize>,
    seq: AtomicUsize,
}

impl<T: Message> Buffer<T> {
    fn new<Fut>(
        process: impl Fn(T, PortHandle<Undeliverable<T>>) -> Fut + Send + Sync + 'static,
    ) -> Self
    where
        Fut: Future<Output = ()> + Send + 'static,
    {
        let (queue, mut next) = mpsc::unbounded_channel();
        let (last_processed, processed) = watch::channel(0);
        crate::init::get_runtime().spawn(async move {
            let mut seq = 0;
            while let Some((msg, return_handle)) = next.recv().await {
                process(msg, return_handle).await;
                seq += 1;
                let _ = last_processed.send(seq);
            }
        });
        Self {
            queue,
            processed,
            seq: AtomicUsize::new(0),
        }
    }

    #[allow(clippy::result_large_err)]
    fn send(
        &self,
        item: (T, PortHandle<Undeliverable<T>>),
    ) -> Result<(), mpsc::error::SendError<(T, PortHandle<Undeliverable<T>>)>> {
        self.seq.fetch_add(1, Ordering::SeqCst);
        self.queue.send(item)?;
        Ok(())
    }

    async fn flush(&mut self) -> Result<(), watch::error::RecvError> {
        let seq = self.seq.load(Ordering::SeqCst);
        while *self.processed.borrow_and_update() < seq {
            self.processed.changed().await?;
        }
        Ok(())
    }
}

static BOXED_PANICKING_MAILBOX_SENDER: LazyLock<BoxedMailboxSender> =
    LazyLock::new(|| BoxedMailboxSender::new(PanickingMailboxSender));

/// Convenience boxing implementation for MailboxSender. Most APIs
/// are parameterized on MailboxSender implementations, and it's thus
/// difficult to work with dyn values.  BoxedMailboxSender bridges this
/// gap by providing a concrete MailboxSender which dispatches using an
/// underlying (boxed) dyn.
#[derive(Debug, Clone)]
pub struct BoxedMailboxSender(Arc<dyn MailboxSender + Send + Sync + 'static>);

impl BoxedMailboxSender {
    /// Create a new boxed sender given the provided sender implementation.
    pub fn new(sender: impl MailboxSender + 'static) -> Self {
        Self(Arc::new(sender))
    }

    /// Attempts to downcast the inner sender to the given concrete
    /// type.
    pub fn downcast_ref<T: 'static>(&self) -> Option<&T> {
        (&*self.0 as &dyn Any).downcast_ref::<T>()
    }
}

/// Extension trait that creates a boxed clone of a MailboxSender.
pub trait BoxableMailboxSender: MailboxSender + Clone + 'static {
    /// A boxed clone of this MailboxSender.
    fn boxed(&self) -> BoxedMailboxSender;
}
impl<T: MailboxSender + Clone + 'static> BoxableMailboxSender for T {
    fn boxed(&self) -> BoxedMailboxSender {
        BoxedMailboxSender::new(self.clone())
    }
}

/// Extension trait that rehomes a MailboxSender into a BoxedMailboxSender.
pub trait IntoBoxedMailboxSender: MailboxSender {
    /// Rehome this MailboxSender into a BoxedMailboxSender.
    fn into_boxed(self) -> BoxedMailboxSender;
}
impl<T: MailboxSender + 'static> IntoBoxedMailboxSender for T {
    fn into_boxed(self) -> BoxedMailboxSender {
        BoxedMailboxSender::new(self)
    }
}

impl MailboxSender for BoxedMailboxSender {
    fn post_unchecked(
        &self,
        envelope: MessageEnvelope,
        return_handle: PortHandle<Undeliverable<MessageEnvelope>>,
    ) {
        self.0.post_unchecked(envelope, return_handle);
    }
}

/// Errors that occur during mailbox serving.
#[derive(thiserror::Error, Debug)]
pub enum MailboxServerError {
    /// An underlying channel error.
    #[error(transparent)]
    Channel(#[from] ChannelError),

    /// An underlying mailbox sender error.
    #[error(transparent)]
    MailboxSender(#[from] MailboxSenderError),
}

/// Represents a running [`MailboxServer`]. The handle composes a
/// ['tokio::task::JoinHandle'] and may be joined in the same manner.
#[derive(Debug)]
pub struct MailboxServerHandle {
    join_handle: JoinHandle<Result<(), MailboxServerError>>,
    stopped_tx: watch::Sender<bool>,
}

impl MailboxServerHandle {
    /// Signal the server to stop serving the mailbox. The caller should
    /// join the handle by awaiting the [`MailboxServerHandle`] future.
    ///
    /// Stop should be called at most once.
    pub fn stop(&self, reason: &str) {
        tracing::info!("stopping mailbox server; reason: {}", reason);
        self.stopped_tx.send(true).expect("stop called twice");
    }
}

/// Forward future implementation to underlying handle.
impl Future for MailboxServerHandle {
    type Output = <JoinHandle<Result<(), MailboxServerError>> as Future>::Output;

    fn poll(self: Pin<&mut Self>, cx: &mut Context<'_>) -> Poll<Self::Output> {
        // SAFETY: This is safe to do because self is pinned.
        let join_handle_pinned =
            unsafe { self.map_unchecked_mut(|container| &mut container.join_handle) };
        join_handle_pinned.poll(cx)
    }
}

// A `MailboxServer` (such as a router) can receive a message
// that couldn't reach its destination. We can use the fact that
// servers are `MailboxSender`s to attempt to forward them back to
// their senders.
fn server_return_handle<T: MailboxServer>(server: T) -> PortHandle<Undeliverable<MessageEnvelope>> {
    let (return_handle, mut rx) = undeliverable::new_undeliverable_port();

    tokio::task::spawn(async move {
        while let Ok(Undeliverable(mut envelope)) = rx.recv().await {
            if let Ok(Undeliverable(e)) = envelope.deserialized::<Undeliverable<MessageEnvelope>>()
            {
                // A non-returnable undeliverable.
                UndeliverableMailboxSender.post(e, monitored_return_handle());
                continue;
            }
            envelope.set_error(DeliveryError::BrokenLink(
                "message was undeliverable".to_owned(),
            ));
            server.post(
                MessageEnvelope::new(
                    envelope.sender().clone(),
                    PortRef::<Undeliverable<MessageEnvelope>>::attest_message_port(
                        envelope.sender(),
                    )
                    .port_id()
                    .clone(),
                    Serialized::serialize(&Undeliverable(envelope)).unwrap(),
                    Attrs::new(),
                ),
                monitored_return_handle(),
            );
        }
    });

    return_handle
}

/// Serve a port on the provided [`channel::Rx`]. This dispatches all
/// channel messages directly to the port.
pub trait MailboxServer: MailboxSender + Clone + Sized + 'static {
    /// Serve the provided port on the given channel on this sender on
    /// a background task which may be joined with the returned handle.
    /// The task fails on any send error.
    fn serve(
        self,
        mut rx: impl channel::Rx<MessageEnvelope> + Send + 'static,
    ) -> MailboxServerHandle {
        // A `MailboxServer` can receive a message that couldn't
        // reach its destination. We can use the fact that servers are
        // `MailboxSender`s to attempt to forward them back to their
        // senders.
        let (return_handle, mut undeliverable_rx) = undeliverable::new_undeliverable_port();
        let server = self.clone();
        tokio::task::spawn(async move {
            while let Ok(Undeliverable(mut envelope)) = undeliverable_rx.recv().await {
                if let Ok(Undeliverable(e)) =
                    envelope.deserialized::<Undeliverable<MessageEnvelope>>()
                {
                    // A non-returnable undeliverable.
                    UndeliverableMailboxSender.post(e, monitored_return_handle());
                    continue;
                }
                envelope.set_error(DeliveryError::BrokenLink(
                    "message was undeliverable".to_owned(),
                ));
                server.post(
                    MessageEnvelope::new(
                        envelope.sender().clone(),
                        PortRef::<Undeliverable<MessageEnvelope>>::attest_message_port(
                            envelope.sender(),
                        )
                        .port_id()
                        .clone(),
                        Serialized::serialize(&Undeliverable(envelope)).unwrap(),
                        Attrs::new(),
                    ),
                    monitored_return_handle(),
                );
            }
        });

        let (stopped_tx, mut stopped_rx) = watch::channel(false);
        let join_handle = tokio::spawn(async move {
            let mut detached = false;

            loop {
                if *stopped_rx.borrow_and_update() {
                    break Ok(());
                }

                tokio::select! {
                    message = rx.recv() => {
                        match message {
                            // Relay the message to the port directly.
                            Ok(envelope) => self.post(envelope, return_handle.clone()),

                            // Closed is a "graceful" error in this case.
                            // We simply stop serving.
                            Err(ChannelError::Closed) => break Ok(()),
                            Err(channel_err) => break Err(MailboxServerError::from(channel_err)),
                        }
                    }
                    result = stopped_rx.changed(), if !detached  => {
                        tracing::debug!(
                            "the mailbox server is stopped"
                        );
                        detached = result.is_err();
                    }
                }
            }
        });

        MailboxServerHandle {
            join_handle,
            stopped_tx,
        }
    }
}

impl<T: MailboxSender + Clone + Sized + Sync + Send + 'static> MailboxServer for T {}

/// A mailbox server client that transmits messages on a Tx channel.
#[derive(Debug)]
pub struct MailboxClient {
    // The unbounded sender.
    buffer: Buffer<MessageEnvelope>,

    // To cancel monitoring tx health.
    _tx_monitoring: CancellationToken,
}

impl MailboxClient {
    /// Create a new client that sends messages destined for a
    /// [`MailboxServer`] on the provided Tx channel.
    pub fn new(tx: impl channel::Tx<MessageEnvelope> + Send + Sync + 'static) -> Self {
        let addr = tx.addr();
        let tx = Arc::new(tx);
        let tx_status = tx.status().clone();
        let tx_monitoring = CancellationToken::new();
        let buffer = Buffer::new(move |envelope, return_handle| {
            let tx = Arc::clone(&tx);
            let (return_channel, return_receiver) = oneshot::channel();
            // Set up for delivery failure.
            let return_handle_0 = return_handle.clone();
            tokio::spawn(async move {
                let result = return_receiver.await;
                if let Ok(message) = result {
                    let _ = return_handle_0.send(Undeliverable(message));
                } else {
                    // Sender dropped, this task can end.
                }
            });
            // Send the message for transmission.
            let return_handle_1 = return_handle.clone();
            async move {
                if let Err(SendError(_, envelope)) = tx.try_post(envelope, return_channel) {
                    // Failed to enqueue.
                    envelope.undeliverable(
                        DeliveryError::BrokenLink("failed to enqueue in MailboxClient".to_string()),
                        return_handle_1.clone(),
                    );
                }
            }
        });
        let this = Self {
            buffer,
            _tx_monitoring: tx_monitoring.clone(),
        };
        Self::monitor_tx_health(tx_status, tx_monitoring, addr);
        this
    }

    /// Convenience constructor, to set up a mailbox client that forwards messages
    /// to the provided address.
    pub fn dial(addr: ChannelAddr) -> Result<MailboxClient, ChannelError> {
        Ok(MailboxClient::new(channel::dial(addr)?))
    }

    // Set up a watch for the tx's health.
    fn monitor_tx_health(
        mut rx: watch::Receiver<TxStatus>,
        cancel_token: CancellationToken,
        addr: ChannelAddr,
    ) {
        crate::init::get_runtime().spawn(async move {
            loop {
                tokio::select! {
                    changed = rx.changed() => {
                        if changed.is_err() || *rx.borrow() == TxStatus::Closed {
                            tracing::warn!("connection to {} lost", addr);
                            // TODO: Potential for supervision event
                            // interaction here.
                            break;
                        }
                    }
                    _ = cancel_token.cancelled() => {
                        break;
                    }
                }
            }
        });
    }
}

impl MailboxSender for MailboxClient {
    fn post_unchecked(
        &self,
        envelope: MessageEnvelope,
        return_handle: PortHandle<Undeliverable<MessageEnvelope>>,
    ) {
        // tracing::trace!(name = "post", "posting message to {}", envelope.dest);
        tracing::event!(target:"messages", tracing::Level::DEBUG, "crc"=envelope.data.crc(), "size"=envelope.data.len(), "sender"= %envelope.sender, "dest" = %envelope.dest.0, "port"= envelope.dest.1, "message_type" = envelope.data.typename().unwrap_or("unknown"), "send_message");
        if let Err(mpsc::error::SendError((envelope, return_handle))) =
            self.buffer.send((envelope, return_handle))
        {
            let err = DeliveryError::BrokenLink("failed to enqueue in MailboxClient".to_string());

            // Failed to enqueue.
            envelope.undeliverable(err, return_handle);
        }
    }
}

/// Wrapper to turn `PortRef` into a `Sink`.
pub struct PortSink<C: CanSend, M: RemoteMessage> {
    caps: C,
    port: PortRef<M>,
}

impl<C: CanSend, M: RemoteMessage> PortSink<C, M> {
    /// Create new PortSink
    pub fn new(caps: C, port: PortRef<M>) -> Self {
        Self { caps, port }
    }
}

impl<C: CanSend, M: RemoteMessage> Sink<M> for PortSink<C, M> {
    type Error = MailboxSenderError;

    fn poll_ready(self: Pin<&mut Self>, _cx: &mut Context<'_>) -> Poll<Result<(), Self::Error>> {
        Poll::Ready(Ok(()))
    }

    fn start_send(self: Pin<&mut Self>, item: M) -> Result<(), Self::Error> {
        self.port.send(&self.caps, item)
    }

    fn poll_flush(self: Pin<&mut Self>, _cx: &mut Context<'_>) -> Poll<Result<(), Self::Error>> {
        Poll::Ready(Ok(()))
    }

    fn poll_close(self: Pin<&mut Self>, _cx: &mut Context<'_>) -> Poll<Result<(), Self::Error>> {
        Poll::Ready(Ok(()))
    }
}

/// A mailbox coordinates message delivery to actors through typed
/// [`Port`]s associated with the mailbox.
#[derive(Clone, Debug)]
pub struct Mailbox {
    inner: Arc<State>,
}

impl Mailbox {
    /// Create a new mailbox associated with the provided actor ID, using the provided
    /// forwarder for external destinations.
    pub fn new(actor_id: ActorId, forwarder: BoxedMailboxSender) -> Self {
        Self {
            inner: Arc::new(State::new(actor_id, forwarder)),
        }
    }

    /// Create a new detached mailbox associated with the provided actor ID.
    pub fn new_detached(actor_id: ActorId) -> Self {
        Self {
            inner: Arc::new(State::new(actor_id, BOXED_PANICKING_MAILBOX_SENDER.clone())),
        }
    }

    /// The actor id associated with this mailbox.
    pub fn actor_id(&self) -> &ActorId {
        &self.inner.actor_id
    }

    /// Open a new port that accepts M-typed messages. The returned
    /// port may be freely cloned, serialized, and passed around. The
    /// returned receiver should only be retained by the actor responsible
    /// for processing the delivered messages.
    pub fn open_port<M: Message>(&self) -> (PortHandle<M>, PortReceiver<M>) {
        let port_index = self.inner.allocate_port();
        let (sender, receiver) = mpsc::unbounded_channel::<M>();
        let port_id = PortId(self.inner.actor_id.clone(), port_index);
        tracing::trace!(
            name = "open_port",
            "opening port for {} at {}",
            self.inner.actor_id,
            port_id
        );
        (
            PortHandle::new(self.clone(), port_index, UnboundedPortSender::Mpsc(sender)),
            PortReceiver::new(receiver, port_id, /*coalesce=*/ false, self.clone()),
        )
    }

    /// Open a new port with an accumulator. This port accepts A::Update type
    /// messages, accumulate them into A::State with the given accumulator.
    /// The latest changed state can be received from the returned receiver as
    /// a single A::State message. If there is no new update, the receiver will
    /// not receive any message.
    pub fn open_accum_port<A>(&self, accum: A) -> (PortHandle<A::Update>, PortReceiver<A::State>)
    where
        A: Accumulator + Send + Sync + 'static,
        A::Update: Message,
        A::State: Message + Default + Clone,
    {
        let port_index = self.inner.allocate_port();
        let (sender, receiver) = mpsc::unbounded_channel::<A::State>();
        let port_id = PortId(self.inner.actor_id.clone(), port_index);
        let state = Mutex::new(A::State::default());
        let reducer_spec = accum.reducer_spec();
        let enqueue = move |_, update: A::Update| {
            let mut state = state.lock().unwrap();
            accum.accumulate(&mut state, update)?;
            let _ = sender.send(state.clone());
            Ok(())
        };
        (
            PortHandle {
                mailbox: self.clone(),
                port_index,
                sender: UnboundedPortSender::Func(Arc::new(enqueue)),
                bound: Arc::new(OnceLock::new()),
                reducer_spec,
            },
            PortReceiver::new(receiver, port_id, /*coalesce=*/ true, self.clone()),
        )
    }

    /// Open a port that accepts M-typed messages, using the provided function
    /// to enqueue.
    // TODO: consider making lifetime bound to Self instead.
    pub(crate) fn open_enqueue_port<M: Message>(
        &self,
        enqueue: impl Fn(Attrs, M) -> Result<(), anyhow::Error> + Send + Sync + 'static,
    ) -> PortHandle<M> {
        PortHandle {
            mailbox: self.clone(),
            port_index: self.inner.allocate_port(),
            sender: UnboundedPortSender::Func(Arc::new(enqueue)),
            bound: Arc::new(OnceLock::new()),
            reducer_spec: None,
        }
    }

    /// Open a new one-shot port that accepts M-typed messages. The
    /// returned port may be used to send a single message; ditto the
    /// receiver may receive a single message.
    pub fn open_once_port<M: Message>(&self) -> (OncePortHandle<M>, OncePortReceiver<M>) {
        let port_index = self.inner.allocate_port();
        let port_id = PortId(self.inner.actor_id.clone(), port_index);
        let (sender, receiver) = oneshot::channel::<M>();
        (
            OncePortHandle {
                mailbox: self.clone(),
                port_index,
                port_id: port_id.clone(),
                sender,
            },
            OncePortReceiver {
                receiver: Some(receiver),
                port_id,
                mailbox: self.clone(),
            },
        )
    }

    fn error(&self, err: MailboxErrorKind) -> MailboxError {
        MailboxError::new(self.inner.actor_id.clone(), err)
    }

    fn lookup_sender<M: RemoteMessage>(&self) -> Option<UnboundedPortSender<M>> {
        let port_index = M::port();
        self.inner.ports.get(&port_index).and_then(|boxed| {
            boxed
                .as_any()
                .downcast_ref::<UnboundedSender<M>>()
                .map(|s| {
                    assert_eq!(
                        s.port_id,
                        self.actor_id().port_id(port_index),
                        "port_id mismatch in downcasted UnboundedSender"
                    );
                    s.sender.clone()
                })
        })
    }

    /// Retrieve the bound undeliverable message port handle.
    pub fn bound_return_handle(&self) -> Option<PortHandle<Undeliverable<MessageEnvelope>>> {
        self.lookup_sender::<Undeliverable<MessageEnvelope>>()
            .map(|sender| PortHandle::new(self.clone(), self.inner.allocate_port(), sender))
    }

    fn bind<M: RemoteMessage>(&self, handle: &PortHandle<M>) -> PortRef<M> {
        assert_eq!(
            handle.mailbox.actor_id(),
            self.actor_id(),
            "port does not belong to mailbox"
        );

        // TODO: don't even allocate a port until the port is bound. Possibly
        // have handles explicitly staged (unbound, bound).
        let port_id = self.actor_id().port_id(handle.port_index);
        match self.inner.ports.entry(handle.port_index) {
            Entry::Vacant(entry) => {
                entry.insert(Box::new(UnboundedSender::new(
                    handle.sender.clone(),
                    port_id.clone(),
                )));
            }
            Entry::Occupied(_entry) => {}
        }

        PortRef::attest(port_id)
    }

    fn bind_to<M: RemoteMessage>(&self, handle: &PortHandle<M>, port_index: u64) {
        assert_eq!(
            handle.mailbox.actor_id(),
            self.actor_id(),
            "port does not belong to mailbox"
        );

        let port_id = self.actor_id().port_id(port_index);
        match self.inner.ports.entry(port_index) {
            Entry::Vacant(entry) => {
                entry.insert(Box::new(UnboundedSender::new(
                    handle.sender.clone(),
                    port_id,
                )));
            }
            Entry::Occupied(_entry) => panic!("port {} already bound", port_id),
        }
    }

    fn bind_once<M: RemoteMessage>(&self, handle: OncePortHandle<M>) {
        let port_id = handle.port_id().clone();
        match self.inner.ports.entry(handle.port_index) {
            Entry::Vacant(entry) => {
                entry.insert(Box::new(OnceSender::new(handle.sender, port_id.clone())));
            }
            Entry::Occupied(_entry) => {}
        }
    }

    fn bind_untyped(&self, port_id: &PortId, sender: UntypedUnboundedSender) {
        assert_eq!(
            port_id.actor_id(),
            self.actor_id(),
            "port does not belong to mailbox"
        );

        match self.inner.ports.entry(port_id.index()) {
            Entry::Vacant(entry) => {
                entry.insert(Box::new(sender));
            }
            Entry::Occupied(_entry) => {}
        }
    }
}

// TODO: figure out what to do with these interfaces -- possibly these caps
// do not have to be private.

/// Open a port given a capability.
pub fn open_port<M: Message>(caps: &impl cap::CanOpenPort) -> (PortHandle<M>, PortReceiver<M>) {
    caps.mailbox().open_port()
}

/// Open a one-shot port given a capability. This is a public method primarily to
/// enable macro-generated clients.
pub fn open_once_port<M: Message>(
    caps: &impl cap::CanOpenPort,
) -> (OncePortHandle<M>, OncePortReceiver<M>) {
    caps.mailbox().open_once_port()
}

impl MailboxSender for Mailbox {
    /// Deliver a serialized message to the provided port ID. This method fails
    /// if the message does not deserialize into the expected type.
    fn post_unchecked(
        &self,
        envelope: MessageEnvelope,
        return_handle: PortHandle<Undeliverable<MessageEnvelope>>,
    ) {
        metrics::MAILBOX_POSTS.add(
            1,
            hyperactor_telemetry::kv_pairs!(
                "actor_id" => envelope.sender.to_string(),
                "dest_actor_id" => envelope.dest.0.to_string(),
            ),
        );
        tracing::trace!(
            name = "post",
            actor_name = envelope.sender.name(),
            actor_id = envelope.sender.to_string(),
            "posting message to {}",
            envelope.dest
        );

        if envelope.dest().actor_id() != &self.inner.actor_id {
            return self.inner.forwarder.post(envelope, return_handle);
        }

        match self.inner.ports.entry(envelope.dest().index()) {
            Entry::Vacant(_) => {
                let err = DeliveryError::Unroutable("port not bound in mailbox".to_string());

                envelope.undeliverable(err, return_handle);
            }
            Entry::Occupied(entry) => {
                let (metadata, data) = envelope.open();
                let MessageMetadata {
                    headers,
                    sender,
                    dest,
                    errors: metadata_errors,
                    ttl,
                } = metadata;

                // We use the entry API here so that we can remove the
                // entry while holding an (entry) reference. The DashMap
                // documentation suggests that deadlocks are possible
                // "when holding any sort of reference into the map",
                // but surely this applies only to the same thread? This
                // would also imply we have to be careful holding any
                // sort of reference across .await points.
                match entry.get().send_serialized(headers, data) {
                    Ok(false) => {
                        entry.remove();
                    }
                    Ok(true) => (),
                    Err(SerializedSenderError {
                        data,
                        error: sender_error,
                        headers,
                    }) => {
                        let err = DeliveryError::Mailbox(format!("{}", sender_error));

                        MessageEnvelope::seal(
                            MessageMetadata {
                                headers,
                                sender,
                                dest,
                                errors: metadata_errors,
                                ttl,
                            },
                            data,
                        )
                        .undeliverable(err, return_handle)
                    }
                }
            }
        }
    }
}

// Tracks mailboxes that have emitted a `CanSend::post` warning due to
// missing an `Undeliverable<MessageEnvelope>` binding. In this
// context, mailboxes are few and long-lived; unbounded growth is not
// a realistic concern.
pub(crate) static CAN_SEND_WARNED_MAILBOXES: OnceLock<DashSet<ActorId>> = OnceLock::new();

impl cap::sealed::CanSend for Mailbox {
    fn post(&self, dest: PortId, headers: Attrs, data: Serialized) {
        let return_handle = self.bound_return_handle().unwrap_or_else(|| {
            let actor_id = self.actor_id();
            if CAN_SEND_WARNED_MAILBOXES
                .get_or_init(DashSet::new)
                .insert(actor_id.clone())
            {
                let bt = std::backtrace::Backtrace::force_capture();
                tracing::warn!(
                    actor_id = ?actor_id,
                    backtrace = ?bt,
                    "mailbox attempted to post a message without binding Undeliverable<MessageEnvelope>"
                );
            }
            monitored_return_handle()
        });

        let envelope = MessageEnvelope::new(self.actor_id().clone(), dest, data, headers);
        MailboxSender::post(self, envelope, return_handle);
    }
    fn actor_id(&self) -> &ActorId {
        self.actor_id()
    }
}
impl cap::sealed::CanSend for &Mailbox {
    fn post(&self, dest: PortId, headers: Attrs, data: Serialized) {
        cap::sealed::CanSend::post(*self, dest, headers, data)
    }
    fn actor_id(&self) -> &ActorId {
        (**self).actor_id()
    }
}

impl cap::sealed::CanOpenPort for &Mailbox {
    fn mailbox(&self) -> &Mailbox {
        self
    }
}

impl cap::sealed::CanOpenPort for Mailbox {
    fn mailbox(&self) -> &Mailbox {
        self
    }
}

#[derive(Default)]
struct SplitPortBuffer(Vec<Serialized>);

impl SplitPortBuffer {
    /// Push a new item to the buffer, and optionally return any items that should
    /// be flushed.
    fn push(&mut self, serialized: Serialized) -> Option<Vec<Serialized>> {
        let limit = crate::config::global::get(crate::config::SPLIT_MAX_BUFFER_SIZE);

        self.0.push(serialized);
        if self.0.len() >= limit {
            Some(std::mem::take(&mut self.0))
        } else {
            None
        }
    }
}

impl cap::sealed::CanSplitPort for Mailbox {
    fn split(&self, port_id: PortId, reducer_spec: Option<ReducerSpec>) -> anyhow::Result<PortId> {
        fn post(mailbox: &Mailbox, port_id: PortId, msg: Serialized) {
            mailbox.post(
                MessageEnvelope::new(mailbox.actor_id().clone(), port_id, msg, Attrs::new()),
                // TODO(pzhang) figure out how to use upstream's return handle,
                // instead of getting a new one like this.
                // This is okay for now because upstream is currently also using
                // the same handle singleton, but that could change in the future.
                monitored_return_handle(),
            );
        }

        let port_index = self.inner.allocate_port();
        let split_port = self.actor_id().port_id(port_index);
        let mailbox = self.clone();
        let reducer = reducer_spec
            .map(
                |ReducerSpec {
                     typehash,
                     builder_params,
                 }| { accum::resolve_reducer(typehash, builder_params) },
            )
            .transpose()?
            .flatten();
        let enqueue: Box<
            dyn Fn(Serialized) -> Result<(), (Serialized, anyhow::Error)> + Send + Sync,
        > = match reducer {
            None => Box::new(move |serialized: Serialized| {
                post(&mailbox, port_id.clone(), serialized);
                Ok(())
            }),
            Some(r) => {
                let buffer = Mutex::new(SplitPortBuffer::default());
                Box::new(move |serialized: Serialized| {
                    // Hold the lock until messages are sent. This is to avoid another
                    // invocation of this method trying to send message concurrently and
                    // cause messages delivered out of order.
                    let mut buf = buffer.lock().unwrap();
                    if let Some(buffered) = buf.push(serialized) {
                        let reduced = r.reduce_updates(buffered).map_err(|(e, mut b)| {
                            (
                                b.pop()
                                    .expect("there should be at least one update from buffer"),
                                e,
                            )
                        })?;
                        post(&mailbox, port_id.clone(), reduced);
                    }
                    Ok(())
                })
            }
        };
        self.bind_untyped(
            &split_port,
            UntypedUnboundedSender {
                sender: enqueue,
                port_id: split_port.clone(),
            },
        );
        Ok(split_port)
    }
}

/// A port to which M-typed messages can be delivered. Ports may be
/// serialized to be sent to other actors. However, when a port is
/// deserialized, it may no longer be used to send messages directly
/// to a mailbox since it is no longer associated with a local mailbox
/// ([`Mailbox::send`] will fail). However, the runtime may accept
/// remote Ports, and arrange for these messages to be delivered
/// indirectly through inter-node message passing.
#[derive(Debug)]
pub struct PortHandle<M: Message> {
    mailbox: Mailbox,
    port_index: u64,
    sender: UnboundedPortSender<M>,
    // We would like this to be a Arc<OnceLock<PortRef<M>>>, but we cannot
    // write down the type PortRef<M> (M: Message), even though we cannot
    // legally construct such a value without M: RemoteMessage. We could consider
    // making PortRef<M> valid for M: Message, but constructible only for
    // M: RemoteMessage, but the guarantees offered by the impossibilty of even
    // writing down the type are appealing.
    bound: Arc<OnceLock<PortId>>,
    // Typehash of an optional reducer. When it's defined, we include it in port
    /// references to optionally enable incremental accumulation.
    reducer_spec: Option<ReducerSpec>,
}

impl<M: Message> PortHandle<M> {
    fn new(mailbox: Mailbox, port_index: u64, sender: UnboundedPortSender<M>) -> Self {
        Self {
            mailbox,
            port_index,
            sender,
            bound: Arc::new(OnceLock::new()),
            reducer_spec: None,
        }
    }

    fn location(&self) -> PortLocation {
        match self.bound.get() {
            Some(port_id) => PortLocation::Bound(port_id.clone()),
            None => PortLocation::new_unbound::<M>(self.mailbox.actor_id().clone()),
        }
    }

    /// Send a message to this port.
    #[allow(clippy::result_large_err)] // TODO: Consider reducing the size of `MailboxSenderError`.
    pub fn send(&self, message: M) -> Result<(), MailboxSenderError> {
        self.sender.send(Attrs::new(), message).map_err(|err| {
            MailboxSenderError::new_unbound::<M>(
                self.mailbox.actor_id().clone(),
                MailboxSenderErrorKind::Other(err),
            )
        })
    }

    /// Unmap this port, using the provided function to translate
    /// `R`-typed messages to `M`-typed ones, delivered on this port.
    pub fn unmap<R, F>(&self, unmap: F) -> PortHandle<R>
    where
        R: Message,
        F: Fn(R) -> M + Send + Sync + 'static,
    {
        let port_index = self.mailbox.inner.allocate_port();
        let sender = self.sender.clone();
        PortHandle::new(
            self.mailbox.clone(),
            port_index,
            UnboundedPortSender::Func(Arc::new(move |headers, value: R| {
                sender.send(headers, unmap(value))
            })),
        )
    }
}

impl<M: RemoteMessage> PortHandle<M> {
    /// Bind this port, making it accessible to remote actors.
    pub fn bind(&self) -> PortRef<M> {
        PortRef::attest_reducible(
            self.bound
                .get_or_init(|| self.mailbox.bind(self).port_id().clone())
                .clone(),
            self.reducer_spec.clone(),
        )
    }

    /// Bind to a specific port index. This is used by [`actor::Binder`] implementations to
    /// bind actor refs. This is not intended for general use.
    pub fn bind_to(&self, port_index: u64) {
        self.mailbox.bind_to(self, port_index);
    }
}

impl<M: Message> Clone for PortHandle<M> {
    fn clone(&self) -> Self {
        Self {
            mailbox: self.mailbox.clone(),
            port_index: self.port_index,
            sender: self.sender.clone(),
            bound: self.bound.clone(),
            reducer_spec: self.reducer_spec.clone(),
        }
    }
}

impl<M: Message> fmt::Display for PortHandle<M> {
    fn fmt(&self, f: &mut fmt::Formatter<'_>) -> fmt::Result {
        fmt::Display::fmt(&self.location(), f)
    }
}

/// A one-shot port handle to which M-typed messages can be delivered.
#[derive(Debug)]
pub struct OncePortHandle<M: Message> {
    mailbox: Mailbox,
    port_index: u64,
    port_id: PortId,
    sender: oneshot::Sender<M>,
}

impl<M: Message> OncePortHandle<M> {
    /// This port's ID.
    // TODO: make value
    pub fn port_id(&self) -> &PortId {
        &self.port_id
    }

    /// Send a message to this port. The send operation will consume the
    /// port handle, as the port accepts at most one message.
    #[allow(clippy::result_large_err)] // TODO: Consider reducing the size of `MailboxSenderError`.
    pub fn send(self, message: M) -> Result<(), MailboxSenderError> {
        let actor_id = self.mailbox.actor_id().clone();
        self.sender.send(message).map_err(|_| {
            // Here, the value is returned when the port is
            // closed.  We should consider having a similar
            // API for send_once, though arguably it makes less
            // sense in this context.
            MailboxSenderError::new_unbound::<M>(actor_id, MailboxSenderErrorKind::Closed)
        })?;
        Ok(())
    }
}

impl<M: RemoteMessage> OncePortHandle<M> {
    /// Turn this handle into a ref that may be passed to
    /// a remote actor. The remote actor can then use the
    /// ref to send a message to the port. Creating a ref also
    /// binds the port, so that it is remotely writable.
    pub fn bind(self) -> OncePortRef<M> {
        let port_id = self.port_id().clone();
        self.mailbox.clone().bind_once(self);
        OncePortRef::attest(port_id)
    }
}

impl<M: Message> fmt::Display for OncePortHandle<M> {
    fn fmt(&self, f: &mut fmt::Formatter<'_>) -> fmt::Result {
        fmt::Display::fmt(&self.port_id(), f)
    }
}

/// A receiver of M-typed messages, used by actors to receive messages
/// on open ports.
#[derive(Debug)]
pub struct PortReceiver<M> {
    receiver: mpsc::UnboundedReceiver<M>,
    port_id: PortId,
    /// When multiple messages are put in channel, only receive the latest one
    /// if coalesce is true. Other messages will be discarded.
    coalesce: bool,
    /// State is used to remove the port from service when the receiver
    /// is dropped.
    mailbox: Mailbox,
}

impl<M> PortReceiver<M> {
    fn new(
        receiver: mpsc::UnboundedReceiver<M>,
        port_id: PortId,
        coalesce: bool,
        mailbox: Mailbox,
    ) -> Self {
        Self {
            receiver,
            port_id,
            coalesce,
            mailbox,
        }
    }

    /// Tries to receive the next value for this receiver.
    /// This function returns `Ok(None)` if the receiver is empty
    /// and returns a MailboxError if the receiver is disconnected.
    #[allow(clippy::result_large_err)] // TODO: Consider reducing the size of `MailboxError`.
    pub fn try_recv(&mut self) -> Result<Option<M>, MailboxError> {
        let mut next = self.receiver.try_recv();
        // To coalesce, drain the mpsc queue and only keep the last one.
        if self.coalesce {
            if let Some(latest) = self.drain().pop() {
                next = Ok(latest);
            }
        }
        match next {
            Ok(msg) => Ok(Some(msg)),
            Err(mpsc::error::TryRecvError::Empty) => Ok(None),
            Err(mpsc::error::TryRecvError::Disconnected) => Err(MailboxError::new(
                self.actor_id().clone(),
                MailboxErrorKind::Closed,
            )),
        }
    }

    /// Receive the next message from the port corresponding with this
    /// receiver.
    pub async fn recv(&mut self) -> Result<M, MailboxError> {
        let mut next = self.receiver.recv().await;
        // To coalesce, get the last message from the queue if there are
        // more on the mspc queue.
        if self.coalesce {
            if let Some(latest) = self.drain().pop() {
                next = Some(latest);
            }
        }
        next.ok_or(MailboxError::new(
            self.actor_id().clone(),
            MailboxErrorKind::Closed,
        ))
    }

    /// Drains all available messages from the port.
    pub fn drain(&mut self) -> Vec<M> {
        let mut drained: Vec<M> = Vec::new();
        while let Ok(msg) = self.receiver.try_recv() {
            // To coalesce, discard the old message if there is any.
            if self.coalesce {
                drained.pop();
            }
            drained.push(msg);
        }
        drained
    }

    fn port(&self) -> u64 {
        self.port_id.1
    }

    fn actor_id(&self) -> &ActorId {
        &self.port_id.0
    }
}

impl<M> Drop for PortReceiver<M> {
    fn drop(&mut self) {
        // MARIUS: do we need to tombstone these? or should we
        // error out if we have removed the receiver before serializing the port ref?
        // ("no longer live")?
        self.mailbox.inner.ports.remove(&self.port());
    }
}

impl<M> Stream for PortReceiver<M> {
    type Item = Result<M, MailboxError>;

    fn poll_next(mut self: Pin<&mut Self>, cx: &mut Context<'_>) -> Poll<Option<Self::Item>> {
        std::pin::pin!(self.recv()).poll(cx).map(Some)
    }
}

/// A receiver of M-typed messages from [`OncePort`]s.
pub struct OncePortReceiver<M> {
    receiver: Option<oneshot::Receiver<M>>,
    port_id: PortId,

    /// Mailbox is used to remove the port from service when the receiver
    /// is dropped.
    mailbox: Mailbox,
}

impl<M> OncePortReceiver<M> {
    /// Receive message from the one-shot port associated with this
    /// receiver.  Recv consumes the receiver: it is no longer valid
    /// after this call.
    pub async fn recv(mut self) -> Result<M, MailboxError> {
        std::mem::take(&mut self.receiver)
            .unwrap()
            .await
            .map_err(|err| {
                MailboxError::new(
                    self.actor_id().clone(),
                    MailboxErrorKind::Recv(self.port_id.clone(), err.into()),
                )
            })
    }

    fn port(&self) -> u64 {
        self.port_id.1
    }

    fn actor_id(&self) -> &ActorId {
        &self.port_id.0
    }
}

impl<M> Drop for OncePortReceiver<M> {
    fn drop(&mut self) {
        // MARIUS: do we need to tombstone these? or should we
        // error out if we have removed the receiver before serializing the port ref?
        // ("no longer live")?
        self.mailbox.inner.ports.remove(&self.port());
    }
}

/// Error that that occur during SerializedSender's send operation.
pub struct SerializedSenderError {
    /// The headers associated with the message.
    pub headers: Attrs,
    /// The message was tried to send.
    pub data: Serialized,
    /// The mailbox sender error that occurred.
    pub error: MailboxSenderError,
}

/// SerializedSender encapsulates senders:
///   - It performs type erasure (and thus it is object-safe).
///   - It abstracts over [`Port`]s and [`OncePort`]s, by dynamically tracking the
///     validity of the underlying port.
trait SerializedSender: Send + Sync {
    /// Enables downcasting from `&dyn SerializedSender` to concrete
    /// types.
    ///
    /// Used by `Mailbox::lookup_sender` to downcast to
    /// `&UnboundedSender<M>` via `Any::downcast_ref`.
    fn as_any(&self) -> &dyn Any;

    /// Send a serialized message. SerializedSender will deserialize the
    /// message (failing if it fails to deserialize), and then send the
    /// resulting message on the underlying port.
    ///
    /// Send_serialized returns true whenever the port remains valid
    /// after the send operation.
    #[allow(clippy::result_large_err)] // TODO: Consider reducing the size of `SerializedSender`.
    fn send_serialized(
        &self,
        headers: Attrs,
        serialized: Serialized,
    ) -> Result<bool, SerializedSenderError>;
}

/// A sender to an M-typed unbounded port.
enum UnboundedPortSender<M: Message> {
    /// Send directly to the mpsc queue.
    Mpsc(mpsc::UnboundedSender<M>),
    /// Use the provided function to enqueue the item.
    Func(Arc<dyn Fn(Attrs, M) -> Result<(), anyhow::Error> + Send + Sync>),
}

impl<M: Message> UnboundedPortSender<M> {
    fn send(&self, headers: Attrs, message: M) -> Result<(), anyhow::Error> {
        match self {
            Self::Mpsc(sender) => sender.send(message).map_err(anyhow::Error::from),
            Self::Func(func) => func(headers, message),
        }
    }
}

// We implement Clone manually as derive(Clone) places unnecessarily
// strict bounds on the type parameter M.
impl<M: Message> Clone for UnboundedPortSender<M> {
    fn clone(&self) -> Self {
        match self {
            Self::Mpsc(sender) => Self::Mpsc(sender.clone()),
            Self::Func(func) => Self::Func(func.clone()),
        }
    }
}

impl<M: Message> Debug for UnboundedPortSender<M> {
    fn fmt(&self, f: &mut fmt::Formatter<'_>) -> Result<(), fmt::Error> {
        match self {
            Self::Mpsc(q) => f.debug_tuple("UnboundedPortSender::Mpsc").field(q).finish(),
            Self::Func(_) => f
                .debug_tuple("UnboundedPortSender::Func")
                .field(&"..")
                .finish(),
        }
    }
}

struct UnboundedSender<M: Message> {
    sender: UnboundedPortSender<M>,
    port_id: PortId,
}

impl<M: Message> UnboundedSender<M> {
    /// Create a new UnboundedSender encapsulating the provided
    /// sender.
    fn new(sender: UnboundedPortSender<M>, port_id: PortId) -> Self {
        Self { sender, port_id }
    }

    #[allow(clippy::result_large_err)] // TODO: Consider reducing the size of `MailboxSenderError`.
    fn send(&self, headers: Attrs, message: M) -> Result<(), MailboxSenderError> {
        self.sender.send(headers, message).map_err(|err| {
            MailboxSenderError::new_bound(self.port_id.clone(), MailboxSenderErrorKind::Other(err))
        })
    }
}

// Clone is implemented explicitly because the derive macro demands M:
// Clone directly. In this case, it isn't needed because Arc<T> can
// clone for any T.
impl<M: Message> Clone for UnboundedSender<M> {
    fn clone(&self) -> Self {
        Self {
            sender: self.sender.clone(),
            port_id: self.port_id.clone(),
        }
    }
}

impl<M: RemoteMessage> SerializedSender for UnboundedSender<M> {
    fn as_any(&self) -> &dyn Any {
        self
    }

    fn send_serialized(
        &self,
        headers: Attrs,
        serialized: Serialized,
    ) -> Result<bool, SerializedSenderError> {
        // Here, the stack ensures that this port is only instantiated for M-typed messages.
        // This does not protect against bad senders (e.g., encoding wrongly-typed messages),
        // but it is required as we have some usages that rely on representational equivalence
        // to provide type indexing, specifically in `IndexedErasedUnbound` which is used to
        // support port aggregation.
        match serialized.deserialized_unchecked() {
            Ok(message) => {
                self.sender.send(headers.clone(), message).map_err(|err| {
                    SerializedSenderError {
                        data: serialized,
                        error: MailboxSenderError::new_bound(
                            self.port_id.clone(),
                            MailboxSenderErrorKind::Other(err),
                        ),
                        headers,
                    }
                })?;

                Ok(true)
            }
            Err(err) => Err(SerializedSenderError {
                data: serialized,
                error: MailboxSenderError::new_bound(
                    self.port_id.clone(),
                    MailboxSenderErrorKind::Deserialize(M::typename(), err),
                ),
                headers,
            }),
        }
    }
}

/// OnceSender encapsulates an underlying one-shot sender, dynamically
/// tracking its validity.
#[derive(Debug)]
struct OnceSender<M: Message> {
    sender: Arc<Mutex<Option<oneshot::Sender<M>>>>,
    port_id: PortId,
}

impl<M: Message> OnceSender<M> {
    /// Create a new OnceSender encapsulating the provided one-shot
    /// sender.
    fn new(sender: oneshot::Sender<M>, port_id: PortId) -> Self {
        Self {
            sender: Arc::new(Mutex::new(Some(sender))),
            port_id,
        }
    }

    #[allow(clippy::result_large_err)] // TODO: Consider reducing the size of `MailboxSenderError`.
    fn send_once(&self, message: M) -> Result<bool, MailboxSenderError> {
        // TODO: we should replace the sender on error
        match self.sender.lock().unwrap().take() {
            None => Err(MailboxSenderError::new_bound(
                self.port_id.clone(),
                MailboxSenderErrorKind::Closed,
            )),
            Some(sender) => {
                sender.send(message).map_err(|_| {
                    // Here, the value is returned when the port is
                    // closed.  We should consider having a similar
                    // API for send_once, though arguably it makes less
                    // sense in this context.
                    MailboxSenderError::new_bound(
                        self.port_id.clone(),
                        MailboxSenderErrorKind::Closed,
                    )
                })?;
                Ok(false)
            }
        }
    }
}

// Clone is implemented explicitly because the derive macro demands M:
// Clone directly. In this case, it isn't needed because Arc<T> can
// clone for any T.
impl<M: Message> Clone for OnceSender<M> {
    fn clone(&self) -> Self {
        Self {
            sender: self.sender.clone(),
            port_id: self.port_id.clone(),
        }
    }
}

impl<M: RemoteMessage> SerializedSender for OnceSender<M> {
    fn as_any(&self) -> &dyn Any {
        self
    }

    fn send_serialized(
        &self,
        headers: Attrs,
        serialized: Serialized,
    ) -> Result<bool, SerializedSenderError> {
        match serialized.deserialized() {
            Ok(message) => self.send_once(message).map_err(|e| SerializedSenderError {
                data: serialized,
                error: e,
                headers,
            }),
            Err(err) => Err(SerializedSenderError {
                data: serialized,
                error: MailboxSenderError::new_bound(
                    self.port_id.clone(),
                    MailboxSenderErrorKind::Deserialize(M::typename(), err),
                ),
                headers,
            }),
        }
    }
}

/// Use the provided function to send untyped messages (i.e. Serialized objects).
struct UntypedUnboundedSender {
    sender: Box<dyn Fn(Serialized) -> Result<(), (Serialized, anyhow::Error)> + Send + Sync>,
    port_id: PortId,
}

impl SerializedSender for UntypedUnboundedSender {
    fn as_any(&self) -> &dyn Any {
        self
    }

    fn send_serialized(
        &self,
        headers: Attrs,
        serialized: Serialized,
    ) -> Result<bool, SerializedSenderError> {
        (self.sender)(serialized).map_err(|(data, err)| SerializedSenderError {
            data,
            error: MailboxSenderError::new_bound(
                self.port_id.clone(),
                MailboxSenderErrorKind::Other(err),
            ),
            headers,
        })?;

        Ok(true)
    }
}

/// State is the internal state of the mailbox.
struct State {
    /// The ID of the mailbox owner.
    actor_id: ActorId,

    // insert if it's serializable; otherwise don't.
    /// The set of active ports in the mailbox. All currently
    /// allocated ports are
    ports: DashMap<u64, Box<dyn SerializedSender>>,

    /// The next port ID to allocate.
    next_port: AtomicU64,

    /// The forwarder for this mailbox.
    forwarder: BoxedMailboxSender,
}

impl State {
    /// Create a new state with the provided owning ActorId.
    fn new(actor_id: ActorId, forwarder: BoxedMailboxSender) -> Self {
        Self {
            actor_id,
            ports: DashMap::new(),
            // The first 1024 ports are allocated to actor handlers.
            // Other port IDs are ephemeral.
            next_port: AtomicU64::new(USER_PORT_OFFSET),
            forwarder,
        }
    }

    /// Allocate a fresh port.
    fn allocate_port(&self) -> u64 {
        self.next_port.fetch_add(1, Ordering::SeqCst)
    }
}

impl fmt::Debug for State {
    fn fmt(&self, f: &mut fmt::Formatter<'_>) -> Result<(), fmt::Error> {
        f.debug_struct("State")
            .field("actor_id", &self.actor_id)
            .field(
                "open_ports",
                &self.ports.iter().map(|e| *e.key()).collect::<Vec<_>>(),
            )
            .field("next_port", &self.next_port)
            .finish()
    }
}

// TODO: mux based on some parameterized type. (mux key).
/// An in-memory mailbox muxer. This is used to route messages to
/// different underlying senders.
#[derive(Debug, Clone)]
pub struct MailboxMuxer {
    mailboxes: Arc<DashMap<ActorId, Box<dyn MailboxSender + Send + Sync>>>,
}

impl MailboxMuxer {
    /// Create a new, empty, muxer.
    pub fn new() -> Self {
        Self {
            mailboxes: Arc::new(DashMap::new()),
        }
    }

    /// Route messages destined for the provided actor id to the provided
    /// sender. Returns false if there is already a sender associated
    /// with the actor. In this case, the sender is not replaced, and
    /// the caller must [`MailboxMuxer::unbind`] it first.
    pub fn bind(&self, actor_id: ActorId, sender: impl MailboxSender + 'static) -> bool {
        match self.mailboxes.entry(actor_id) {
            Entry::Occupied(_) => false,
            Entry::Vacant(entry) => {
                entry.insert(Box::new(sender));
                true
            }
        }
    }

    /// Convenience function to bind a mailbox.
    pub fn bind_mailbox(&self, mailbox: Mailbox) -> bool {
        self.bind(mailbox.actor_id().clone(), mailbox)
    }

    /// Unbind the sender associated with the provided actor ID. After
    /// unbinding, the muxer will no longer be able to send messages to
    /// that actor.
    pub(crate) fn unbind(&self, actor_id: &ActorId) {
        self.mailboxes.remove(actor_id);
    }

    /// Returns a list of all actors bound to this muxer. Useful in debugging.
    pub fn bound_actors(&self) -> Vec<ActorId> {
        self.mailboxes.iter().map(|e| e.key().clone()).collect()
    }
}

impl MailboxSender for MailboxMuxer {
    fn post_unchecked(
        &self,
        envelope: MessageEnvelope,
        return_handle: PortHandle<Undeliverable<MessageEnvelope>>,
    ) {
        let dest_actor_id = envelope.dest().actor_id();
        match self.mailboxes.get(envelope.dest().actor_id()) {
            None => {
                let err = format!("no mailbox for actor {} registered in muxer", dest_actor_id);
                envelope.undeliverable(DeliveryError::Unroutable(err), return_handle)
            }
            Some(sender) => sender.post(envelope, return_handle),
        }
    }
}

/// MailboxRouter routes messages to the sender that is bound to its
/// nearest prefix.
#[derive(Debug, Clone)]
pub struct MailboxRouter {
    entries: Arc<RwLock<BTreeMap<Reference, Arc<dyn MailboxSender + Send + Sync>>>>,
}

impl MailboxRouter {
    /// Create a new, empty router.
    pub fn new() -> Self {
        Self {
            entries: Arc::new(RwLock::new(BTreeMap::new())),
        }
    }

    /// Downgrade this router to a [`WeakMailboxRouter`].
    pub fn downgrade(&self) -> WeakMailboxRouter {
        WeakMailboxRouter(Arc::downgrade(&self.entries))
    }

    /// Returns a new router that will first attempt to find a route for the message
    /// in the router's table; otherwise post the message to the provided fallback
    /// sender.
    pub fn fallback(&self, default: BoxedMailboxSender) -> impl MailboxSender {
        FallbackMailboxRouter {
            router: self.clone(),
            default,
        }
    }

    /// Bind the provided sender to the given reference. The destination
    /// is treated as a prefix to which messages can be routed, and
    /// messages are routed to their longest matching prefix.
    pub fn bind(&self, dest: Reference, sender: impl MailboxSender + 'static) {
        let mut w = self.entries.write().unwrap();
        w.insert(dest, Arc::new(sender));
    }

    fn sender(&self, actor_id: &ActorId) -> Option<Arc<dyn MailboxSender + Send + Sync>> {
        match self
            .entries
            .read()
            .unwrap()
            .lower_bound(Excluded(&actor_id.clone().into()))
            .prev()
        {
            None => None,
            Some((key, sender)) if key.is_prefix_of(&actor_id.clone().into()) => {
                Some(sender.clone())
            }
            Some(_) => None,
        }
    }
}

impl MailboxSender for MailboxRouter {
    fn post_unchecked(
        &self,
        envelope: MessageEnvelope,
        return_handle: PortHandle<Undeliverable<MessageEnvelope>>,
    ) {
        match self.sender(envelope.dest().actor_id()) {
            None => envelope.undeliverable(
                DeliveryError::Unroutable(
                    "no destination found for actor in routing table".to_string(),
                ),
                return_handle,
            ),
            Some(sender) => sender.post(envelope, return_handle),
        }
    }
}

#[derive(Debug, Clone)]
struct FallbackMailboxRouter {
    router: MailboxRouter,
    default: BoxedMailboxSender,
}

impl MailboxSender for FallbackMailboxRouter {
    fn post_unchecked(
        &self,
        envelope: MessageEnvelope,
        return_handle: PortHandle<Undeliverable<MessageEnvelope>>,
    ) {
        match self.router.sender(envelope.dest().actor_id()) {
            Some(sender) => sender.post(envelope, return_handle),
            None => self.default.post(envelope, return_handle),
        }
    }
}

/// A version of [`MailboxRouter`] that holds a weak reference to the underlying
/// state. This allows router references to be circular: an entity holding a reference
/// to the router may also contain the router itself.
///
/// TODO: this currently holds a weak reference to the entire router. This helps
/// prevent cycle leaks, but can cause excess memory usage as the cycle is at
/// the granularity of each entry. Possibly the router should allow weak references
/// on a per-entry basis.
#[derive(Debug, Clone)]
pub struct WeakMailboxRouter(
    Weak<RwLock<BTreeMap<Reference, Arc<dyn MailboxSender + Send + Sync>>>>,
);

impl WeakMailboxRouter {
    /// Upgrade the weak router to a strong reference router.
    pub fn upgrade(&self) -> Option<MailboxRouter> {
        self.0.upgrade().map(|entries| MailboxRouter { entries })
    }
}

impl MailboxSender for WeakMailboxRouter {
    fn post_unchecked(
        &self,
        envelope: MessageEnvelope,
        return_handle: PortHandle<Undeliverable<MessageEnvelope>>,
    ) {
        match self.upgrade() {
            Some(router) => router.post(envelope, return_handle),
            None => envelope.undeliverable(
                DeliveryError::BrokenLink("failed to upgrade WeakMailboxRouter".to_string()),
                return_handle,
            ),
        }
    }
}

/// A dynamic mailbox router that supports remote delivery.
///
/// `DialMailboxRouter` maintains a runtime address book mapping
/// references to `ChannelAddr`s. It holds a cache of active
/// connections and forwards messages to the appropriate
/// `MailboxClient`.
///
/// If a message destination is not bound, but is a "direct mode" address
/// (i.e., its proc id contains the channel address through which the proc
/// is reachable), then DialMailboxRouter dials the proc directly.
///
/// Messages sent to unknown destinations are routed to the `default`
/// sender, if present.
#[derive(Debug, Clone)]
pub struct DialMailboxRouter {
    address_book: Arc<RwLock<BTreeMap<Reference, ChannelAddr>>>,
    sender_cache: Arc<DashMap<ChannelAddr, Arc<MailboxClient>>>,

    // The default sender, to which messages for unknown recipients
    // are sent. (This is like a default route in a routing table.)
    default: BoxedMailboxSender,
}

impl DialMailboxRouter {
    /// Create a new [`DialMailboxRouter`] with an empty routing table.
    pub fn new() -> Self {
        Self::new_with_default(BoxedMailboxSender::new(UnroutableMailboxSender))
    }

    /// Create a new [`DialMailboxRouter`] with an empty routing table,
    /// and a default sender. Any message with an unknown destination is
    /// dispatched on this default sender.
    pub fn new_with_default(default: BoxedMailboxSender) -> Self {
        Self {
            address_book: Arc::new(RwLock::new(BTreeMap::new())),
            sender_cache: Arc::new(DashMap::new()),
            default,
        }
    }

    /// Binds a [`Reference`] to a [`ChannelAddr`], replacing any
    /// existing binding.
    ///
    /// If the address changes, the old sender is evicted from the
    /// cache to ensure fresh routing on next use.
    pub fn bind(&self, dest: Reference, addr: ChannelAddr) {
        if let Ok(mut w) = self.address_book.write() {
            if let Some(old_addr) = w.insert(dest.clone(), addr.clone()) {
                if old_addr != addr {
                    tracing::info!("rebinding {:?} from {:?} to {:?}", dest, old_addr, addr);
                    self.sender_cache.remove(&old_addr);
                }
            }
        } else {
            tracing::error!("address book poisoned during bind of {:?}", dest);
        }
    }

    /// Removes all address mappings with the given prefix from the
    /// router.
    ///
    /// Also evicts any corresponding cached senders to prevent reuse
    /// of stale connections.
    pub fn unbind(&self, dest: &Reference) {
        if let Ok(mut w) = self.address_book.write() {
            let to_remove: Vec<(Reference, ChannelAddr)> = w
                .range(dest..)
                .take_while(|(key, _)| dest.is_prefix_of(key))
                .map(|(key, addr)| (key.clone(), addr.clone()))
                .collect();

            for (key, addr) in to_remove {
                tracing::info!("unbinding {:?} from {:?}", key, addr);
                w.remove(&key);
                self.sender_cache.remove(&addr);
            }
        } else {
            tracing::error!("address book poisoned during unbind of {:?}", dest);
        }
    }

    /// Lookup an actor's channel in the router's address bok.
    pub fn lookup_addr(&self, actor_id: &ActorId) -> Option<ChannelAddr> {
        let address_book = self.address_book.read().unwrap();
        let found = address_book
            .lower_bound(Excluded(&actor_id.clone().into()))
            .prev();

        // First try to look up the address in our address book; failing that,
        // try to resolve direct procs.
        if let Some((key, addr)) = found
            && key.is_prefix_of(&actor_id.clone().into())
        {
            Some(addr.clone())
        } else if actor_id.proc_id().is_direct() {
            let (addr, _name) = actor_id.proc_id().clone().into_direct().unwrap();
            Some(addr)
        } else {
            None
        }
    }

    /// Return all covering prefixes of this router. That is, all references that are not
    /// prefixed by another reference in the routing table
    pub fn prefixes(&self) -> BTreeSet<Reference> {
        let addrs = self.address_book.read().unwrap();
        let mut prefixes: BTreeSet<Reference> = BTreeSet::new();
        for (reference, _) in addrs.iter() {
            match prefixes.lower_bound(Excluded(reference)).peek_prev() {
                Some(candidate) if candidate.is_prefix_of(reference) => (),
                _ => {
                    prefixes.insert(reference.clone());
                }
            }
        }

        prefixes
    }

    #[allow(clippy::result_large_err)] // TODO: Consider reducing the size of `MailboxSenderError`.
    fn dial(
        &self,
        addr: &ChannelAddr,
        actor_id: &ActorId,
    ) -> Result<Arc<MailboxClient>, MailboxSenderError> {
        // Get the sender. Create it if needed. Do not send the
        // messages inside this block so we do not hold onto the
        // reference of the dashmap entries.
        match self.sender_cache.entry(addr.clone()) {
            Entry::Occupied(entry) => Ok(entry.get().clone()),
            Entry::Vacant(entry) => {
                let tx = channel::dial(addr.clone()).map_err(|err| {
                    MailboxSenderError::new_unbound_type(
                        actor_id.clone(),
                        MailboxSenderErrorKind::Channel(err),
                        "unknown",
                    )
                })?;
                let sender = MailboxClient::new(tx);
                Ok(entry.insert(Arc::new(sender)).value().clone())
            }
        }
    }
}

impl MailboxSender for DialMailboxRouter {
    fn post_unchecked(
        &self,
        envelope: MessageEnvelope,
        return_handle: PortHandle<Undeliverable<MessageEnvelope>>,
    ) {
        let Some(addr) = self.lookup_addr(envelope.dest().actor_id()) else {
            self.default.post(envelope, return_handle);
            return;
        };

        match self.dial(&addr, envelope.dest().actor_id()) {
            Err(err) => envelope.undeliverable(
                DeliveryError::Unroutable(format!("cannot dial destination: {err}")),
                return_handle,
            ),
            Ok(sender) => sender.post(envelope, return_handle),
        }
    }
}

/// A MailboxSender that reports any envelope as undeliverable due to
/// routing failure.
#[derive(Debug)]
pub struct UnroutableMailboxSender;

impl MailboxSender for UnroutableMailboxSender {
    fn post_unchecked(
        &self,
        envelope: MessageEnvelope,
        return_handle: PortHandle<Undeliverable<MessageEnvelope>>,
    ) {
        envelope.undeliverable(
            DeliveryError::Unroutable("destination not found in routing table".to_string()),
            return_handle,
        );
    }
}

#[cfg(test)]
mod tests {

    use std::assert_matches::assert_matches;
    use std::mem::drop;
    use std::str::FromStr;
    use std::sync::atomic::AtomicUsize;
    use std::time::Duration;

    use timed_test::async_timed_test;

    use super::*;
    use crate::Actor;
    use crate::PortId;
    use crate::accum;
    use crate::channel::ChannelTransport;
    use crate::channel::dial;
    use crate::channel::serve;
    use crate::channel::sim::SimAddr;
    use crate::clock::Clock;
    use crate::clock::RealClock;
    use crate::data::Serialized;
    use crate::id;
    use crate::proc::Proc;
    use crate::reference::ProcId;
    use crate::reference::WorldId;
    use crate::simnet;

    #[test]
    fn test_error() {
        let err = MailboxError::new(
            ActorId(
                ProcId::Ranked(WorldId("myworld".to_string()), 2),
                "myactor".to_string(),
                5,
            ),
            MailboxErrorKind::Closed,
        );
        assert_eq!(format!("{}", err), "myworld[2].myactor[5]: mailbox closed");
    }

    #[tokio::test]
    async fn test_mailbox_basic() {
        let mbox = Mailbox::new_detached(id!(test[0].test));
        let (port, mut receiver) = mbox.open_port::<u64>();
        let port = port.bind();

        mbox.serialize_and_send(&port, 123, monitored_return_handle())
            .unwrap();
        mbox.serialize_and_send(&port, 321, monitored_return_handle())
            .unwrap();
        assert_eq!(receiver.recv().await.unwrap(), 123u64);
        assert_eq!(receiver.recv().await.unwrap(), 321u64);

        let serialized = Serialized::serialize(&999u64).unwrap();
        mbox.post(
            MessageEnvelope::new_unknown(port.port_id().clone(), serialized),
            monitored_return_handle(),
        );
        assert_eq!(receiver.recv().await.unwrap(), 999u64);
    }

    #[tokio::test]
    async fn test_mailbox_accum() {
        let mbox = Mailbox::new_detached(id!(test[0].test));
        let (port, mut receiver) = mbox.open_accum_port(accum::max::<i64>());

        for i in -3..4 {
            port.send(i).unwrap();
            let received: accum::Max<i64> = receiver.recv().await.unwrap();
            let msg = received.get();
            assert_eq!(msg, &i);
        }
        // Send a smaller or same value. Should still receive the previous max.
        for i in -3..4 {
            port.send(i).unwrap();
            assert_eq!(receiver.recv().await.unwrap().get(), &3);
        }
        // send a larger value. Should receive the new max.
        port.send(4).unwrap();
        assert_eq!(receiver.recv().await.unwrap().get(), &4);

        // Send multiple updates. Should only receive the final change.
        for i in 5..10 {
            port.send(i).unwrap();
        }
        assert_eq!(receiver.recv().await.unwrap().get(), &9);
        port.send(1).unwrap();
        port.send(3).unwrap();
        port.send(2).unwrap();
        assert_eq!(receiver.recv().await.unwrap().get(), &9);
    }

    #[test]
    fn test_port_and_reducer() {
        let mbox = Mailbox::new_detached(id!(test[0].test));
        // accum port could have reducer typehash
        {
            let accumulator = accum::max::<u64>();
            let reducer_spec = accumulator.reducer_spec().unwrap();
            let (port, _) = mbox.open_accum_port(accum::max::<u64>());
            assert_eq!(port.reducer_spec, Some(reducer_spec.clone()));
            let port_ref = port.bind();
            assert_eq!(port_ref.reducer_spec(), &Some(reducer_spec));
        }
        // normal port should not have reducer typehash
        {
            let (port, _) = mbox.open_port::<u64>();
            assert_eq!(port.reducer_spec, None);
            let port_ref = port.bind();
            assert_eq!(port_ref.reducer_spec(), &None);
        }
    }

    #[tokio::test]
    #[ignore] // error behavior changed, but we will bring it back
    async fn test_mailbox_once() {
        let mbox = Mailbox::new_detached(id!(test[0].test));

        let (port, receiver) = mbox.open_once_port::<u64>();

        // let port_id = port.port_id().clone();

        port.send(123u64).unwrap();
        assert_eq!(receiver.recv().await.unwrap(), 123u64);

        // // The borrow checker won't let us send again on the port
        // // (good!), but we stashed the port-id and so we can try on the
        // // serialized interface.
        // let Err(err) = mbox
        //     .send_serialized(&port_id, &Serialized(Vec::new()))
        //     .await
        // else {
        //     unreachable!()
        // };
        // assert_matches!(err.kind(), MailboxSenderErrorKind::Closed);
    }

    #[tokio::test]
    #[ignore] // changed error behavior
    async fn test_mailbox_receiver_drop() {
        let mbox = Mailbox::new_detached(id!(test[0].test));
        let (port, mut receiver) = mbox.open_port::<u64>();
        // Make sure we go through "remote" path.
        let port = port.bind();
        mbox.serialize_and_send(&port, 123u64, monitored_return_handle())
            .unwrap();
        assert_eq!(receiver.recv().await.unwrap(), 123u64);
        drop(receiver);
        let Err(err) = mbox.serialize_and_send(&port, 123u64, monitored_return_handle()) else {
            panic!();
        };

        assert_matches!(err.kind(), MailboxSenderErrorKind::Closed);
        assert_matches!(err.location(), PortLocation::Bound(bound) if bound == port.port_id());
    }

    #[tokio::test]
    async fn test_drain() {
        let mbox = Mailbox::new_detached(id!(test[0].test));

        let (port, mut receiver) = mbox.open_port();
        let port = port.bind();

        for i in 0..10 {
            mbox.serialize_and_send(&port, i, monitored_return_handle())
                .unwrap();
        }

        for i in 0..10 {
            assert_eq!(receiver.recv().await.unwrap(), i);
        }

        assert!(receiver.drain().is_empty());
    }

    #[tokio::test]
    async fn test_mailbox_muxer() {
        let muxer = MailboxMuxer::new();

        let mbox0 = Mailbox::new_detached(id!(test[0].actor1));
        let mbox1 = Mailbox::new_detached(id!(test[0].actor2));

        muxer.bind(mbox0.actor_id().clone(), mbox0.clone());
        muxer.bind(mbox1.actor_id().clone(), mbox1.clone());

        let (port, receiver) = mbox0.open_once_port::<u64>();

        port.send(123u64).unwrap();
        assert_eq!(receiver.recv().await.unwrap(), 123u64);

        /*
        let (tx, rx) = channel::local::new::<u64>();
        let (port, _) = mbox0.open_port::<u64>();
        let handle = muxer.clone().serve_port(port, rx).unwrap();
        muxer.unbind(mbox0.actor_id());
        tx.send(123u64).await.unwrap();
        let Ok(Err(err)) = handle.await else { panic!() };
        assert_eq!(err.actor_id(), &actor_id(0));
        */
    }

    #[tokio::test]
    async fn test_local_client_server() {
        let mbox = Mailbox::new_detached(id!(test[0].actor0));
        let (tx, rx) = channel::local::new();
        let serve_handle = mbox.clone().serve(rx);
        let client = MailboxClient::new(tx);

        let (port, receiver) = mbox.open_once_port::<u64>();
        let port = port.bind();

        client
            .serialize_and_send_once(port, 123u64, monitored_return_handle())
            .unwrap();
        assert_eq!(receiver.recv().await.unwrap(), 123u64);
        serve_handle.stop("fromt test");
        serve_handle.await.unwrap().unwrap();
    }

    #[tokio::test]
    async fn test_sim_client_server() {
        simnet::start();
        let dst_addr = SimAddr::new("local:1".parse::<ChannelAddr>().unwrap()).unwrap();
        let src_to_dst = ChannelAddr::Sim(
            SimAddr::new_with_src(
                "local:0".parse::<ChannelAddr>().unwrap(),
                dst_addr.addr().clone(),
            )
            .unwrap(),
        );

        let (_, rx) = serve::<MessageEnvelope>(ChannelAddr::Sim(dst_addr.clone()))
            .await
            .unwrap();
        let tx = dial::<MessageEnvelope>(src_to_dst).unwrap();
        let mbox = Mailbox::new_detached(id!(test[0].actor0));
        let serve_handle = mbox.clone().serve(rx);
        let client = MailboxClient::new(tx);
        let (port, receiver) = mbox.open_once_port::<u64>();
        let port = port.bind();
        let msg: u64 = 123;
        client
            .serialize_and_send_once(port, msg, monitored_return_handle())
            .unwrap();
        assert_eq!(receiver.recv().await.unwrap(), msg);
        serve_handle.stop("from test");
        serve_handle.await.unwrap().unwrap();
    }

    #[tokio::test]
    async fn test_mailbox_router() {
        let mbox0 = Mailbox::new_detached(id!(world0[0].actor0));
        let mbox1 = Mailbox::new_detached(id!(world1[0].actor0));
        let mbox2 = Mailbox::new_detached(id!(world1[1].actor0));
        let mbox3 = Mailbox::new_detached(id!(world1[1].actor1));

        let comms: Vec<(OncePortRef<u64>, OncePortReceiver<u64>)> =
            [&mbox0, &mbox1, &mbox2, &mbox3]
                .into_iter()
                .map(|mbox| {
                    let (port, receiver) = mbox.open_once_port::<u64>();
                    (port.bind(), receiver)
                })
                .collect();

        let router = MailboxRouter::new();

        router.bind(id!(world0).into(), mbox0);
        router.bind(id!(world1[0]).into(), mbox1);
        router.bind(id!(world1[1]).into(), mbox2);
        router.bind(id!(world1[1].actor1).into(), mbox3);

        for (i, (port, receiver)) in comms.into_iter().enumerate() {
            router
                .serialize_and_send_once(port, i as u64, monitored_return_handle())
                .unwrap();
            assert_eq!(receiver.recv().await.unwrap(), i as u64);
        }

        // Test undeliverable messages, and that it is delivered with the appropriate fallback.

        let mbox4 = Mailbox::new_detached(id!(fallback[0].actor));

        let (return_handle, mut return_receiver) =
            crate::mailbox::undeliverable::new_undeliverable_port();
        let (port, _receiver) = mbox4.open_once_port();
        router
            .serialize_and_send_once(port.bind(), 0, return_handle.clone())
            .unwrap();
        assert!(return_receiver.recv().await.is_ok());

        let router = router.fallback(mbox4.clone().into_boxed());
        let (port, receiver) = mbox4.open_once_port();
        router
            .serialize_and_send_once(port.bind(), 0, return_handle)
            .unwrap();
        assert_eq!(receiver.recv().await.unwrap(), 0);
    }

    #[tokio::test]
    async fn test_dial_mailbox_router() {
        let router = DialMailboxRouter::new();

        router.bind(id!(world0[0]).into(), "unix!@1".parse().unwrap());
        router.bind(id!(world1[0]).into(), "unix!@2".parse().unwrap());
        router.bind(id!(world1[1]).into(), "unix!@3".parse().unwrap());
        router.bind(id!(world1[1].actor1).into(), "unix!@4".parse().unwrap());
        // Bind a direct address -- we should use its bound address!
        router.bind(
            "unix:@4,my_proc,my_actor".parse().unwrap(),
            "unix:@5".parse().unwrap(),
        );

        // We should be able to lookup the ids
        router.lookup_addr(&id!(world0[0].actor[0])).unwrap();
        router.lookup_addr(&id!(world1[0].actor[0])).unwrap();

        let actor_id = Reference::from_str("unix:@4,my_proc,my_actor")
            .unwrap()
            .into_actor()
            .unwrap();
        assert_eq!(
            router.lookup_addr(&actor_id).unwrap(),
            "unix!@5".parse().unwrap(),
        );
        router.unbind(&actor_id.clone().into());
        assert_eq!(
            router.lookup_addr(&actor_id).unwrap(),
            "unix!@4".parse().unwrap(),
        );

        // Unbind so we cannot find the ids anymore
        router.unbind(&id!(world1).into());
        assert!(router.lookup_addr(&id!(world1[0].actor1[0])).is_none());
        assert!(router.lookup_addr(&id!(world1[1].actor1[0])).is_none());
        assert!(router.lookup_addr(&id!(world1[2].actor1[0])).is_none());
        router.lookup_addr(&id!(world0[0].actor[0])).unwrap();
        router.unbind(&id!(world0).into());
        assert!(router.lookup_addr(&id!(world0[0].actor[0])).is_none());
    }

    #[tokio::test]
    #[ignore] // TODO: there's a leak here, fix it
    async fn test_dial_mailbox_router_default() {
        let mbox0 = Mailbox::new_detached(id!(world0[0].actor0));
        let mbox1 = Mailbox::new_detached(id!(world1[0].actor0));
        let mbox2 = Mailbox::new_detached(id!(world1[1].actor0));
        let mbox3 = Mailbox::new_detached(id!(world1[1].actor1));

        // We don't need to dial here, since we gain direct access to the
        // underlying routers.
        let root = MailboxRouter::new();
        let world0_router = DialMailboxRouter::new_with_default(root.boxed());
        let world1_router = DialMailboxRouter::new_with_default(root.boxed());

        root.bind(id!(world0).into(), world0_router.clone());
        root.bind(id!(world1).into(), world1_router.clone());

        let mailboxes = [&mbox0, &mbox1, &mbox2, &mbox3];

        let mut handles = Vec::new(); // hold on to handles, or channels get closed
        for mbox in mailboxes.iter() {
            let (addr, rx) = channel::serve(ChannelAddr::any(ChannelTransport::Local))
                .await
                .unwrap();
            let handle = (*mbox).clone().serve(rx);
            handles.push(handle);

            eprintln!("{}: {}", mbox.actor_id(), addr);
            if mbox.actor_id().world_name() == "world0" {
                world0_router.bind(mbox.actor_id().clone().into(), addr);
            } else {
                world1_router.bind(mbox.actor_id().clone().into(), addr);
            }
        }

        // Make sure nodes are fully connected.
        for router in [root.boxed(), world0_router.boxed(), world1_router.boxed()] {
            for mbox in mailboxes.iter() {
                let (port, receiver) = mbox.open_once_port::<u64>();
                let port = port.bind();
                router
                    .serialize_and_send_once(port, 123u64, monitored_return_handle())
                    .unwrap();
                assert_eq!(receiver.recv().await.unwrap(), 123u64);
            }
        }
    }

    #[tokio::test]
    async fn test_enqueue_port() {
        let mbox = Mailbox::new_detached(id!(test[0].test));

        let count = Arc::new(AtomicUsize::new(0));
        let count_clone = count.clone();
        let port = mbox.open_enqueue_port(move |_, n| {
            count_clone.fetch_add(n, Ordering::SeqCst);
            Ok(())
        });

        port.send(10).unwrap();
        port.send(5).unwrap();
        port.send(1).unwrap();
        port.send(0).unwrap();

        assert_eq!(count.load(Ordering::SeqCst), 16);
    }

    #[derive(Clone, Debug, Serialize, Deserialize, Named)]
    struct TestMessage;

    #[derive(Clone, Debug, Serialize, Deserialize, Named)]
    #[named(name = "some::custom::path")]
    struct TestMessage2;

    #[test]
    fn test_remote_message_macros() {
        assert_eq!(
            TestMessage::typename(),
            "hyperactor::mailbox::tests::TestMessage"
        );
        assert_eq!(TestMessage2::typename(), "some::custom::path");
    }

    #[test]
    fn test_message_envelope_display() {
        #[derive(Named, Serialize, Deserialize)]
        struct MyTest {
            a: u64,
            b: String,
        }
        crate::register_type!(MyTest);

        let envelope = MessageEnvelope::serialize(
            id!(source[0].actor),
            id!(dest[1].actor[0][123]),
            &MyTest {
                a: 123,
                b: "hello".into(),
            },
            Attrs::new(),
        )
        .unwrap();

        assert_eq!(
            format!("{}", envelope),
            r#"source[0].actor[0] > dest[1].actor[0][123]: MyTest{"a":123,"b":"hello"}"#
        );
    }

    #[derive(Debug, Default, Actor)]
    struct Foo;

    // Test that a message delivery failure causes the sending actor
    // to stop running.
    #[tokio::test]
    async fn test_actor_delivery_failure() {
        // This test involves making an actor fail and so we must set
        // a supervision coordinator.
        use crate::actor::ActorStatus;
        use crate::test_utils::proc_supervison::ProcSupervisionCoordinator;

        let proc_forwarder = BoxedMailboxSender::new(DialMailboxRouter::new_with_default(
            BOXED_PANICKING_MAILBOX_SENDER.clone(),
        ));
        let proc_id = id!(quux[0]);
        let mut proc = Proc::new(proc_id.clone(), proc_forwarder);
        ProcSupervisionCoordinator::set(&proc).await.unwrap();

        let foo = proc.spawn::<Foo>("foo", ()).await.unwrap();
        let return_handle = foo.port::<Undeliverable<MessageEnvelope>>();
        let message = MessageEnvelope::new(
            foo.actor_id().clone(),
            PortId(id!(corge[0].bar), 9999u64),
            Serialized::serialize(&1u64).unwrap(),
            Attrs::new(),
        );
        return_handle.send(Undeliverable(message)).unwrap();

        RealClock
            .sleep(tokio::time::Duration::from_millis(100))
            .await;

        let foo_status = foo.status();
        assert!(matches!(*foo_status.borrow(), ActorStatus::Failed(_)));
        let ActorStatus::Failed(ref msg) = *foo_status.borrow() else {
            unreachable!()
        };
        assert!(msg.as_str().contains(
            "serving quux[0].foo[0]: processing error: a message from \
                quux[0].foo[0] to corge[0].bar[0][9999] was undeliverable and returned"
        ));

        proc.destroy_and_wait(tokio::time::Duration::from_secs(1), None)
            .await
            .unwrap();
    }

    #[tokio::test]
    async fn test_detached_return_handle() {
        let (return_handle, mut return_receiver) =
            crate::mailbox::undeliverable::new_undeliverable_port();
        // Simulate an undelivered message return.
        let envelope = MessageEnvelope::new(
            id!(foo[0].bar),
            PortId(id!(baz[0].corge), 9999u64),
            Serialized::serialize(&1u64).unwrap(),
            Attrs::new(),
        );
        return_handle.send(Undeliverable(envelope.clone())).unwrap();
        // Check we receive the undelivered message.
        assert!(
            RealClock
                .timeout(tokio::time::Duration::from_secs(1), return_receiver.recv())
                .await
                .is_ok()
        );
        // Setup a monitor for the receiver and show that if there are
        // no outstanding return handles it terminates.
        let monitor_handle = tokio::spawn(async move {
            while let Ok(Undeliverable(mut envelope)) = return_receiver.recv().await {
                envelope.set_error(DeliveryError::BrokenLink(
                    "returned in unit test".to_string(),
                ));
                UndeliverableMailboxSender
                    .post(envelope, /*unused */ monitored_return_handle());
            }
        });
        drop(return_handle);
        assert!(
            RealClock
                .timeout(tokio::time::Duration::from_secs(1), monitor_handle)
                .await
                .is_ok()
        );
    }

    async fn verify_receiver(coalesce: bool, drop_sender: bool) {
        fn create_receiver<M>(coalesce: bool) -> (mpsc::UnboundedSender<M>, PortReceiver<M>) {
            // Create dummy state and port_id to create PortReceiver. They are
            // not used in the test.
            let dummy_state =
                State::new(id!(world[0].actor), BOXED_PANICKING_MAILBOX_SENDER.clone());
            let dummy_port_id = PortId(id!(world[0].actor), 0);
            let (sender, receiver) = mpsc::unbounded_channel::<M>();
            let receiver = PortReceiver {
                receiver,
                port_id: dummy_port_id,
                coalesce,
                mailbox: Mailbox {
                    inner: Arc::new(dummy_state),
                },
            };
            (sender, receiver)
        }

        // verify fn drain
        {
            let (sender, mut receiver) = create_receiver::<u64>(coalesce);
            assert!(receiver.drain().is_empty());

            sender.send(0).unwrap();
            sender.send(1).unwrap();
            sender.send(2).unwrap();
            sender.send(3).unwrap();
            sender.send(4).unwrap();
            sender.send(5).unwrap();
            sender.send(6).unwrap();
            sender.send(7).unwrap();

            if drop_sender {
                drop(sender);
            }

            if !coalesce {
                assert_eq!(receiver.drain(), vec![0, 1, 2, 3, 4, 5, 6, 7]);
            } else {
                assert_eq!(receiver.drain(), vec![7]);
            }

            assert!(receiver.drain().is_empty());
            assert!(receiver.drain().is_empty());
        }

        // verify fn try_recv
        {
            let (sender, mut receiver) = create_receiver::<u64>(coalesce);
            assert!(receiver.try_recv().unwrap().is_none());

            sender.send(0).unwrap();
            sender.send(1).unwrap();
            sender.send(2).unwrap();
            sender.send(3).unwrap();

            if drop_sender {
                drop(sender);
            }

            if !coalesce {
                assert_eq!(receiver.try_recv().unwrap().unwrap(), 0);
                assert_eq!(receiver.try_recv().unwrap().unwrap(), 1);
                assert_eq!(receiver.try_recv().unwrap().unwrap(), 2);
            }
            assert_eq!(receiver.try_recv().unwrap().unwrap(), 3);
            if drop_sender {
                assert_matches!(
                    receiver.try_recv().unwrap_err().kind(),
                    MailboxErrorKind::Closed
                );
                // Still Closed error
                assert_matches!(
                    receiver.try_recv().unwrap_err().kind(),
                    MailboxErrorKind::Closed
                );
            } else {
                assert!(receiver.try_recv().unwrap().is_none());
                // Still empty
                assert!(receiver.try_recv().unwrap().is_none());
            }
        }
        // verify fn recv
        {
            let (sender, mut receiver) = create_receiver::<u64>(coalesce);
            assert!(
                RealClock
                    .timeout(tokio::time::Duration::from_secs(1), receiver.recv())
                    .await
                    .is_err()
            );

            sender.send(4).unwrap();
            sender.send(5).unwrap();
            sender.send(6).unwrap();
            sender.send(7).unwrap();

            if drop_sender {
                drop(sender);
            }

            if !coalesce {
                assert_eq!(receiver.recv().await.unwrap(), 4);
                assert_eq!(receiver.recv().await.unwrap(), 5);
                assert_eq!(receiver.recv().await.unwrap(), 6);
            }
            assert_eq!(receiver.recv().await.unwrap(), 7);
            if drop_sender {
                assert_matches!(
                    receiver.recv().await.unwrap_err().kind(),
                    MailboxErrorKind::Closed
                );
                // Still None
                assert_matches!(
                    receiver.recv().await.unwrap_err().kind(),
                    MailboxErrorKind::Closed
                );
            } else {
                assert!(
                    RealClock
                        .timeout(tokio::time::Duration::from_secs(1), receiver.recv())
                        .await
                        .is_err()
                );
            }
        }
    }

    #[tokio::test]
    async fn test_receiver_basic_default() {
        verify_receiver(/*coalesce=*/ false, /*drop_sender=*/ false).await
    }

    #[tokio::test]
    async fn test_receiver_basic_latest() {
        verify_receiver(/*coalesce=*/ true, /*drop_sender=*/ false).await
    }

    #[tokio::test]
    async fn test_receiver_after_sender_drop_default() {
        verify_receiver(/*coalesce=*/ false, /*drop_sender=*/ true).await
    }

    #[tokio::test]
    async fn test_receiver_after_sender_drop_latest() {
        verify_receiver(/*coalesce=*/ true, /*drop_sender=*/ true).await
    }

    struct Setup {
        receiver: PortReceiver<u64>,
        actor0: Mailbox,
        actor1: Mailbox,
        port_id: PortId,
        port_id1: PortId,
        port_id2: PortId,
        port_id2_1: PortId,
    }

    async fn setup_split_port_ids(reducer_spec: Option<ReducerSpec>) -> Setup {
        let muxer = MailboxMuxer::new();
        let actor0 = Mailbox::new(id!(test[0].actor), BoxedMailboxSender::new(muxer.clone()));
        let actor1 = Mailbox::new(id!(test[1].actor1), BoxedMailboxSender::new(muxer.clone()));
        muxer.bind_mailbox(actor0.clone());
        muxer.bind_mailbox(actor1.clone());

        // Open a port on actor0
        let (port_handle, receiver) = actor0.open_port::<u64>();
        let port_id = port_handle.bind().port_id().clone();

        // Split it twice on actor1
        let port_id1 = port_id.split(&actor1, reducer_spec.clone()).unwrap();
        let port_id2 = port_id.split(&actor1, reducer_spec.clone()).unwrap();

        // A split port id can also be split
        let port_id2_1 = port_id2.split(&actor1, reducer_spec).unwrap();

        Setup {
            receiver,
            actor0,
            actor1,
            port_id,
            port_id1,
            port_id2,
            port_id2_1,
        }
    }

    fn post(mailbox: &Mailbox, port_id: PortId, msg: u64) {
        mailbox.post(
            MessageEnvelope::new_unknown(port_id.clone(), Serialized::serialize(&msg).unwrap()),
            monitored_return_handle(),
        );
    }

    #[async_timed_test(timeout_secs = 30)]
    async fn test_split_port_id_no_reducer() {
        let Setup {
            mut receiver,
            actor0,
            actor1,
            port_id,
            port_id1,
            port_id2,
            port_id2_1,
        } = setup_split_port_ids(None).await;
        // Can send messages to receiver from all port handles
        post(&actor0, port_id.clone(), 1);
        assert_eq!(receiver.recv().await.unwrap(), 1);
        post(&actor1, port_id1.clone(), 2);
        assert_eq!(receiver.recv().await.unwrap(), 2);
        post(&actor1, port_id2.clone(), 3);
        assert_eq!(receiver.recv().await.unwrap(), 3);
        post(&actor1, port_id2_1.clone(), 4);
        assert_eq!(receiver.recv().await.unwrap(), 4);

        // no more messages
        RealClock.sleep(Duration::from_secs(2)).await;
        let msg = receiver.try_recv().unwrap();
        assert_eq!(msg, None);
    }

    async fn wait_for(
        receiver: &mut PortReceiver<u64>,
        expected_size: usize,
        timeout_duration: Duration,
    ) -> anyhow::Result<Vec<u64>> {
        let mut messeges = vec![];

        RealClock
            .timeout(timeout_duration, async {
                loop {
                    let msg = receiver.recv().await.unwrap();
                    messeges.push(msg);
                    if messeges.len() == expected_size {
                        break;
                    }
                }
            })
            .await?;
        Ok(messeges)
    }

    #[async_timed_test(timeout_secs = 30)]
    async fn test_split_port_id_sum_reducer() {
        let config = crate::config::global::lock();
        let _config_guard = config.override_key(crate::config::SPLIT_MAX_BUFFER_SIZE, 1);

        let sum_accumulator = accum::sum::<u64>();
        let reducer_spec = sum_accumulator.reducer_spec();
        let Setup {
            mut receiver,
            actor0,
            actor1,
            port_id,
            port_id1,
            port_id2,
            port_id2_1,
        } = setup_split_port_ids(reducer_spec).await;
        post(&actor0, port_id.clone(), 4);
        post(&actor1, port_id1.clone(), 2);
        post(&actor1, port_id2.clone(), 3);
        post(&actor1, port_id2_1.clone(), 1);
        let mut messages = wait_for(&mut receiver, 4, Duration::from_secs(2))
            .await
            .unwrap();
        // Message might be received out of their sending out. So we sort the
        // messages here.
        messages.sort();
        assert_eq!(messages, vec![1, 2, 3, 4]);

        // no more messages
        RealClock.sleep(Duration::from_secs(2)).await;
        let msg = receiver.try_recv().unwrap();
        assert_eq!(msg, None);
    }

    #[async_timed_test(timeout_secs = 30)]
    async fn test_split_port_id_every_n_messages() {
        let actor = Mailbox::new(
            id!(test[0].actor),
            BoxedMailboxSender::new(PanickingMailboxSender),
        );
        let (port_handle, mut receiver) = actor.open_port::<u64>();
        let port_id = port_handle.bind().port_id().clone();
        // Split it
        let reducer_spec = accum::sum::<u64>().reducer_spec();
        let split_port_id = port_id.split(&actor, reducer_spec).unwrap();

        // Send 9 messages.
        for msg in [1, 5, 3, 4, 2, 91, 92, 93, 94] {
            post(&actor, split_port_id.clone(), msg);
        }
        // The first 5 should be batched and reduced once due
        // to every_n_msgs = 5.
        let messages = wait_for(&mut receiver, 1, Duration::from_secs(2))
            .await
            .unwrap();
        assert_eq!(messages, vec![15]);

        // the last message unfortranately will never come because they do not
        // reach batch size.
        RealClock.sleep(Duration::from_secs(2)).await;
        let msg = receiver.try_recv().unwrap();
        assert_eq!(msg, None);
    }

    #[test]
    fn test_dial_mailbox_router_prefixes_empty() {
        assert_eq!(DialMailboxRouter::new().prefixes().len(), 0);
    }

    #[test]
    fn test_dial_mailbox_router_prefixes_single_entry() {
        let router = DialMailboxRouter::new();
        router.bind(id!(world0).into(), "unix!@1".parse().unwrap());

        let prefixes: Vec<Reference> = router.prefixes().into_iter().collect();
        assert_eq!(prefixes.len(), 1);
        assert_eq!(prefixes[0], id!(world0).into());
    }

    #[test]
    fn test_dial_mailbox_router_prefixes_no_overlap() {
        let router = DialMailboxRouter::new();
        router.bind(id!(world0).into(), "unix!@1".parse().unwrap());
        router.bind(id!(world1).into(), "unix!@2".parse().unwrap());
        router.bind(id!(world2).into(), "unix!@3".parse().unwrap());

        let mut prefixes: Vec<Reference> = router.prefixes().into_iter().collect();
        prefixes.sort();

        let mut expected = vec![id!(world0).into(), id!(world1).into(), id!(world2).into()];
        expected.sort();

        assert_eq!(prefixes, expected);
    }

    #[test]
    fn test_dial_mailbox_router_prefixes_with_overlaps() {
        let router = DialMailboxRouter::new();
        router.bind(id!(world0).into(), "unix!@1".parse().unwrap());
        router.bind(id!(world0[0]).into(), "unix!@2".parse().unwrap());
        router.bind(id!(world0[1]).into(), "unix!@3".parse().unwrap());
        router.bind(id!(world1).into(), "unix!@4".parse().unwrap());
        router.bind(id!(world1[0]).into(), "unix!@5".parse().unwrap());

        let mut prefixes: Vec<Reference> = router.prefixes().into_iter().collect();
        prefixes.sort();

        // Only world0 and world1 should be covering prefixes since they cover their children
        let mut expected = vec![id!(world0).into(), id!(world1).into()];
        expected.sort();

        assert_eq!(prefixes, expected);
    }

    #[test]
    fn test_dial_mailbox_router_prefixes_complex_hierarchy() {
        let router = DialMailboxRouter::new();
        router.bind(id!(world0).into(), "unix!@1".parse().unwrap());
        router.bind(id!(world0[0]).into(), "unix!@2".parse().unwrap());
        router.bind(id!(world0[0].actor1).into(), "unix!@3".parse().unwrap());
        router.bind(id!(world1[0]).into(), "unix!@4".parse().unwrap());
        router.bind(id!(world1[1]).into(), "unix!@5".parse().unwrap());
        router.bind(id!(world2[0].actor0).into(), "unix!@6".parse().unwrap());

        let mut prefixes: Vec<Reference> = router.prefixes().into_iter().collect();
        prefixes.sort();

        // Covering prefixes should be:
        // - world0 (covers world0[0] and world0[0].actor1)
        // - world1[0] (not covered by anything else)
        // - world1[1] (not covered by anything else)
        // - world2[0].actor0 (not covered by anything else)
        let expected = vec![
            id!(world0).into(),
            id!(world1[0]).into(),
            id!(world1[1]).into(),
            id!(world2[0].actor0).into(),
        ];

        assert_eq!(prefixes, expected);
    }

    #[test]
    fn test_dial_mailbox_router_prefixes_same_level() {
        let router = DialMailboxRouter::new();
        router.bind(id!(world0[0]).into(), "unix!@1".parse().unwrap());
        router.bind(id!(world0[1]).into(), "unix!@2".parse().unwrap());
        router.bind(id!(world0[2]).into(), "unix!@3".parse().unwrap());

        let mut prefixes: Vec<Reference> = router.prefixes().into_iter().collect();
        prefixes.sort();

        // All should be covering prefixes since none is a prefix of another
        let mut expected = vec![
            id!(world0[0]).into(),
            id!(world0[1]).into(),
            id!(world0[2]).into(),
        ];
        expected.sort();

        assert_eq!(prefixes, expected);
    }

<<<<<<< HEAD
    #[tokio::test]
    async fn test_port_unmap() {
        let mbox = Mailbox::new_detached(id!(test[0].test));
        let (handle, mut rx) = mbox.open_port();

        handle.unmap(|m| (1, m)).send("hello".to_string());
        assert_eq!(rx.recv().await.unwrap(), (1, "hello".to_string()));
=======
    /// A forwarder that bounces messages back to the **same**
    /// mailbox, but does so on a task to avoid recursive stack
    /// growth.
    #[derive(Clone, Debug)]
    struct AsyncLoopForwarder;

    impl MailboxSender for AsyncLoopForwarder {
        fn post_unchecked(
            &self,
            envelope: MessageEnvelope,
            return_handle: PortHandle<Undeliverable<MessageEnvelope>>,
        ) {
            let me = self.clone();
            tokio::spawn(async move {
                // Call `post` so each hop applies TTL exactly once.
                me.post(envelope, return_handle);
            });
        }
    }

    #[tokio::test]
    async fn message_ttl_expires_in_routing_loop_returns_to_sender() {
        let actor_id = ActorId(
            ProcId::Ranked(id!(test_world), 0),
            "ttl_actor".to_string(),
            0,
        );
        let mailbox = Mailbox::new(
            actor_id.clone(),
            BoxedMailboxSender::new(AsyncLoopForwarder),
        );
        let (ret_port, mut ret_rx) = mailbox.open_port::<Undeliverable<MessageEnvelope>>();
        ret_port.bind_to(Undeliverable::<MessageEnvelope>::port());

        // Create a destination not owned by this mailbox to force
        // forwarding.
        let remote_actor = ActorId(
            ProcId::Ranked(id!(remote_world), 1),
            "remote".to_string(),
            0,
        );
        let dest = PortId(remote_actor.clone(), /*port index*/ 4242);

        // Build an envelope (TTL is seeded in `MessageEnvelope::new` /
        // `::serialize`).
        let payload = 1234_u64;
        let envelope =
            MessageEnvelope::serialize(actor_id.clone(), dest.clone(), &payload, Attrs::new())
                .expect("serialize");

        // Post it. This will start bouncing between forwarder and
        // mailbox until TTL hits 0.
        let return_handle = ret_port.clone();
        mailbox.post(envelope, return_handle);

        // We expect the undeliverable to come back once TTL expires.
        #[allow(clippy::disallowed_methods)]
        let Undeliverable(undelivered) =
            tokio::time::timeout(Duration::from_secs(5), ret_rx.recv())
                .await
                .expect("timed out waiting for undeliverable")
                .expect("channel closed");

        // Sanity: round-trip payload still deserializes.
        let got: u64 = undelivered.deserialized().expect("deserialize");
        assert_eq!(got, payload, "payload preserved");
    }

    #[tokio::test]
    async fn message_ttl_success_local_delivery() {
        let actor_id = ActorId(
            ProcId::Ranked(id!(test_world), 0),
            "ttl_actor".to_string(),
            0,
        );
        let mailbox = Mailbox::new(
            actor_id.clone(),
            BoxedMailboxSender::new(PanickingMailboxSender),
        );
        let (undeliverable_tx, mut undeliverable_rx) =
            mailbox.open_port::<Undeliverable<MessageEnvelope>>();
        undeliverable_tx.bind_to(Undeliverable::<MessageEnvelope>::port());

        // Open a local user u64 port.
        let (user_port, mut user_rx) = mailbox.open_port::<u64>();

        // Build an envelope destined for this mailbox's own port.
        let payload = 0xC0FFEE_u64;
        let envelope = MessageEnvelope::serialize(
            actor_id.clone(),
            user_port.bind().port_id().clone(),
            &payload,
            Attrs::new(),
        )
        .expect("serialize");

        // Post the message using the mailbox (local path). TTL will
        // not expire.
        let return_handle = mailbox
            .bound_return_handle()
            .unwrap_or(monitored_return_handle());
        mailbox.post(envelope, return_handle);

        // We should receive the payload locally.
        #[allow(clippy::disallowed_methods)]
        let got = tokio::time::timeout(Duration::from_secs(1), user_rx.recv())
            .await
            .expect("timed out waiting for local delivery")
            .expect("user port closed");
        assert_eq!(got, payload);

        // There should be no undeliverables arriving.
        #[allow(clippy::disallowed_methods)]
        let no_undeliverable =
            tokio::time::timeout(Duration::from_millis(100), undeliverable_rx.recv()).await;
        assert!(
            no_undeliverable.is_err(),
            "unexpected undeliverable returned on successful local delivery"
        );
>>>>>>> ff63ca4c
    }
}<|MERGE_RESOLUTION|>--- conflicted
+++ resolved
@@ -1695,9 +1695,9 @@
         })
     }
 
-    /// Unmap this port, using the provided function to translate
+    /// A contravariant map: using the provided function to translate
     /// `R`-typed messages to `M`-typed ones, delivered on this port.
-    pub fn unmap<R, F>(&self, unmap: F) -> PortHandle<R>
+    pub fn contramap<R, F>(&self, unmap: F) -> PortHandle<R>
     where
         R: Message,
         F: Fn(R) -> M + Send + Sync + 'static,
@@ -3583,15 +3583,6 @@
         assert_eq!(prefixes, expected);
     }
 
-<<<<<<< HEAD
-    #[tokio::test]
-    async fn test_port_unmap() {
-        let mbox = Mailbox::new_detached(id!(test[0].test));
-        let (handle, mut rx) = mbox.open_port();
-
-        handle.unmap(|m| (1, m)).send("hello".to_string());
-        assert_eq!(rx.recv().await.unwrap(), (1, "hello".to_string()));
-=======
     /// A forwarder that bounces messages back to the **same**
     /// mailbox, but does so on a task to avoid recursive stack
     /// growth.
@@ -3711,6 +3702,17 @@
             no_undeliverable.is_err(),
             "unexpected undeliverable returned on successful local delivery"
         );
->>>>>>> ff63ca4c
+    }
+
+    #[tokio::test]
+    async fn test_port_contramap() {
+        let mbox = Mailbox::new_detached(id!(test[0].test));
+        let (handle, mut rx) = mbox.open_port();
+
+        handle
+            .contramap(|m| (1, m))
+            .send("hello".to_string())
+            .unwrap();
+        assert_eq!(rx.recv().await.unwrap(), (1, "hello".to_string()));
     }
 }
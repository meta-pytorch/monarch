/*
 * Copyright (c) Meta Platforms, Inc. and affiliates.
 * All rights reserved.
 *
 * This source code is licensed under the BSD-style license found in the
 * LICENSE file in the root directory of this source tree.
 */

use std::path::PathBuf;

#[cfg(target_os = "macos")]
fn main() {}

#[cfg(not(target_os = "macos"))]
fn main() {
<<<<<<< HEAD
    // Get NCCL/rdma-core config from nccl-static-sys (includes are used, links emitted by monarch_extension)
    let nccl_config = build_utils::NcclStaticConfig::from_env();
=======
    // Compile the bridge.cpp file
    let mut cc_builder = cc::Build::new();
    cc_builder
        .cpp(true)
        .file("src/bridge.cpp")
        .flag("-std=c++14");

    // Include CUDA headers
    if let Some(cuda_home) = build_utils::find_cuda_home() {
        cc_builder.include(format!("{}/include", cuda_home));
    }

    cc_builder.compile("nccl_bridge");
>>>>>>> f56f4c7c

    let mut builder = bindgen::Builder::default()
        .header("src/bridge.h")
        .clang_arg("-x")
        .clang_arg("c++")
        .clang_arg("-std=c++14")
<<<<<<< HEAD
        .clang_arg(format!(
            "-I{}/include",
            build_utils::find_cuda_home().unwrap()
        ))
        .clang_arg(format!("-I{}", nccl_config.nccl_include))
=======
>>>>>>> f56f4c7c
        .parse_callbacks(Box::new(bindgen::CargoCallbacks::new()))
        // Version and error handling
        .allowlist_function("ncclGetVersion")
        .allowlist_function("ncclGetUniqueId")
        .allowlist_function("ncclGetErrorString")
        .allowlist_function("ncclGetLastError")
        // Communicator creation and management
        .allowlist_function("ncclCommInitRank")
        .allowlist_function("ncclCommInitAll")
        .allowlist_function("ncclCommInitRankConfig")
        .allowlist_function("ncclCommInitRankScalable")
        .allowlist_function("ncclCommSplit")
        .allowlist_function("ncclCommFinalize")
        .allowlist_function("ncclCommDestroy")
        .allowlist_function("ncclCommAbort")
        .allowlist_function("ncclCommGetAsyncError")
        .allowlist_function("ncclCommCount")
        .allowlist_function("ncclCommCuDevice")
        .allowlist_function("ncclCommUserRank")
        .allowlist_function("ncclCommRegister")
        .allowlist_function("ncclCommDeregister")
        .allowlist_function("ncclMemAlloc")
        .allowlist_function("ncclMemFree")
        // Collective communication
        .allowlist_function("ncclAllReduce")
        .allowlist_function("ncclBroadcast")
        .allowlist_function("ncclReduce")
        .allowlist_function("ncclAllGather")
        .allowlist_function("ncclReduceScatter")
        // Group calls
        .allowlist_function("ncclGroupStart")
        .allowlist_function("ncclGroupEnd")
        .allowlist_function("ncclGroupSimulateEnd")
        // Point to point communication
        .allowlist_function("ncclSend")
        .allowlist_function("ncclRecv")
        // User-defined reduction operators
        .allowlist_function("ncclRedOpCreatePreMulSum")
        .allowlist_function("ncclRedOpDestroy")
        // CUDA runtime functions
        .allowlist_function("cudaSetDevice")
        .allowlist_function("cudaStreamSynchronize")
        // Types
        .allowlist_type("ncclComm_t")
        .allowlist_type("ncclResult_t")
        .allowlist_type("ncclDataType_t")
        .allowlist_type("ncclRedOp_t")
        .allowlist_type("ncclScalarResidence_t")
        .allowlist_type("ncclSimInfo_t")
        .allowlist_type("ncclConfig_t")
        .allowlist_type("cudaError_t")
        .allowlist_type("cudaStream_t")
        // Constants
        .allowlist_var("NCCL_SPLIT_NOCOLOR")
        .allowlist_var("NCCL_MAJOR")
        .allowlist_var("NCCL_MINOR")
        .allowlist_var("NCCL_PATCH")
        .blocklist_type("ncclUniqueId")
        .default_enum_style(bindgen::EnumVariation::NewType {
            is_bitfield: false,
            is_global: false,
        });

    // Include CUDA headers
    if let Some(cuda_home) = build_utils::find_cuda_home() {
        builder = builder.clang_arg(format!("-I{}/include", cuda_home));
    }

    // Include headers and libs from the active environment
    let python_config = match build_utils::python_env_dirs() {
        Ok(config) => config,
        Err(_) => {
            eprintln!("Warning: Failed to get Python environment directories");
            build_utils::PythonConfig {
                include_dir: None,
                lib_dir: None,
            }
        }
    };

    if let Some(include_dir) = &python_config.include_dir {
        builder = builder.clang_arg(format!("-I{}", include_dir));
    }
    if let Some(lib_dir) = &python_config.lib_dir {
        println!("cargo::rustc-link-search=native={}", lib_dir);
        println!("cargo::metadata=LIB_PATH={}", lib_dir);
    }

    // Write the bindings to the $OUT_DIR/bindings.rs file.
    let out_path = PathBuf::from(std::env::var("OUT_DIR").unwrap());

    // Generate bindings (NCCL + CUDA runtime combined)
    builder
        .generate()
        .expect("Unable to generate bindings")
        .write_to_file(out_path.join("bindings.rs"))
        .expect("Couldn't write bindings!");

<<<<<<< HEAD
=======
    // We no longer link against nccl directly since we dlopen it
    // But we do link against CUDA runtime
    println!("cargo::rustc-link-lib=cudart");
>>>>>>> f56f4c7c
    println!("cargo::rustc-cfg=cargo");
    println!("cargo::rustc-check-cfg=cfg(cargo)");
}<|MERGE_RESOLUTION|>--- conflicted
+++ resolved
@@ -13,10 +13,6 @@
 
 #[cfg(not(target_os = "macos"))]
 fn main() {
-<<<<<<< HEAD
-    // Get NCCL/rdma-core config from nccl-static-sys (includes are used, links emitted by monarch_extension)
-    let nccl_config = build_utils::NcclStaticConfig::from_env();
-=======
     // Compile the bridge.cpp file
     let mut cc_builder = cc::Build::new();
     cc_builder
@@ -30,21 +26,12 @@
     }
 
     cc_builder.compile("nccl_bridge");
->>>>>>> f56f4c7c
 
     let mut builder = bindgen::Builder::default()
         .header("src/bridge.h")
         .clang_arg("-x")
         .clang_arg("c++")
         .clang_arg("-std=c++14")
-<<<<<<< HEAD
-        .clang_arg(format!(
-            "-I{}/include",
-            build_utils::find_cuda_home().unwrap()
-        ))
-        .clang_arg(format!("-I{}", nccl_config.nccl_include))
-=======
->>>>>>> f56f4c7c
         .parse_callbacks(Box::new(bindgen::CargoCallbacks::new()))
         // Version and error handling
         .allowlist_function("ncclGetVersion")
@@ -143,12 +130,18 @@
         .write_to_file(out_path.join("bindings.rs"))
         .expect("Couldn't write bindings!");
 
-<<<<<<< HEAD
-=======
     // We no longer link against nccl directly since we dlopen it
-    // But we do link against CUDA runtime
-    println!("cargo::rustc-link-lib=cudart");
->>>>>>> f56f4c7c
+    // But we do link against CUDA runtime statically
+    // Add CUDA library search path first
+    if let Some(cuda_home) = build_utils::find_cuda_home() {
+        println!("cargo::rustc-link-search=native={}/lib64", cuda_home);
+    }
+
+    println!("cargo::rustc-link-lib=static=cudart_static");
+    // cudart_static requires linking against librt, libpthread, and libdl
+    println!("cargo::rustc-link-lib=rt");
+    println!("cargo::rustc-link-lib=pthread");
+    println!("cargo::rustc-link-lib=dl");
     println!("cargo::rustc-cfg=cargo");
     println!("cargo::rustc-check-cfg=cfg(cargo)");
 }
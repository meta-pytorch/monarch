/*
 * Copyright (c) Meta Platforms, Inc. and affiliates.
 * All rights reserved.
 *
 * This source code is licensed under the BSD-style license found in the
 * LICENSE file in the root directory of this source tree.
 */

use std::env;
use std::path::PathBuf;

#[cfg(target_os = "macos")]
fn main() {}

#[cfg(not(target_os = "macos"))]
fn main() {
<<<<<<< HEAD
    // Declare custom cfg options to avoid warnings
    println!("cargo::rustc-check-cfg=cfg(cargo)");
    println!("cargo::rustc-check-cfg=cfg(rocm)");
    println!("cargo::rustc-check-cfg=cfg(rocm_6_x)");
    println!("cargo::rustc-check-cfg=cfg(rocm_7_plus)");

    // Auto-detect ROCm vs CUDA using build_utils
    let (is_rocm, compute_home, _rocm_version) =
        if let Ok(rocm_home) = build_utils::validate_rocm_installation() {
            let version = build_utils::get_rocm_version(&rocm_home).unwrap_or((6, 0));
            println!(
                "cargo:warning=nccl-sys: Using RCCL from ROCm {}.{} at {}",
                version.0, version.1, rocm_home
            );
            println!("cargo:rustc-cfg=rocm");
            if version.0 >= 7 {
                println!("cargo:rustc-cfg=rocm_7_plus");
            } else {
                println!("cargo:rustc-cfg=rocm_6_x");
            }
            (true, rocm_home, version)
        } else if let Ok(cuda_home) = build_utils::validate_cuda_installation() {
            println!(
                "cargo:warning=nccl-sys: Using NCCL from CUDA at {}",
                cuda_home
            );
            (false, cuda_home, (0, 0))
        } else {
            eprintln!("Error: Neither CUDA nor ROCm installation found!");
            std::process::exit(1);
        };

    let manifest_dir = PathBuf::from(env::var("CARGO_MANIFEST_DIR").unwrap());
    let src_dir = manifest_dir.join("src");
    let out_path = PathBuf::from(env::var("OUT_DIR").unwrap());
    let compute_include_path = format!("{}/include", compute_home);

    // Determine which header to use
    let header_path = if is_rocm {
        // Hipify the sources for ROCm using centralized build_utils function
        let hip_src_dir = out_path.join("hipified_src");
        let project_root = manifest_dir.parent().expect("Failed to find project root");

        let source_files = vec![src_dir.join("nccl.h")];

        build_utils::run_hipify_torch(project_root, &source_files, &hip_src_dir)
            .expect("Failed to hipify nccl-sys sources");

        // The hipified header should now include <rccl/rccl.h>
        hip_src_dir.join("nccl_hip.h")
    } else {
        src_dir.join("nccl.h")
    };

    let mut builder = bindgen::Builder::default()
        .header(header_path.to_string_lossy())
        .clang_arg("-x")
        .clang_arg("c++")
        .clang_arg("-std=c++14")
        .clang_arg(format!("-I{}", compute_include_path))
=======
    // Compile the bridge.cpp file
    let mut cc_builder = cc::Build::new();
    cc_builder
        .cpp(true)
        .file("src/bridge.cpp")
        .flag("-std=c++14");

    // Include CUDA headers
    if let Some(cuda_home) = build_utils::find_cuda_home() {
        cc_builder.include(format!("{}/include", cuda_home));
    }

    cc_builder.compile("nccl_bridge");

    let mut builder = bindgen::Builder::default()
        .header("src/bridge.h")
        .clang_arg("-x")
        .clang_arg("c++")
        .clang_arg("-std=c++14")
>>>>>>> 7be6582e
        .parse_callbacks(Box::new(bindgen::CargoCallbacks::new()))
        // Version and error handling
        .allowlist_function("ncclGetVersion")
        .allowlist_function("ncclGetUniqueId")
        .allowlist_function("ncclGetErrorString")
        .allowlist_function("ncclGetLastError")
        // Communicator creation and management
        .allowlist_function("ncclCommInitRank")
        .allowlist_function("ncclCommInitAll")
        .allowlist_function("ncclCommInitRankConfig")
        .allowlist_function("ncclCommInitRankScalable")
        .allowlist_function("ncclCommSplit")
        .allowlist_function("ncclCommFinalize")
        .allowlist_function("ncclCommDestroy")
        .allowlist_function("ncclCommAbort")
        .allowlist_function("ncclCommGetAsyncError")
        .allowlist_function("ncclCommCount")
        .allowlist_function("ncclCommCuDevice")
        .allowlist_function("ncclCommUserRank")
        .allowlist_function("ncclCommRegister")
        .allowlist_function("ncclCommDeregister")
        .allowlist_function("ncclMemAlloc")
        .allowlist_function("ncclMemFree")
        // Collective communication
        .allowlist_function("ncclAllReduce")
        .allowlist_function("ncclBroadcast")
        .allowlist_function("ncclReduce")
        .allowlist_function("ncclAllGather")
        .allowlist_function("ncclReduceScatter")
        // Group calls
        .allowlist_function("ncclGroupStart")
        .allowlist_function("ncclGroupEnd")
        .allowlist_function("ncclGroupSimulateEnd")
        // Point to point communication
        .allowlist_function("ncclSend")
        .allowlist_function("ncclRecv")
        // User-defined reduction operators
        .allowlist_function("ncclRedOpCreatePreMulSum")
        .allowlist_function("ncclRedOpDestroy")
<<<<<<< HEAD
        // CUDA/HIP stream and device functions
        .allowlist_function("cudaStream.*")
        .allowlist_function("hipStream.*")
        .allowlist_function("cudaSetDevice")
        .allowlist_function("hipSetDevice")
=======
        // CUDA runtime functions
        .allowlist_function("cudaSetDevice")
        .allowlist_function("cudaStreamSynchronize")
        // Types
>>>>>>> 7be6582e
        .allowlist_type("ncclComm_t")
        .allowlist_type("ncclResult_t")
        .allowlist_type("ncclDataType_t")
        .allowlist_type("ncclRedOp_t")
        .allowlist_type("ncclScalarResidence_t")
        .allowlist_type("ncclSimInfo_t")
        .allowlist_type("ncclConfig_t")
        .allowlist_type("cudaError_t")
        .allowlist_type("cudaStream_t")
        // Constants
        .allowlist_var("NCCL_SPLIT_NOCOLOR")
        .allowlist_var("NCCL_MAJOR")
        .allowlist_var("NCCL_MINOR")
        .allowlist_var("NCCL_PATCH")
        .blocklist_type("ncclUniqueId")
        .default_enum_style(bindgen::EnumVariation::NewType {
            is_bitfield: false,
            is_global: false,
        });

<<<<<<< HEAD
    // Add platform-specific defines for bindgen
    if is_rocm {
        builder = builder
            .clang_arg("-D__HIP_PLATFORM_AMD__=1")
            .clang_arg("-DUSE_ROCM=1");
=======
    // Include CUDA headers
    if let Some(cuda_home) = build_utils::find_cuda_home() {
        builder = builder.clang_arg(format!("-I{}/include", cuda_home));
>>>>>>> 7be6582e
    }

    // Include headers and libs from the active environment
    let python_config = match build_utils::python_env_dirs() {
        Ok(config) => config,
        Err(_) => {
            eprintln!("Warning: Failed to get Python environment directories");
            build_utils::PythonConfig {
                include_dir: None,
                lib_dir: None,
            }
        }
    };

    if let Some(include_dir) = &python_config.include_dir {
        builder = builder.clang_arg(format!("-I{}", include_dir));
    }
    if let Some(lib_dir) = &python_config.lib_dir {
        println!("cargo::rustc-link-search=native={}", lib_dir);
        println!("cargo::metadata=LIB_PATH={}", lib_dir);
    }

    // Write the bindings to the $OUT_DIR/bindings.rs file.
<<<<<<< HEAD
=======
    let out_path = PathBuf::from(std::env::var("OUT_DIR").unwrap());

    // Generate bindings (NCCL + CUDA runtime combined)
>>>>>>> 7be6582e
    builder
        .generate()
        .expect("Unable to generate bindings")
        .write_to_file(out_path.join("bindings.rs"))
        .expect("Couldn't write bindings!");

<<<<<<< HEAD
    // Link appropriate library
    if is_rocm {
        // RCCL is ROCm's NCCL-compatible library
        println!("cargo::rustc-link-lib=rccl");
        println!("cargo::rustc-link-search=native={}/lib", compute_home);
    } else {
        println!("cargo::rustc-link-lib=nccl");
    }

=======
    // We no longer link against nccl directly since we dlopen it
    // But we do link against CUDA runtime statically
    // Add CUDA library search path first
    let cuda_lib_dir = build_utils::get_cuda_lib_dir();
    println!("cargo::rustc-link-search=native={}", cuda_lib_dir);

    println!("cargo::rustc-link-lib=static=cudart_static");
    // cudart_static requires linking against librt, libpthread, and libdl
    println!("cargo::rustc-link-lib=rt");
    println!("cargo::rustc-link-lib=pthread");
    println!("cargo::rustc-link-lib=dl");
>>>>>>> 7be6582e
    println!("cargo::rustc-cfg=cargo");
}<|MERGE_RESOLUTION|>--- conflicted
+++ resolved
@@ -14,7 +14,6 @@
 
 #[cfg(not(target_os = "macos"))]
 fn main() {
-<<<<<<< HEAD
     // Declare custom cfg options to avoid warnings
     println!("cargo::rustc-check-cfg=cfg(cargo)");
     println!("cargo::rustc-check-cfg=cfg(rocm)");
@@ -52,50 +51,78 @@
     let out_path = PathBuf::from(env::var("OUT_DIR").unwrap());
     let compute_include_path = format!("{}/include", compute_home);
 
-    // Determine which header to use
-    let header_path = if is_rocm {
-        // Hipify the sources for ROCm using centralized build_utils function
+    // Determine source paths based on platform
+    let (bridge_cpp_path, bridge_include_dir, header_path) = if is_rocm {
+        // Hipify bridge.h and bridge.cpp for ROCm
         let hip_src_dir = out_path.join("hipified_src");
         let project_root = manifest_dir.parent().expect("Failed to find project root");
 
-        let source_files = vec![src_dir.join("nccl.h")];
+        // Only hipify files that exist
+        let source_files = vec![
+            src_dir.join("bridge.h"),
+            src_dir.join("bridge.cpp"),
+        ];
 
         build_utils::run_hipify_torch(project_root, &source_files, &hip_src_dir)
             .expect("Failed to hipify nccl-sys sources");
 
-        // The hipified header should now include <rccl/rccl.h>
-        hip_src_dir.join("nccl_hip.h")
+        // Apply ROCm-specific patches to hipified bridge.cpp
+        // hipify_torch doesn't catch all cudaStream_t occurrences in the .cpp file
+        let bridge_cpp_hipified = hip_src_dir.join("bridge.cpp");
+        if bridge_cpp_hipified.exists() {
+            let content = std::fs::read_to_string(&bridge_cpp_hipified)
+                .expect("Failed to read hipified bridge.cpp");
+            let patched = content
+                // Fix include path to use hipified header
+                .replace("#include \"bridge.h\"", "#include \"bridge_hip.h\"")
+                // Replace all cudaStream_t with hipStream_t
+                .replace("cudaStream_t", "hipStream_t")
+                // Patch dlopen library name for RCCL
+                .replace("libnccl.so", "librccl.so")
+                .replace("libnccl.so.2", "librccl.so");
+            std::fs::write(&bridge_cpp_hipified, patched)
+                .expect("Failed to write patched bridge.cpp");
+        }
+
+        (
+            bridge_cpp_hipified,
+            hip_src_dir.clone(),
+            hip_src_dir.join("bridge_hip.h"),
+        )
     } else {
-        src_dir.join("nccl.h")
+        (
+            src_dir.join("bridge.cpp"),
+            src_dir.clone(),
+            src_dir.join("bridge.h"),
+        )
     };
 
+    // Compile the bridge.cpp file
+    let mut cc_builder = cc::Build::new();
+    cc_builder
+        .cpp(true)
+        .file(&bridge_cpp_path)
+        .include(&bridge_include_dir)
+        .flag("-std=c++14");
+
+    // Include compute headers (CUDA or ROCm)
+    cc_builder.include(&compute_include_path);
+
+    if is_rocm {
+        cc_builder
+            .define("__HIP_PLATFORM_AMD__", "1")
+            .define("USE_ROCM", "1");
+    }
+
+    cc_builder.compile("nccl_bridge");
+
+    // Set up bindgen using bridge.h (which contains all NCCL declarations)
     let mut builder = bindgen::Builder::default()
         .header(header_path.to_string_lossy())
         .clang_arg("-x")
         .clang_arg("c++")
         .clang_arg("-std=c++14")
         .clang_arg(format!("-I{}", compute_include_path))
-=======
-    // Compile the bridge.cpp file
-    let mut cc_builder = cc::Build::new();
-    cc_builder
-        .cpp(true)
-        .file("src/bridge.cpp")
-        .flag("-std=c++14");
-
-    // Include CUDA headers
-    if let Some(cuda_home) = build_utils::find_cuda_home() {
-        cc_builder.include(format!("{}/include", cuda_home));
-    }
-
-    cc_builder.compile("nccl_bridge");
-
-    let mut builder = bindgen::Builder::default()
-        .header("src/bridge.h")
-        .clang_arg("-x")
-        .clang_arg("c++")
-        .clang_arg("-std=c++14")
->>>>>>> 7be6582e
         .parse_callbacks(Box::new(bindgen::CargoCallbacks::new()))
         // Version and error handling
         .allowlist_function("ncclGetVersion")
@@ -135,18 +162,12 @@
         // User-defined reduction operators
         .allowlist_function("ncclRedOpCreatePreMulSum")
         .allowlist_function("ncclRedOpDestroy")
-<<<<<<< HEAD
-        // CUDA/HIP stream and device functions
-        .allowlist_function("cudaStream.*")
-        .allowlist_function("hipStream.*")
-        .allowlist_function("cudaSetDevice")
-        .allowlist_function("hipSetDevice")
-=======
-        // CUDA runtime functions
+        // CUDA/HIP runtime functions
         .allowlist_function("cudaSetDevice")
         .allowlist_function("cudaStreamSynchronize")
+        .allowlist_function("hipSetDevice")
+        .allowlist_function("hipStreamSynchronize")
         // Types
->>>>>>> 7be6582e
         .allowlist_type("ncclComm_t")
         .allowlist_type("ncclResult_t")
         .allowlist_type("ncclDataType_t")
@@ -156,6 +177,8 @@
         .allowlist_type("ncclConfig_t")
         .allowlist_type("cudaError_t")
         .allowlist_type("cudaStream_t")
+        .allowlist_type("hipError_t")
+        .allowlist_type("hipStream_t")
         // Constants
         .allowlist_var("NCCL_SPLIT_NOCOLOR")
         .allowlist_var("NCCL_MAJOR")
@@ -167,17 +190,11 @@
             is_global: false,
         });
 
-<<<<<<< HEAD
     // Add platform-specific defines for bindgen
     if is_rocm {
         builder = builder
             .clang_arg("-D__HIP_PLATFORM_AMD__=1")
             .clang_arg("-DUSE_ROCM=1");
-=======
-    // Include CUDA headers
-    if let Some(cuda_home) = build_utils::find_cuda_home() {
-        builder = builder.clang_arg(format!("-I{}/include", cuda_home));
->>>>>>> 7be6582e
     }
 
     // Include headers and libs from the active environment
@@ -201,40 +218,34 @@
     }
 
     // Write the bindings to the $OUT_DIR/bindings.rs file.
-<<<<<<< HEAD
-=======
-    let out_path = PathBuf::from(std::env::var("OUT_DIR").unwrap());
-
-    // Generate bindings (NCCL + CUDA runtime combined)
->>>>>>> 7be6582e
     builder
         .generate()
         .expect("Unable to generate bindings")
         .write_to_file(out_path.join("bindings.rs"))
         .expect("Couldn't write bindings!");
 
-<<<<<<< HEAD
-    // Link appropriate library
+    // Platform-specific linking
     if is_rocm {
-        // RCCL is ROCm's NCCL-compatible library
+        // ROCm: Link against RCCL and HIP runtime
         println!("cargo::rustc-link-lib=rccl");
         println!("cargo::rustc-link-search=native={}/lib", compute_home);
+
+        // Link HIP runtime
+        let hip_lib_dir = format!("{}/lib", compute_home);
+        println!("cargo::rustc-link-search=native={}", hip_lib_dir);
+        println!("cargo::rustc-link-lib=amdhip64");
     } else {
-        println!("cargo::rustc-link-lib=nccl");
-    }
-
-=======
-    // We no longer link against nccl directly since we dlopen it
-    // But we do link against CUDA runtime statically
-    // Add CUDA library search path first
-    let cuda_lib_dir = build_utils::get_cuda_lib_dir();
-    println!("cargo::rustc-link-search=native={}", cuda_lib_dir);
-
-    println!("cargo::rustc-link-lib=static=cudart_static");
-    // cudart_static requires linking against librt, libpthread, and libdl
-    println!("cargo::rustc-link-lib=rt");
-    println!("cargo::rustc-link-lib=pthread");
-    println!("cargo::rustc-link-lib=dl");
->>>>>>> 7be6582e
+        // CUDA: We no longer link against nccl directly since we dlopen it
+        // But we do link against CUDA runtime statically
+        let cuda_lib_dir = build_utils::get_cuda_lib_dir();
+        println!("cargo::rustc-link-search=native={}", cuda_lib_dir);
+
+        println!("cargo::rustc-link-lib=static=cudart_static");
+        // cudart_static requires linking against librt, libpthread, and libdl
+        println!("cargo::rustc-link-lib=rt");
+        println!("cargo::rustc-link-lib=pthread");
+        println!("cargo::rustc-link-lib=dl");
+    }
+
     println!("cargo::rustc-cfg=cargo");
 }
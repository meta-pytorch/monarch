/*
 * Copyright (c) Meta Platforms, Inc. and affiliates.
 * All rights reserved.
 *
 * This source code is licensed under the BSD-style license found in the
 * LICENSE file in the root directory of this source tree.
 */

//! The purpose of this module is to provide data structures to efficiently
//! describe subsets of nonnegative integers, called *ranks*, represented by
//! `usize` values. Ranks are organized into multi-dimensional spaces in which
//! each discrete point is a rank, mapped in row-major order.
//!
//! These dimensions represent a space that carry semantic meaning, such that
//! ranks are usually sub-set along some dimension of the space. For example,
//! ranks may be organized into a space with dimensions "replica", "host", "gpu",
//! and we'd expect to subset along these dimensions, for example to select all
//! GPUs in a given replica.
//!
//! This alignment helps provide a simple and efficient representation, internally
//! in the form of [`crate::Slice`], comprising an offset, sizes, and strides that
//! index into the space.
//!
//! - [`Extent`]: the *shape* of the space, naming each dimension and specifying
//!               their sizes.
//! - [`Point`]: a specific coordinate in an extent, together with its linearized rank.
//! - [`Region`]: a (possibly sparse) hyper-rectangle of ranks within a larger extent.
//!               Since it is always rectangular, it also defines its own extent.
//! - [`View`]: a collection of items indexed by [`Region`]. Views provide standard
//!             manipulation operations and use ranks as an efficient indexing scheme.

use std::str::FromStr;
use std::sync::Arc;

use serde::Deserialize;
use serde::Serialize;
use thiserror::Error;

use crate::Range;
use crate::Slice;
use crate::SliceError;
use crate::SliceIterator;
use crate::parse::Parser;
use crate::parse::ParserError;
use crate::slice::CartesianIterator;

/// Errors that can occur when constructing or validating an `Extent`.
#[derive(Debug, thiserror::Error)]
pub enum ExtentError {
    /// The number of labels does not match the number of sizes.
    ///
    /// This occurs when constructing an `Extent` from parallel
    /// `Vec<String>` and `Vec<usize>` inputs that are not the same
    /// length.
    #[error("label/sizes dimension mismatch: {num_labels} != {num_sizes}")]
    DimMismatch {
        /// Number of dimension labels provided.
        num_labels: usize,
        /// Number of dimension sizes provided.
        num_sizes: usize,
    },
}

/// `Extent` defines the logical shape of a multidimensional space by
/// assigning a size to each named dimension. It abstracts away memory
/// layout and focuses solely on structure — what dimensions exist and
/// how many elements each contains.
///
/// Conceptually, it corresponds to a coordinate space in the
/// mathematical sense.
#[derive(Clone, Deserialize, Serialize, PartialEq, Eq, Hash, Debug)]
pub struct Extent {
    inner: Arc<ExtentData>,
}

fn _assert_extent_traits()
where
    Extent: Send + Sync + 'static,
{
}

// `ExtentData` is represented as:
// - `labels`: dimension names like `"zone"`, `"host"`, `"gpu"`
// - `sizes`: number of elements in each dimension, independent of
//   stride or storage layout
#[derive(Clone, Deserialize, Serialize, PartialEq, Eq, Hash, Debug)]
struct ExtentData {
    labels: Vec<String>,
    sizes: Vec<usize>,
}

impl Extent {
    /// Creates a new `Extent` from the given labels and sizes.
    pub fn new(labels: Vec<String>, sizes: Vec<usize>) -> Result<Self, ExtentError> {
        if labels.len() != sizes.len() {
            return Err(ExtentError::DimMismatch {
                num_labels: labels.len(),
                num_sizes: sizes.len(),
            });
        }

        Ok(Self {
            inner: Arc::new(ExtentData { labels, sizes }),
        })
    }

    pub fn unity() -> Extent {
        Extent::new(vec![], vec![]).unwrap()
    }

    /// Returns the ordered list of dimension labels in this extent.
    pub fn labels(&self) -> &[String] {
        &self.inner.labels
    }

    /// Returns the dimension sizes, ordered to match the labels.
    pub fn sizes(&self) -> &[usize] {
        &self.inner.sizes
    }

    /// Returns the size of the dimension with the given label, if it
    /// exists.
    pub fn size(&self, label: &str) -> Option<usize> {
        self.position(label).map(|pos| self.sizes()[pos])
    }

    /// Returns the position of the dimension with the given label, if
    /// it exists exists.
    pub fn position(&self, label: &str) -> Option<usize> {
        self.labels().iter().position(|l| l == label)
    }

    // Computes the row-major logical rank of the given coordinates
    // in this extent.
    //
    // ```text
    // Σ (coord[i] × ∏(sizes[j] for j > i))
    // ```
    //
    // where 'coord' is the point's coordinate and 'sizes' is the
    // extent's dimension sizes.
    pub fn rank_of_coords(&self, coords: &[usize]) -> Result<usize, PointError> {
        let sizes = self.sizes();
        if coords.len() != sizes.len() {
            return Err(PointError::DimMismatch {
                expected: sizes.len(),
                actual: coords.len(),
            });
        }
        let mut stride = 1;
        let mut result = 0;
        for (&c, &size) in coords.iter().rev().zip(sizes.iter().rev()) {
            if c >= size {
                return Err(PointError::OutOfRangeIndex { size, index: c });
            }
            result += c * stride;
            stride *= size;
        }
        Ok(result)
    }

    /// Creates a [`Point`] in this extent from the given coordinate
    /// vector.
    ///
    /// The coordinates are interpreted in **row-major** order against
    /// `self.sizes()`. This constructor does not store the
    /// coordinates; it computes the linear **rank** and returns a
    /// `Point` that stores `{ rank, extent }`.
    ///
    /// # Errors
    ///
    /// Returns:
    /// - [`PointError::DimMismatch`] if `coords.len() != self.len()`.
    /// - [`PointError::OutOfRangeIndex`] if any coordinate `coords[i]
    ///   >= self.sizes()[i]`.
    ///
    /// # Examples
    ///
    /// ```
    /// use ndslice::extent;
    ///
    /// let ext = extent!(x = 2, y = 3, z = 4);
    /// let p = ext.point(vec![1, 2, 3]).unwrap();
    /// assert_eq!(p.rank(), 1 * (3 * 4) + 2 * 4 + 3); // row-major
    /// assert_eq!(p.coords(), vec![1, 2, 3]);
    /// ```
    ///
    /// Dimension mismatch:
    /// ```
    /// use ndslice::PointError;
    /// use ndslice::extent;
    ///
    /// let ext = extent!(x = 2, y = 3);
    /// let err = ext.point(vec![1]).unwrap_err();
    /// matches!(err, PointError::DimMismatch { .. });
    /// ```
    ///
    /// Coordinate out of range:
    /// ```
    /// use ndslice::PointError;
    /// use ndslice::extent;
    ///
    /// let ext = extent!(x = 2, y = 3);
    /// let err = ext.point(vec![1, 3]).unwrap_err(); // y size is 3, max index is 2
    /// matches!(err, PointError::OutOfRangeIndex { .. });
    /// ```
    pub fn point(&self, coords: Vec<usize>) -> Result<Point, PointError> {
        Ok(Point {
            rank: self.rank_of_coords(&coords)?,
            extent: self.clone(),
        })
    }

    /// Returns the [`Point`] corresponding to the given linearized
    /// `rank` within this extent, using row-major order.
    ///
    /// # Errors
    ///
    /// Returns [`PointError::OutOfRangeRank`] if `rank >=
    /// self.num_ranks()`, i.e. when the requested rank lies outside
    /// the bounds of this extent.
    ///
    /// # Examples
    ///
    /// ```
    /// use ndslice::extent;
    ///
    /// let ext = extent!(x = 2, y = 3);
    /// assert_eq!(ext.num_ranks(), 6);
    ///
    /// let p = ext.point_of_rank(4).unwrap();
    /// assert_eq!(p.coords(), vec![1, 1]); // row-major: x=1, y=1
    /// assert_eq!(p.rank(), 4);
    ///
    /// assert!(ext.point_of_rank(6).is_err()); // out of range
    /// ```
    pub fn point_of_rank(&self, rank: usize) -> Result<Point, PointError> {
        let total = self.num_ranks();
        if rank >= total {
            return Err(PointError::OutOfRangeRank { total, rank });
        }
        Ok(Point {
            rank,
            extent: self.clone(),
        })
    }

    /// Returns the number of dimensions in this extent.
    ///
    /// For example, an extent defined as `(x=2, y=3, z=4)` has
    /// dimensionality 3.
    pub fn len(&self) -> usize {
        self.sizes().len()
    }

    /// Returns true if this extent has zero dimensions.
    ///
    /// A 0-dimensional extent corresponds to the scalar case: a
    /// coordinate space with exactly one rank (the empty tuple `[]`).
    pub fn is_empty(&self) -> bool {
        self.sizes().is_empty()
    }

    /// Returns the total number of ranks (points) in this extent.
    ///
    /// This is the product of all dimension sizes, i.e. the number of
    /// distinct coordinates in row-major order.
    pub fn num_ranks(&self) -> usize {
        self.sizes().iter().product()
    }

    /// Convert this extent into its labels and sizes.
    pub fn into_inner(self) -> (Vec<String>, Vec<usize>) {
        match Arc::try_unwrap(self.inner) {
            Ok(data) => (data.labels, data.sizes),
            Err(shared) => (shared.labels.clone(), shared.sizes.clone()),
        }
    }

    /// Creates a slice representing the full extent.
    pub fn to_slice(&self) -> Slice {
        Slice::new_row_major(self.sizes())
    }

    /// Iterate over this extent's labels and sizes.
    pub fn iter(&self) -> impl Iterator<Item = (String, usize)> + use<'_> {
        self.labels()
            .iter()
            .zip(self.sizes().iter())
            .map(|(l, s)| (l.clone(), *s))
    }

    /// Iterate points in this extent.
    pub fn points(&self) -> ExtentPointsIterator<'_> {
        ExtentPointsIterator {
            extent: self,
            pos: CartesianIterator::new(self.sizes().to_vec()),
        }
    }
}

impl std::fmt::Display for Extent {
    fn fmt(&self, f: &mut std::fmt::Formatter<'_>) -> std::fmt::Result {
        let n = self.sizes().len();
        write!(f, "{{")?;
        for i in 0..n {
            write!(f, "'{}': {}", self.labels()[i], self.sizes()[i])?;
            if i != n - 1 {
                write!(f, ", ")?;
            }
        }
        write!(f, "}}")?;
        Ok(())
    }
}

/// An iterator for points in an extent.
pub struct ExtentPointsIterator<'a> {
    extent: &'a Extent,
    pos: CartesianIterator,
}

impl<'a> Iterator for ExtentPointsIterator<'a> {
    type Item = Point;

    /// Advances the iterator and returns the next [`Point`] in
    /// row-major order.
    ///
    /// Internally, this takes the next coordinate tuple from the
    /// underlying [`CartesianIterator`], converts it into a
    /// linearized rank using [`Extent::rank_of_coords`], and packages
    /// both into a `Point`.
    ///
    /// If the extent has been fully traversed, or if the coordinates
    /// are invalid for the extent, `None` is returned.
    fn next(&mut self) -> Option<Self::Item> {
        let coords = self.pos.next()?;
        let rank = self.extent.rank_of_coords(&coords).ok()?;
        Some(Point {
            rank,
            extent: self.extent.clone(),
        })
    }
}

/// Errors that can occur when constructing or evaluating a `Point`.
#[derive(Debug, Error)]
pub enum PointError {
    /// The number of coordinates does not match the number of
    /// dimensions defined by the associated extent.
    ///
    /// This occurs when creating a `Point` with a coordinate vector
    /// of incorrect length relative to the dimensionality of the
    /// extent.
    #[error("dimension mismatch: expected {expected}, got {actual}")]
    DimMismatch {
        /// Number of dimensions expected from the extent.
        expected: usize,
        /// Number of coordinates actually provided.
        actual: usize,
    },

    /// The provided rank is outside the valid range for the extent.
    ///
    /// Ranks are the linearized row-major indices of all points in
    /// the extent, spanning the half-open interval `[0, total)`. This
    /// error occurs when a rank greater than or equal to `total` is
    /// requested.
    #[error("out of range: total ranks {total}; does not contain rank {rank}")]
    OutOfRangeRank {
        /// The total number of valid ranks in the extent.
        total: usize,
        /// The rank that was requested but not valid.
        rank: usize,
    },

    /// A coordinate index is outside the valid range for its
    /// dimension.
    ///
    /// Each dimension of an extent has a size `size`, with valid
    /// indices spanning the half-open interval `[0, size)`. This
    /// error occurs when a coordinate `index` is greater than or
    /// equal to `size`.
    #[error("out of range: dim size {size}; does not contain index {index}")]
    OutOfRangeIndex {
        /// The size of the offending dimension.
        size: usize,
        /// The invalid coordinate index that was requested.
        index: usize,
    },
}

/// `Point` represents a specific coordinate within the
/// multi-dimensional space defined by an [`Extent`].
///
/// A `Point` can be viewed in two equivalent ways:
/// - **Coordinates**: a tuple of indices, one per dimension,
///   retrievable with [`Point::coord`] and [`Point::coords`].
/// - **Rank**: a single linearized index into the extent's row-major
///   ordering, retrievable with [`Point::rank`].
///
/// Internally, a `Point` stores:
/// - A `rank`: the row-major linearized index of this point.
/// - An `extent`: the extent that defines its dimensionality and
///   sizes.
///
/// These fields are private; use the accessor methods instead.
///
/// # Examples
///
/// ```
/// use ndslice::extent;
///
/// let ext = extent!(zone = 2, host = 4, gpu = 8);
/// let point = ext.point(vec![1, 2, 3]).unwrap();
///
/// // Coordinate-based access
/// assert_eq!(point.coord(0), 1);
/// assert_eq!(point.coord(1), 2);
/// assert_eq!(point.coord(2), 3);
///
/// // Rank-based access
/// assert_eq!(point.rank(), 1 * (4 * 8) + 2 * 8 + 3);
/// ```
#[derive(Clone, Deserialize, Serialize, PartialEq, Eq, Hash, Debug)]
pub struct Point {
    rank: usize,
    extent: Extent,
}

/// An iterator over the coordinates of a [`Point`] in row-major
/// order.
///
/// Yields each coordinate component one at a time, without allocating
/// a full coordinate vector.
///
/// The iteration is deterministic: the `i`-th call to `next()`
/// returns the coordinate along axis `i`.
///
/// # Examples
/// ```
/// use ndslice::extent;
///
/// let ext = extent!(x = 2, y = 3);
/// let point = ext.point(vec![1, 2]).unwrap();
///
/// let coords: Vec<_> = point.coords_iter().collect();
/// assert_eq!(coords, vec![1, 2]);
/// ```
pub struct CoordIter<'a> {
    sizes: &'a [usize],
    rank: usize,
    stride: usize,
    axis: usize,
}

impl<'a> Iterator for CoordIter<'a> {
    type Item = usize;

    /// Computes and returns the coordinate for the current axis, then
    /// advances the iterator.
    ///
    /// Returns `None` once all dimensions have been exhausted.
    fn next(&mut self) -> Option<Self::Item> {
        if self.axis >= self.sizes.len() {
            return None;
        }
        self.stride /= self.sizes[self.axis];
        let q = self.rank / self.stride;
        self.rank %= self.stride;
        self.axis += 1;
        Some(q)
    }

    /// Returns the exact number of coordinates remaining.
    ///
    /// Since the dimensionality of the [`Point`] is known up front,
    /// this always returns `(n, Some(n))` where `n` is the number of
    /// axes not yet yielded.
    fn size_hint(&self) -> (usize, Option<usize>) {
        let rem = self.sizes.len().saturating_sub(self.axis);
        (rem, Some(rem))
    }
}

impl ExactSizeIterator for CoordIter<'_> {}

impl<'a> IntoIterator for &'a Point {
    type Item = usize;
    type IntoIter = CoordIter<'a>;

    /// Iterate over the coordinate values of a [`Point`] (without
    /// allocating).
    ///
    /// This allows using a `Point` directly in a `for` loop:
    ///
    /// ```
    /// use ndslice::extent;
    ///
    /// let ext = extent!(x = 2, y = 3);
    /// let point = ext.point(vec![1, 2]).unwrap();
    ///
    /// let coords: Vec<_> = (&point).into_iter().collect();
    /// assert_eq!(coords, vec![1, 2]);
    ///
    /// for coord in &point {
    ///     println!("{}", coord);
    /// }
    /// ```
    fn into_iter(self) -> Self::IntoIter {
        self.coords_iter()
    }
}

fn _assert_point_traits()
where
    Point: Send + Sync + 'static,
{
}

/// Extension trait for creating a `Point` from a coordinate vector
/// and an `Extent`.
///
/// This trait provides the `.in_(&extent)` method, which constructs a
/// `Point` using the caller as the coordinate vector and the given
/// extent as the shape context.
///
/// # Example
/// ```
/// use ndslice::Extent;
/// use ndslice::view::InExtent;
/// let extent = Extent::new(vec!["x".into(), "y".into()], vec![3, 4]).unwrap();
/// let point = vec![1, 2].in_(&extent).unwrap();
/// assert_eq!(point.rank(), 1 * 4 + 2);
/// ```
pub trait InExtent {
    fn in_(self, extent: &Extent) -> Result<Point, PointError>;
}

impl InExtent for Vec<usize> {
    /// Creates a `Point` with the provided coordinates in the given
    /// extent.
    ///
    /// Delegates to `Extent::point`.
    fn in_(self, extent: &Extent) -> Result<Point, PointError> {
        extent.point(self)
    }
}

impl Point {
    pub fn coords_iter(&self) -> CoordIter<'_> {
        CoordIter {
            sizes: self.extent.sizes(),
            rank: self.rank,
            stride: self.extent.sizes().iter().product(),
            axis: 0,
        }
    }

    /// Returns the coordinate of this [`Point`] along the given axis.
    ///
    /// The axis index `i` must be less than the number of dimensions
    /// in the [`Extent`], otherwise this function will panic.
    /// Computes only the `i`-th coordinate from the point's row-major
    /// `rank`, avoiding materialization of the full coordinate
    /// vector.
    ///
    /// # Examples
    /// ```
    /// use ndslice::extent;
    ///
    /// let ext = extent!(x = 2, y = 3);
    /// let point = ext.point(vec![1, 2]).unwrap();
    /// assert_eq!(point.coord(0), 1); // x
    /// assert_eq!(point.coord(1), 2); // y
    /// ```
    pub fn coord(&self, i: usize) -> usize {
        self.coords_iter()
            .nth(i)
            .expect("coord(i): axis out of bounds")
    }

    /// Returns the full coordinate vector for this [`Point`]
    /// (allocates).
    ///
    /// The vector contains one coordinate per dimension of the
    /// [`Extent`], reconstructed from the point's row-major `rank`.
    ///
    /// # Examples
    /// ```
    /// use ndslice::extent;
    ///
    /// let ext = extent!(x = 2, y = 3);
    /// let point = ext.point(vec![1, 2]).unwrap();
    /// assert_eq!(point.coords(), vec![1, 2]);
    /// ```
    pub fn coords(&self) -> Vec<usize> {
        self.coords_iter().collect()
    }

    /// Returns the linearized row-major rank of this [`Point`] within
    /// its [`Extent`].
    pub fn rank(&self) -> usize {
        self.rank
    }

    /// Returns the [`Extent`] that defines the coordinate space of
    /// this [`Point`].
    pub fn extent(&self) -> &Extent {
        &self.extent
    }

    /// Returns the number of dimensions in this [`Point`]'s
    /// [`Extent`].
    ///
    /// This corresponds to the dimensionality of the coordinate
    /// space, i.e. how many separate axes (labels) are present.
    ///
    /// # Examples
    /// ```
    /// use ndslice::extent;
    ///
    /// let ext = extent!(x = 2, y = 3, z = 4);
    /// let point = ext.point(vec![1, 2, 3]).unwrap();
    /// assert_eq!(point.len(), 3); // x, y, z
    /// ```
    pub fn len(&self) -> usize {
        self.extent.len()
    }

    /// Returns `true` if this [`Point`] lies in a 0-dimensional
    /// [`Extent`].
    ///
    /// A 0-D extent has no coordinate axes and exactly one valid
    /// point (the empty tuple `[]`).
    ///
    /// # Examples
    /// ```
    /// use ndslice::extent;
    ///
    /// let ext = extent!();
    /// let point = ext.point(vec![]).unwrap();
    /// assert!(point.is_empty());
    /// assert_eq!(point.len(), 0);
    /// ```
    pub fn is_empty(&self) -> bool {
        self.extent.len() == 0
    }
}

impl std::fmt::Display for Point {
    fn fmt(&self, f: &mut std::fmt::Formatter<'_>) -> std::fmt::Result {
        let labels = self.extent.labels();
        let sizes = self.extent.sizes();
        let coords = self.coords();

        for i in 0..labels.len() {
            write!(f, "{}={}/{}", labels[i], coords[i], sizes[i])?;
            if i + 1 != labels.len() {
                write!(f, ",")?;
            }
        }
        Ok(())
    }
}

/// Errors that occur while operating on views.
#[derive(Debug, Error)]
pub enum ViewError {
    /// The provided dimension does not exist in the relevant extent.
    #[error("no such dimension: {0}")]
    InvalidDim(String),

    /// A view was attempted to be constructed from an empty (resolved) range.
    #[error("empty range: {range} for dimension {dim} of size {size}")]
    EmptyRange {
        range: Range,
        dim: String,
        size: usize,
    },

    #[error(transparent)]
    ExtentError(#[from] ExtentError),

    #[error("invalid range: selected ranks {selected} not a subset of base {base} ")]
    InvalidRange { base: Region, selected: Region },
}

/// `Region` describes a region of a possibly-larger space of ranks, organized into
/// a hyperrect.
///
/// Internally, region consist of a set of labels and a [`Slice`], as it allows for
/// a compact but useful representation of the ranks. However, this representation
/// may change in the future.
#[derive(Debug, Clone, Serialize, Deserialize, Hash, PartialEq, Eq)]
pub struct Region {
    labels: Vec<String>,
    slice: Slice,
}

impl Region {
    fn empty() -> Region {
        Region {
            labels: Vec::new(),
            slice: Slice::new(0, Vec::new(), Vec::new()).unwrap(),
        }
    }

    /// The labels of the dimensions of this region.
    pub fn labels(&self) -> &[String] {
        &self.labels
    }

    /// The slice representing this region.
    /// Note: this representation may change.
    pub fn slice(&self) -> &Slice {
        &self.slice
    }

    /// Convert this region into its constituent labels and slice.
    pub fn into_inner(self) -> (Vec<String>, Slice) {
        (self.labels, self.slice)
    }

    /// Returns the extent of the region.
    pub fn extent(&self) -> Extent {
        Extent::new(self.labels.clone(), self.slice.sizes().to_vec()).unwrap()
    }

    /// Returns `true` if this region is a subset of `other`, i.e., if `other`
    /// contains at least all of the ranks in this region.
    pub fn is_subset(&self, other: &Region) -> bool {
        let mut left = self.slice.iter().peekable();
        let mut right = other.slice.iter().peekable();

        loop {
            match (left.peek(), right.peek()) {
                (Some(l), Some(r)) => {
                    if l < r {
                        return false;
                    } else if l == r {
                        left.next();
                        right.next();
                    } else {
                        // r < l
                        right.next();
                    }
                }
                (Some(_), None) => return false,
                (None, _) => return true,
            }
        }
    }

    /// Remap the target to ranks in this region. The returned iterator iterates
    /// over each rank in `target`, providing the corresponding rank in `self`.
    /// This is useful when mapping between different subspaces.
    ///
    /// ```
    /// # use ndslice::Region;
    /// # use ndslice::ViewExt;
    /// # use ndslice::extent;
    /// let ext = extent!(replica = 8, gpu = 4);
    /// let replica1 = ext.range("replica", 1).unwrap();
    /// assert_eq!(replica1.extent(), extent!(replica = 1, gpu = 4));
    /// let replica1_gpu12 = replica1.range("gpu", 1..3).unwrap();
    /// assert_eq!(replica1_gpu12.extent(), extent!(replica = 1, gpu = 2));
    /// // The first rank in `replica1_gpu12` is the second rank in `replica1`.
    /// assert_eq!(
    ///     replica1.remap(&replica1_gpu12).unwrap().collect::<Vec<_>>(),
    ///     vec![1, 2],
    /// );
    /// ```
    pub fn remap(&self, target: &Region) -> Option<impl Iterator<Item = usize> + '_> {
        if !target.is_subset(self) {
            return None;
        }

        let mut ours = self.slice.iter().enumerate();
        let mut theirs = target.slice.iter();

        Some(std::iter::from_fn(move || {
            let needle = theirs.next()?;
            loop {
                let (index, value) = ours.next().unwrap();
                if value == needle {
                    break Some(index);
                }
            }
        }))
    }

    /// Returns the total number of ranks in the region.
    pub fn num_ranks(&self) -> usize {
        self.slice.len()
    }
}

// We would make this impl<T: Viewable> From<T> for View,
// except this conflicts with the blanket impl for From<&T> for View.
impl From<Extent> for Region {
    fn from(extent: Extent) -> Self {
        Region {
            labels: extent.labels().to_vec(),
            slice: extent.to_slice(),
        }
    }
}

impl std::fmt::Display for Region {
    fn fmt(&self, f: &mut std::fmt::Formatter<'_>) -> std::fmt::Result {
        if self.slice.offset() != 0 {
            write!(f, "{}+", self.slice.offset())?;
        }
        let n = self.labels.len();
        for i in 0..n {
            write!(
                f,
                "{}={}/{}",
                self.labels[i],
                self.slice.sizes()[i],
                self.slice.strides()[i]
            )?;
            if i != n - 1 {
                write!(f, ",")?;
            }
        }
        Ok(())
    }
}

#[derive(Debug, thiserror::Error)]
pub enum RegionParseError {
    #[error(transparent)]
    ParserError(#[from] ParserError),

    #[error(transparent)]
    SliceError(#[from] SliceError),
}

impl FromStr for Region {
    type Err = RegionParseError;

    fn from_str(s: &str) -> Result<Self, Self::Err> {
        let mut parser = Parser::new(s, &["+", "=", ",", "/"]);

        let offset: usize = if let Ok(offset) = parser.try_parse() {
            parser.expect("+")?;
            offset
        } else {
            0
        };
        let mut labels = Vec::new();
        let mut sizes = Vec::new();
        let mut strides = Vec::new();
        while !parser.is_empty() {
            // Don't allow trailing commas
            if !labels.is_empty() {
                parser.expect(",")?;
            }
            labels.push(parser.next_or_err("label")?.to_string());
            parser.expect("=")?;
            sizes.push(parser.try_parse()?);
            parser.expect("/")?;
            strides.push(parser.try_parse()?);
        }

        Ok(Region {
            labels,
            slice: Slice::new(offset, sizes, strides)?,
        })
    }
}

/// A View is a collection of items in a space indexed by a [`Region`].
pub trait View: Sized {
    /// The type of item in this view.
    type Item;

    /// The type of sub-view produced by manipulating (e.g., slicing) this view.
    type View: View;

    /// The ranks contained in this view.
    fn region(&self) -> Region;

    /// Retrieve the item corresponding to the given `rank` in the [`Region`]
    /// of this view. An implementation *MUST* return a value for all ranks
    /// defined in this view.
    fn get(&self, rank: usize) -> Option<Self::Item>;

    /// Subsets this view with the provided ranks. This is mainly used
    /// by combinators on Views themselves. The set of ranks passed in
    /// must be a subset of the ranks of the base view.
    fn subset(&self, region: Region) -> Result<Self::View, ViewError>;
}

/// A [`Region`] is also a View.
impl View for Region {
    /// The type of item is the rank in the underlying space.
    type Item = usize;

    /// The type of sub-view is also a [`Region`].
    type View = Region;

    fn region(&self) -> Region {
        self.clone()
    }

    fn subset(&self, region: Region) -> Result<Region, ViewError> {
        if region.is_subset(self) {
            Ok(region)
        } else {
            Err(ViewError::InvalidRange {
                base: self.clone(),
                selected: region,
            })
        }
    }

    fn get(&self, rank: usize) -> Option<Self::Item> {
        self.slice.get(rank).ok()
    }
}

/// An [`Extent`] is also a View.
impl View for Extent {
    /// The type of item is the rank itself.
    type Item = usize;

    /// The type of sub-view can be a [`Region`], since
    /// [`Extent`] can only describe a complete space.
    type View = Region;

    fn region(&self) -> Region {
        Region {
            labels: self.labels().to_vec(),
            slice: self.to_slice(),
        }
    }

    fn subset(&self, region: Region) -> Result<Region, ViewError> {
        self.region().subset(region)
    }

    fn get(&self, rank: usize) -> Option<Self::Item> {
        if rank < self.num_ranks() {
            Some(rank)
        } else {
            None
        }
    }
}

/// An iterator over views.
pub struct ViewIterator {
    extent: Extent,     // Note that `extent` and...
    pos: SliceIterator, // ... `pos` share the same `Slice`.
}

impl Iterator for ViewIterator {
    type Item = (Point, usize);
    fn next(&mut self) -> Option<Self::Item> {
        // This is a rank in the base space.
        let rank = self.pos.next()?;
        // Here, we convert to view space.
        let coords = self.pos.slice.coordinates(rank).unwrap();
        let point = coords.in_(&self.extent).unwrap();
        Some((point, rank))
    }
}

/// Extension methods for view construction.
pub trait ViewExt: View {
    /// Construct a view comprising the range of points along the provided dimension.
    ///
    /// ## Examples
    ///
    /// ```
    /// use ndslice::Range;
    /// use ndslice::ViewExt;
    /// use ndslice::extent;
    ///
    /// let ext = extent!(zone = 4, host = 2, gpu = 8);
    ///
    /// // Subselect zone index 0.
    /// assert_eq!(ext.range("zone", 0).unwrap().iter().count(), 16);
    ///
    /// // Even GPUs within zone 0
    /// assert_eq!(
    ///     ext.range("zone", 0)
    ///         .unwrap()
    ///         .range("gpu", Range(0, None, 2))
    ///         .unwrap()
    ///         .iter()
    ///         .count(),
    ///     8
    /// );
    /// ```
    fn range<R: Into<Range>>(&self, dim: &str, range: R) -> Result<Self::View, ViewError>;

    /// Group by view on `dim`. The returned iterator enumerates all groups
    /// as views in the extent of `dim` to the last dimension of the view.
    ///
    /// ## Examples
    ///
    /// ```
    /// use ndslice::ViewExt;
    /// use ndslice::extent;
    ///
    /// let ext = extent!(zone = 4, host = 2, gpu = 8);
    ///
    /// // We generate one view for each zone.
    /// assert_eq!(ext.group_by("host").unwrap().count(), 4);
    ///
    /// let mut parts = ext.group_by("host").unwrap();
    ///
    /// let zone0 = parts.next().unwrap();
    /// let mut zone0_points = zone0.iter();
    /// assert_eq!(zone0.extent(), extent!(host = 2, gpu = 8));
    /// assert_eq!(
    ///     zone0_points.next().unwrap(),
    ///     (extent!(host = 2, gpu = 8).point(vec![0, 0]).unwrap(), 0)
    /// );
    /// assert_eq!(
    ///     zone0_points.next().unwrap(),
    ///     (extent!(host = 2, gpu = 8).point(vec![0, 1]).unwrap(), 1)
    /// );
    ///
    /// let zone1 = parts.next().unwrap();
    /// assert_eq!(zone1.extent(), extent!(host = 2, gpu = 8));
    /// assert_eq!(
    ///     zone1.iter().next().unwrap(),
    ///     (extent!(host = 2, gpu = 8).point(vec![0, 0]).unwrap(), 16)
    /// );
    /// ```
    fn group_by(&self, dim: &str) -> Result<impl Iterator<Item = Self::View>, ViewError>;

    /// The extent of this view. Every point in this space is defined.
    fn extent(&self) -> Extent;

    /// Iterate over all points in this region.
    fn iter(&self) -> impl Iterator<Item = (Point, Self::Item)> + '_;

    /// Iterate over the values in the region.
    fn values(&self) -> impl Iterator<Item = Self::Item> + '_;
}

impl<T: View> ViewExt for T {
    fn range<R: Into<Range>>(&self, dim: &str, range: R) -> Result<Self::View, ViewError> {
        let (labels, slice) = self.region().into_inner();
        let range = range.into();
        let dim = labels
            .iter()
            .position(|l| dim == l)
            .ok_or_else(|| ViewError::InvalidDim(dim.to_string()))?;
        let (mut offset, mut sizes, mut strides) = slice.into_inner();
        let (begin, end, step) = range.resolve(sizes[dim]);
        if end <= begin {
            return Err(ViewError::EmptyRange {
                range,
                dim: dim.to_string(),
                size: sizes[dim],
            });
        }

        offset += strides[dim] * begin;
        sizes[dim] = (end - begin).div_ceil(step);
        strides[dim] *= step;
        let slice = Slice::new(offset, sizes, strides).unwrap();

        self.subset(Region { labels, slice })
    }

    fn group_by(&self, dim: &str) -> Result<impl Iterator<Item = Self::View>, ViewError> {
        let (labels, slice) = self.region().into_inner();

        let dim = labels
            .iter()
            .position(|l| dim == l)
            .ok_or_else(|| ViewError::InvalidDim(dim.to_string()))?;

        let (offset, sizes, strides) = slice.into_inner();
        let mut ranks_iter = Slice::new(offset, sizes[..dim].to_vec(), strides[..dim].to_vec())
            .unwrap()
            .iter();

        let labels = labels[dim..].to_vec();
        let sizes = sizes[dim..].to_vec();
        let strides = strides[dim..].to_vec();

        Ok(std::iter::from_fn(move || {
            let rank = ranks_iter.next()?;
            let slice = Slice::new(rank, sizes.clone(), strides.clone()).unwrap();
            // These are always valid sub-views.
            Some(
                self.subset(Region {
                    labels: labels.clone(),
                    slice,
                })
                .unwrap(),
            )
        }))
    }

    fn extent(&self) -> Extent {
        let (labels, slice) = self.region().into_inner();
        Extent::new(labels, slice.sizes().to_vec()).unwrap()
    }

    fn iter(&self) -> impl Iterator<Item = (Point, Self::Item)> + '_ {
        let points = ViewIterator {
            extent: self.extent(),
            pos: self.region().slice().iter(),
        };

        points.map(|(point, _)| (point.clone(), self.get(point.rank()).unwrap()))
    }

    fn values(&self) -> impl Iterator<Item = Self::Item> + '_ {
        (0usize..self.extent().num_ranks()).map(|rank| self.get(rank).unwrap())
    }
}

/// Construct a new extent with the given set of dimension-size pairs.
///
/// ```
/// let s = ndslice::extent!(host = 2, gpu = 8);
/// assert_eq!(s.labels(), &["host".to_string(), "gpu".to_string()]);
/// assert_eq!(s.sizes(), &[2, 8]);
/// ```
#[macro_export]
macro_rules! extent {
    ( $( $label:ident = $size:expr ),* $(,)? ) => {
        {
            let mut labels = Vec::new();
            let mut sizes = Vec::new();

            $(
                labels.push(stringify!($label).to_string());
                sizes.push($size);
            )*

            $crate::view::Extent::new(labels, sizes).unwrap()
        }
    };
}

#[cfg(test)]
mod test {
    use super::*;
    use crate::Shape;
    use crate::shape;

    #[test]
    fn test_points_basic() {
        let extent = extent!(x = 4, y = 5, z = 6);
        let _p1 = extent.point(vec![1, 2, 3]).unwrap();
        let _p2 = vec![1, 2, 3].in_(&extent).unwrap();

        assert_eq!(extent.num_ranks(), 4 * 5 * 6);

        let p3 = extent.point_of_rank(0).unwrap();
        assert_eq!(p3.coords(), &[0, 0, 0]);
        assert_eq!(p3.rank(), 0);

        let p4 = extent.point_of_rank(1).unwrap();
        assert_eq!(p4.coords(), &[0, 0, 1]);
        assert_eq!(p4.rank(), 1);

        let p5 = extent.point_of_rank(2).unwrap();
        assert_eq!(p5.coords(), &[0, 0, 2]);
        assert_eq!(p5.rank(), 2);

        let p6 = extent.point_of_rank(6 * 5 + 1).unwrap();
        assert_eq!(p6.coords(), &[1, 0, 1]);
        assert_eq!(p6.rank(), 6 * 5 + 1);
        assert_eq!(p6.coord(0), 1);
        assert_eq!(p6.coord(1), 0);
        assert_eq!(p6.coord(2), 1);

        assert_eq!(extent.points().collect::<Vec<_>>().len(), 4 * 5 * 6);
        for (rank, point) in extent.points().enumerate() {
            let c = point.coords();
            let (x, y, z) = (c[0], c[1], c[2]);
            assert_eq!(z + y * 6 + x * 6 * 5, rank);
            assert_eq!(point.rank(), rank);
        }
    }

    macro_rules! assert_view {
        ($view:expr, $extent:expr,  $( $($coord:expr),+ => $rank:expr );* $(;)?) => {
            let view = $view;
            assert_eq!(view.extent(), $extent);
            let expected: Vec<_> = vec![$(($extent.point(vec![$($coord),+]).unwrap(), $rank)),*];
            let actual: Vec<_> = ViewExt::iter(&view).collect();
            assert_eq!(actual, expected);
        };
    }

    #[test]
    fn test_view_basic() {
        let extent = extent!(x = 4, y = 4);
        assert_view!(
            extent.range("x", 0..2).unwrap(),
            extent!(x = 2, y = 4),
            0, 0 => 0;
            0, 1 => 1;
            0, 2 => 2;
            0, 3 => 3;
            1, 0 => 4;
            1, 1 => 5;
            1, 2 => 6;
            1, 3 => 7;
        );
        assert_view!(
            extent.range("x", 1).unwrap().range("y", 2..).unwrap(),
            extent!(x = 1, y = 2),
            0, 0 => 6;
            0, 1 => 7;
        );
        assert_view!(
            extent.range("y", Range(0, None, 2)).unwrap(),
            extent!(x = 4, y = 2),
            0, 0 => 0;
            0, 1 => 2;
            1, 0 => 4;
            1, 1 => 6;
            2, 0 => 8;
            2, 1 => 10;
            3, 0 => 12;
            3, 1 => 14;
        );
        assert_view!(
            extent.range("y", Range(0, None, 2)).unwrap().range("x", 2..).unwrap(),
            extent!(x = 2, y = 2),
            0, 0 => 8;
            0, 1 => 10;
            1, 0 => 12;
            1, 1 => 14;
        );

        let extent = extent!(x = 10, y = 2);
        assert_view!(
            extent.range("x", Range(0, None, 2)).unwrap(),
            extent!(x = 5, y = 2),
            0, 0 => 0;
            0, 1 => 1;
            1, 0 => 4;
            1, 1 => 5;
            2, 0 => 8;
            2, 1 => 9;
            3, 0 => 12;
            3, 1 => 13;
            4, 0 => 16;
            4, 1 => 17;
        );
        assert_view!(
            extent.range("x", Range(0, None, 2)).unwrap().range("x", 2..).unwrap().range("y", 1).unwrap(),
            extent!(x = 3, y = 1),
            0, 0 => 9;
            1, 0 => 13;
            2, 0 => 17;
        );

        let extent = extent!(zone = 4, host = 2, gpu = 8);
        assert_view!(
            extent.range("zone", 0).unwrap().range("gpu", Range(0, None, 2)).unwrap(),
            extent!(zone = 1, host = 2, gpu = 4),
            0, 0, 0 => 0;
            0, 0, 1 => 2;
            0, 0, 2 => 4;
            0, 0, 3 => 6;
            0, 1, 0 => 8;
            0, 1, 1 => 10;
            0, 1, 2 => 12;
            0, 1, 3 => 14;
        );

        let extent = extent!(x = 3);
        assert_view!(
            extent.range("x", Range(0, None, 2)).unwrap(),
            extent!(x = 2),
            0 => 0;
            1 => 2;
        );
    }

    #[test]
    fn test_point_indexing() {
        let extent = Extent::new(vec!["x".into(), "y".into(), "z".into()], vec![4, 5, 6]).unwrap();
        let point = extent.point(vec![1, 2, 3]).unwrap();

        assert_eq!(point.coord(0), 1);
        assert_eq!(point.coord(1), 2);
        assert_eq!(point.coord(2), 3);
    }

    #[test]
    #[should_panic]
    fn test_point_indexing_out_of_bounds() {
        let extent = Extent::new(vec!["x".into(), "y".into()], vec![4, 5]).unwrap();
        let point = extent.point(vec![1, 2]).unwrap();

        let _ = point.coord(5); // Should panic
    }

    #[test]
    fn test_point_into_iter() {
        let extent = Extent::new(vec!["x".into(), "y".into(), "z".into()], vec![4, 5, 6]).unwrap();
        let point = extent.point(vec![1, 2, 3]).unwrap();

        let coords: Vec<usize> = (&point).into_iter().collect();
        assert_eq!(coords, vec![1, 2, 3]);

        let mut sum = 0;
        for coord in &point {
            sum += coord;
        }
        assert_eq!(sum, 6);
    }

    #[test]
    fn test_extent_basic() {
        let extent = extent!(x = 10, y = 5, z = 1);
        assert_eq!(
            extent.iter().collect::<Vec<_>>(),
            vec![
                ("x".to_string(), 10),
                ("y".to_string(), 5),
                ("z".to_string(), 1)
            ]
        );
    }

    #[test]
    fn test_extent_display() {
        let extent = Extent::new(vec!["x".into(), "y".into(), "z".into()], vec![4, 5, 6]).unwrap();
        assert_eq!(format!("{}", extent), "{'x': 4, 'y': 5, 'z': 6}");

        let empty_extent = Extent::new(vec![], vec![]).unwrap();
        assert_eq!(format!("{}", empty_extent), "{}");
    }

    #[test]
    fn extent_label_helpers() {
        let e = extent!(zone = 3, host = 2, gpu = 4);
        for (i, (lbl, sz)) in e.iter().enumerate() {
            assert_eq!(e.position(&lbl), Some(i));
            assert_eq!(e.size(&lbl), Some(sz));
        }
        assert_eq!(e.position("nope"), None);
        assert_eq!(e.size("nope"), None);
    }

    #[test]
    fn test_extent_0d() {
        let e = Extent::new(vec![], vec![]).unwrap();
        assert_eq!(e.num_ranks(), 1);

        let points: Vec<_> = e.points().collect();
        assert_eq!(points.len(), 1);
        assert_eq!(points[0].coords(), &[]);
        assert_eq!(points[0].rank(), 0);

        // Iterator invariants for 0-D point.
        let mut it = (&points[0]).into_iter();
        assert_eq!(it.len(), 0);
        assert!(it.next().is_none()); // no items
        assert!(it.next().is_none()); // fused
    }

    #[test]
    fn extent_unity_equiv_to_0d() {
        let e = Extent::unity();
        assert!(e.is_empty());
        assert_eq!(e.num_ranks(), 1);
        let pts: Vec<_> = e.points().collect();
        assert_eq!(pts.len(), 1);
        assert_eq!(pts[0].rank(), 0);
        assert!(pts[0].coords().is_empty());
    }

    #[test]
    fn test_point_display() {
        let extent = Extent::new(vec!["x".into(), "y".into(), "z".into()], vec![4, 5, 6]).unwrap();
        let point = extent.point(vec![1, 2, 3]).unwrap();
        assert_eq!(format!("{}", point), "x=1/4,y=2/5,z=3/6");

        assert!(extent.point(vec![]).is_err());

        let empty_extent = Extent::new(vec![], vec![]).unwrap();
        let empty_point = empty_extent.point(vec![]).unwrap();
        assert_eq!(format!("{}", empty_point), "");
    }

    #[test]
    fn test_relative_point() {
        // Given a rank in the root shape, return the corresponding point in the
        // provided shape, which is a view of the root shape.
        pub fn relative_point(rank_on_root_mesh: usize, shape: &Shape) -> anyhow::Result<Point> {
            let coords = shape.slice().coordinates(rank_on_root_mesh)?;
            let extent = Extent::new(shape.labels().to_vec(), shape.slice().sizes().to_vec())?;
            Ok(extent.point(coords)?)
        }

        let root_shape = shape! { replicas = 4, hosts = 4, gpus = 4 };
        // rows are `hosts`, cols are gpus
        // replicas = 0
        //     0,    1,  2,    3,
        //     (4),  5,  (6),  7,
        //     8,    9,  10,   11,
        //     (12), 13, (14), 15,
        // replicas = 3, which is [replicas=0] + 48
        //     48,   49, 50,   51,
        //     (52), 53, (54), 55,
        //     56,   57, 58,   59,
        //     (60), 61, (62), 63,
        let sliced_shape = root_shape
            .select("replicas", crate::Range(0, Some(4), 3))
            .unwrap()
            .select("hosts", crate::Range(1, Some(4), 2))
            .unwrap()
            .select("gpus", crate::Range(0, Some(4), 2))
            .unwrap();
        let ranks_on_root_mesh = &[4, 6, 12, 14, 52, 54, 60, 62];
        assert_eq!(
            sliced_shape.slice().iter().collect::<Vec<_>>(),
            ranks_on_root_mesh,
        );

        let ranks_on_sliced_mesh = ranks_on_root_mesh
            .iter()
            .map(|&r| relative_point(r, &sliced_shape).unwrap().rank());
        assert_eq!(
            ranks_on_sliced_mesh.collect::<Vec<_>>(),
            vec![0, 1, 2, 3, 4, 5, 6, 7]
        );
    }

    #[test]
    fn test_iter_subviews() {
        let extent = extent!(zone = 4, host = 4, gpu = 8);

        assert_eq!(extent.group_by("gpu").unwrap().count(), 16);
        assert_eq!(extent.group_by("zone").unwrap().count(), 1);

        let mut parts = extent.group_by("gpu").unwrap();
        assert_view!(
            parts.next().unwrap(),
            extent!(gpu = 8),
            0 => 0;
            1 => 1;
            2 => 2;
            3 => 3;
            4 => 4;
            5 => 5;
            6 => 6;
            7 => 7;
        );
        assert_view!(
            parts.next().unwrap(),
            extent!(gpu = 8),
            0 => 8;
            1 => 9;
            2 => 10;
            3 => 11;
            4 => 12;
            5 => 13;
            6 => 14;
            7 => 15;
        );
    }

    #[test]
    fn test_view_values() {
        let extent = extent!(x = 4, y = 4);
        assert_eq!(
            extent.values().collect::<Vec<_>>(),
            (0..16).collect::<Vec<_>>()
        );
        let region = extent.range("y", 1).unwrap();
        assert_eq!(region.values().collect::<Vec<_>>(), vec![1, 5, 9, 13]);
    }

    #[test]
<<<<<<< HEAD
    fn test_remap() {
        let region: Region = extent!(x = 4, y = 4).into();
        // Self-remap
        assert_eq!(
            region.remap(&region).unwrap().collect::<Vec<_>>(),
            (0..16).collect::<Vec<_>>()
        );

        let subset = region.range("x", 2..).unwrap();
        assert_eq!(subset.num_ranks(), 8);
        assert_eq!(
            region.remap(&subset).unwrap().collect::<Vec<_>>(),
            vec![8, 9, 10, 11, 12, 13, 14, 15],
        );

        let subset = subset.range("y", 1).unwrap();
        assert_eq!(subset.num_ranks(), 2);
        assert_eq!(
            region.remap(&subset).unwrap().collect::<Vec<_>>(),
            vec![9, 13],
        );

        // Test double subsetting:

        let ext = extent!(replica = 8, gpu = 4);
        let replica1 = ext.range("replica", 1).unwrap();
        assert_eq!(replica1.extent(), extent!(replica = 1, gpu = 4));
        let replica1_gpu12 = replica1.range("gpu", 1..3).unwrap();
        assert_eq!(replica1_gpu12.extent(), extent!(replica = 1, gpu = 2));
        // The first rank in `replica1_gpu12` is the second rank in `replica1`.
        assert_eq!(
            replica1.remap(&replica1_gpu12).unwrap().collect::<Vec<_>>(),
            vec![1, 2],
        );
=======
    fn region_is_subset_algebra() {
        let e = extent!(x = 5, y = 4);
        let a = e.range("x", 1..4).unwrap(); // 3×4
        let b = a.range("y", 1..3).unwrap(); // 3×2 (subset of a)
        let c = e.range("x", 0..2).unwrap(); // 2×4 (overlaps, not subset of a)

        assert!(b.region().is_subset(&a.region()));
        assert!(b.region().is_subset(&e.region()));
        assert!(a.region().is_subset(&e.region()));

        assert!(!c.region().is_subset(&a.region()));
        assert!(c.region().is_subset(&e.region()));
>>>>>>> d21ed6f5
    }

    use proptest::prelude::*;

    use crate::strategy::gen_extent;
    use crate::strategy::gen_slice;

    prop_compose! {
        fn gen_region()(slice in gen_slice(5, 1024)) -> Region {
            let labels = (0..slice.num_dim()).map(|d| format!("dim{}", d)).collect();
            Region {labels, slice}
        }
    }

    proptest! {
        #[test]
        fn test_region_parser(region in gen_region()) {
            // Roundtrip display->parse correctly and preserves equality.
            assert_eq!(
                region,
                region.to_string().parse::<Region>().unwrap(),
                "failed to roundtrip region {}", region
            );
        }
    }

    proptest! {
        // `Point.coord(i)` and `(&Point).into_iter()` must agree with
        // `coords()`.
        #[test]
        fn point_coord_and_iter_agree(extent in gen_extent(0..=4, 8)) {
            for p in extent.points() {
                let via_coords = p.coords();
                let via_into_iter: Vec<_> = (&p).into_iter().collect();
                prop_assert_eq!(via_into_iter, via_coords.clone(), "coord_iter mismatch for {}", p);

                for (i, &coord) in via_coords.iter().enumerate() {
                    prop_assert_eq!(p.coord(i), coord, "coord(i) mismatch at axis {} for {}", i, p);
                }
            }
        }

        // `points().count()` must equal `num_ranks()`.
        #[test]
        fn points_count_matches_num_ranks(extent in gen_extent(0..=4, 8)) {
            let c = extent.points().count();
            prop_assert_eq!(c, extent.num_ranks(), "count {} != num_ranks {}", c, extent.num_ranks());
        }

        // `CoordIter` must report an exact size, decreasing by one on
        // each iteration, ending at zero, and yield the same sequence
        // as `coords()`.
        #[test]
        fn coord_iter_exact_size_invariants(extent in gen_extent(0..=4, 8)) {
            for p in extent.points() {
                let mut it = (&p).into_iter();

                // Initial length matches dimensionality; size_hint
                // agrees.
                let mut remaining = p.len();
                prop_assert_eq!(it.len(), remaining);
                prop_assert_eq!(it.size_hint(), (remaining, Some(remaining)));

                // Track yielded coords to compare with p.coords()
                let mut yielded = Vec::with_capacity(remaining);

                // len() decreases by 1 per step; size_hint stays
                // consistent.
                while let Some(v) = it.next() {
                    yielded.push(v);
                    remaining -= 1;
                    prop_assert_eq!(it.len(), remaining);
                    prop_assert_eq!(it.size_hint(), (remaining, Some(remaining)));
                }

                // Exhausted: zero remaining, fused behavior (keeps
                // returning None).
                prop_assert_eq!(remaining, 0);
                prop_assert!(it.next().is_none());
                prop_assert!(it.next().is_none());

                // Sequence equals full coords() reconstruction.
                prop_assert_eq!(yielded, p.coords());
            }
        }

        // `rank_of_coords` must reject coordinate vectors of the
        // wrong length with a `PointError::DimMismatch` that reports
        // both the expected and actual dimensionality.
        #[test]
        fn rank_of_coords_dim_mismatch(extent in gen_extent(0..=4, 8)) {
            let want = extent.len();
            // Pick a wrong coords length for the extent.
            let wrong = if want == 0 { 1 } else { want - 1 };
            let bad = vec![0usize; wrong];

            match extent.rank_of_coords(&bad).unwrap_err() {
                PointError::DimMismatch { expected, actual } => {
                    prop_assert_eq!(expected, want, "expected len mismatch");
                    prop_assert_eq!(actual, wrong, "actual len mismatch");
                }
                other => prop_assert!(false, "expected DimMismatch, got {:?}", other),
            }
        }

        // `rank_of_coords` must reject coordinates with an index ≥
        // the dimension's size, producing
        // `PointError::OutOfRangeIndex` that reports both the
        // dimension size and the offending index.
        #[test]
        fn rank_of_coords_out_of_range_index(extent in gen_extent(1..=4, 8)) {
            // `extent` has at least 1 dim here.
            let sizes = extent.sizes().to_vec();
            // Start with a valid zero vector.
            let mut coords = vec![0usize; sizes.len()];
            // Bump one axis out of range.
            let axis = 0usize;
            coords[axis] = sizes[axis];

            match extent.rank_of_coords(&coords).unwrap_err() {
                PointError::OutOfRangeIndex { size, index } => {
                    prop_assert_eq!(size, sizes[axis], "reported size mismatch");
                    prop_assert_eq!(index, sizes[axis], "reported index mismatch");
                }
                other => prop_assert!(false, "expected OutOfRangeIndex, got {:?}", other),
            }
        }

        /// `point_of_rank` must reject `rank == num_ranks()` (first OOB),
        /// returning `OutOfRangeRank` with the correct fields.
        #[test]
        fn point_of_rank_out_of_range(extent in gen_extent(0..=4, 8)) {
            let total = extent.num_ranks(); // first invalid rank
            match extent.point_of_rank(total).unwrap_err() {
                PointError::OutOfRangeRank { total: t, rank: r } => {
                    prop_assert_eq!(t, total, "reported total mismatch");
                    prop_assert_eq!(r, total, "reported rank mismatch");
                }
                other => prop_assert!(false, "expected OutOfRangeRank, got {:?}", other),
            }
        }
    }
}<|MERGE_RESOLUTION|>--- conflicted
+++ resolved
@@ -1483,7 +1483,21 @@
     }
 
     #[test]
-<<<<<<< HEAD
+    fn region_is_subset_algebra() {
+        let e = extent!(x = 5, y = 4);
+        let a = e.range("x", 1..4).unwrap(); // 3×4
+        let b = a.range("y", 1..3).unwrap(); // 3×2 (subset of a)
+        let c = e.range("x", 0..2).unwrap(); // 2×4 (overlaps, not subset of a)
+
+        assert!(b.region().is_subset(&a.region()));
+        assert!(b.region().is_subset(&e.region()));
+        assert!(a.region().is_subset(&e.region()));
+
+        assert!(!c.region().is_subset(&a.region()));
+        assert!(c.region().is_subset(&e.region()));
+    }
+
+    #[test]
     fn test_remap() {
         let region: Region = extent!(x = 4, y = 4).into();
         // Self-remap
@@ -1518,20 +1532,6 @@
             replica1.remap(&replica1_gpu12).unwrap().collect::<Vec<_>>(),
             vec![1, 2],
         );
-=======
-    fn region_is_subset_algebra() {
-        let e = extent!(x = 5, y = 4);
-        let a = e.range("x", 1..4).unwrap(); // 3×4
-        let b = a.range("y", 1..3).unwrap(); // 3×2 (subset of a)
-        let c = e.range("x", 0..2).unwrap(); // 2×4 (overlaps, not subset of a)
-
-        assert!(b.region().is_subset(&a.region()));
-        assert!(b.region().is_subset(&e.region()));
-        assert!(a.region().is_subset(&e.region()));
-
-        assert!(!c.region().is_subset(&a.region()));
-        assert!(c.region().is_subset(&e.region()));
->>>>>>> d21ed6f5
     }
 
     use proptest::prelude::*;
